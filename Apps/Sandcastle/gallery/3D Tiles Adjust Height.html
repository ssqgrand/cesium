--- conflicted
+++ resolved
@@ -75,14 +75,6 @@
           url: "../../SampleData/Cesium3DTiles/Tilesets/Tileset/tileset.json",
         });
 
-<<<<<<< HEAD
-tileset.readyPromise.then(function(tileset) {
-    viewer.scene.primitives.add(tileset);
-    viewer.zoomTo(tileset, new Cesium.HeadingPitchRange(0.0, -0.5, tileset.boundingSphere.radius * 2.0));
-}).catch(function(error) {
-    console.log(error);
-});
-=======
         tileset.readyPromise
           .then(function (tileset) {
             viewer.scene.primitives.add(tileset);
@@ -95,10 +87,9 @@
               )
             );
           })
-          .otherwise(function (error) {
+          .catch(function (error) {
             console.log(error);
           });
->>>>>>> 2fd0e8f7
 
         Cesium.knockout
           .getObservable(viewModel, "height")
