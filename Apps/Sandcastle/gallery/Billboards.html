--- conflicted
+++ resolved
@@ -36,6 +36,8 @@
 }
 
 function addBillboard() {
+    Sandcastle.declare(addBillboard);
+    reset();
     var image = new Image();
     image.onload = function() {
         var billboards = new Cesium.BillboardCollection();
@@ -45,7 +47,6 @@
         });
         billboards.textureAtlas = textureAtlas;
 
-<<<<<<< HEAD
         billboards.add({
             position : Cesium.Cartesian3.fromDegrees(-75.59777, 40.03883),
             imageIndex : 0
@@ -54,16 +55,10 @@
     };
     image.src = '../images/Cesium_Logo_overlay.png';
 }
-addBillboard();
-
-Sandcastle.addToolbarButton('Add billboard', function() {
-    reset();
-    addBillboard();
-});
-
-Sandcastle.addToolbarButton('Set billboard properties at creation', function() {
-    reset();
-
+
+function setBillboardProperties() {
+    Sandcastle.declare(setBillboardProperties);
+    reset();
     var image = new Image();
     image.onload = function() {
         var billboards = new Cesium.BillboardCollection();
@@ -91,11 +86,11 @@
         scene.primitives.add(billboards);
     };
     image.src = '../images/Cesium_Logo_overlay.png';
-});
-
-Sandcastle.addToolbarButton('Change billboard properties', function() {
-    reset();
-
+}
+
+function changeBillboardProperties() {
+    Sandcastle.declare(changeBillboardProperties);
+    reset();
     var image = new Image();
     image.onload = function() {
         var billboards = new Cesium.BillboardCollection();
@@ -119,11 +114,11 @@
         scene.primitives.add(billboards);
     };
     image.src = '../images/Cesium_Logo_overlay.png';
-});
-
-Sandcastle.addToolbarButton('Add multiple billboards', function() {
-    reset();
-
+}
+
+function addMultipleBillboards() {
+    Sandcastle.declare(addMultipleBillboards);
+    reset();
     Cesium.when.all([
                      Cesium.loadImage('../images/Cesium_Logo_overlay.png'),
                      Cesium.loadImage('../images/facility.gif')
@@ -133,240 +128,6 @@
         // called a texture atlas, which is assigned to a billboard-collection.
         // Several billboards can be added to the same collection; each billboard
         // references an image in the texture atlas.
-=======
-    var viewer = new Cesium.Viewer('cesiumContainer');
-    var scene = viewer.scene;
-    var primitives = scene.primitives;
-
-    function reset() {
-        primitives.removeAll();
-    }
-
-    function addBillboard() {
-        Sandcastle.declare(addBillboard);
-        reset();
-        var image = new Image();
-        image.onload = function() {
-            var billboards = new Cesium.BillboardCollection();
-            var textureAtlas = new Cesium.TextureAtlas({
-                scene : scene,
-                image : image
-            });
-            billboards.textureAtlas = textureAtlas;
-
-            billboards.add({
-                position : Cesium.Cartesian3.fromDegrees(-75.59777, 40.03883),
-                imageIndex : 0
-            });
-            scene.primitives.add(billboards);
-        };
-        image.src = '../images/Cesium_Logo_overlay.png';
-    }
-    
-    function setBillboardProperties() {
-        Sandcastle.declare(setBillboardProperties);
-        reset();
-        var image = new Image();
-        image.onload = function() {
-            var billboards = new Cesium.BillboardCollection();
-            var textureAtlas = new Cesium.TextureAtlas({
-                scene : scene,
-                image : image
-            });
-            billboards.textureAtlas = textureAtlas;
-
-            billboards.add({
-                show : true, // default
-                position : Cesium.Cartesian3.fromDegrees(-75.59777, 40.03883),
-                pixelOffset : new Cesium.Cartesian2(0, -50), // default: (0, 0)
-                eyeOffset : new Cesium.Cartesian3(0.0, 0.0, 0.0), // default
-                horizontalOrigin : Cesium.HorizontalOrigin.CENTER, // default
-                verticalOrigin : Cesium.VerticalOrigin.BOTTOM, // default: CENTER
-                scale : 2.0, // default: 1.0
-                imageIndex : 0, // default: -1
-                color : Cesium.Color.LIME, // default: WHITE
-                rotation : Cesium.Math.PI_OVER_FOUR, // default: 0.0
-                alignedAxis : Cesium.Cartesian3.ZERO, // default
-                width : 100, // default: undefined
-                height : 25 // default: undefined
-            });
-            scene.primitives.add(billboards);
-        };
-        image.src = '../images/Cesium_Logo_overlay.png';
-    }
-
-    function changeBillboardProperties() {
-        Sandcastle.declare(changeBillboardProperties);
-        reset();
-        var image = new Image();
-        image.onload = function() {
-            var billboards = new Cesium.BillboardCollection();
-            var textureAtlas = new Cesium.TextureAtlas({
-                scene : scene,
-                image : image
-            });
-            billboards.textureAtlas = textureAtlas;
-
-            // add() returns a Billboard object containing functions to change
-            // the billboard's position and appearance.
-            var b = billboards.add({
-                position : Cesium.Cartesian3.fromDegrees(-75.59777, 40.03883),
-                imageIndex : 0
-            });
-
-            b.position = Cesium.Cartesian3.fromDegrees(-75.59777, 40.03883, 300000.0);
-            b.scale = 3.0;
-            b.color = new Cesium.Color(1.0, 1.0, 1.0, 0.25);
-
-            scene.primitives.add(billboards);
-        };
-        image.src = '../images/Cesium_Logo_overlay.png';
-    }
-    
-    function addMultipleBillboards() {
-        Sandcastle.declare(addMultipleBillboards);
-        reset();
-        Cesium.when.all([
-                         Cesium.loadImage('../images/Cesium_Logo_overlay.png'),
-                         Cesium.loadImage('../images/facility.gif')
-                        ],
-                        function(images) {
-            // Once both images are downloaded, they are combined into one image,
-            // called a texture atlas, which is assigned to a billboard-collection.
-            // Several billboards can be added to the same collection; each billboard
-            // references an image in the texture atlas.
-
-            var billboards = new Cesium.BillboardCollection();
-            var textureAtlas = new Cesium.TextureAtlas({
-                scene : scene,
-                images : images
-            });
-            billboards.textureAtlas = textureAtlas;
-
-            // Logo
-            billboards.add({
-                position : Cesium.Cartesian3.fromDegrees(-75.59777, 40.03883),
-                imageIndex : 0
-            });
-
-            // Facility
-            billboards.add({
-                position : Cesium.Cartesian3.fromDegrees(-80.50, 35.14),
-                imageIndex : 1
-            });
-
-            // Facility
-            billboards.add({
-                position : Cesium.Cartesian3.fromDegrees(-80.12, 25.46),
-                imageIndex : 1
-            });
-
-            scene.primitives.add(billboards);
-        });
-    }
-    
-    function scaleByDistance() {
-        Sandcastle.declare(scaleByDistance);
-        reset();
-        var image = new Image();
-        image.onload = function() {
-            var billboards = new Cesium.BillboardCollection();
-            var textureAtlas = new Cesium.TextureAtlas({
-                scene : scene,
-                image : image
-            });
-            billboards.textureAtlas = textureAtlas;
-
-            billboards.add({
-                position : Cesium.Cartesian3.fromDegrees(-75.59777, 40.03883),
-                imageIndex : 0,
-                scaleByDistance : new Cesium.NearFarScalar(1.5e2, 2.0, 1.5e7, 0.5)
-            });
-            scene.primitives.add(billboards);
-        };
-        image.src = '../images/facility.gif';
-    }
-        
-    function fadeByDistance() {
-        Sandcastle.declare(fadeByDistance);
-        reset();
-        var image = new Image();
-        image.onload = function() {
-            var billboards = new Cesium.BillboardCollection();
-            var textureAtlas = new Cesium.TextureAtlas({
-                scene : scene,
-                image : image
-            });
-            billboards.textureAtlas = textureAtlas;
-
-            billboards.add({
-                position : Cesium.Cartesian3.fromDegrees(-75.59777, 40.03883),
-                imageIndex : 0,
-                translucencyByDistance : new Cesium.NearFarScalar(1.5e2, 1.0, 1.5e7, 0.2)
-            });
-            scene.primitives.add(billboards);
-        };
-        image.src = '../images/Cesium_Logo_overlay.png';
-    }
-    
-    function offsetByDistance() {
-        Sandcastle.declare(offsetByDistance);
-        reset();
-        Cesium.when.all([
-             Cesium.loadImage('../images/Cesium_Logo_overlay.png'),
-             Cesium.loadImage('../images/facility.gif')
-            ],
-            function(images) {
-            var billboards = new Cesium.BillboardCollection();
-            var textureAtlas = new Cesium.TextureAtlas({
-                scene : scene,
-                images : images
-            });
-            billboards.textureAtlas = textureAtlas;
-
-            // As viewer zooms closer to facility billboard,
-            // increase pixelOffset on CesiumLogo billboard to this height
-            var facilityHeight = images[1].height;
-
-            // colocated billboards, separate as viewer gets closer
-            billboards.add({
-                position : Cesium.Cartesian3.fromDegrees(-75.59777, 40.03883),
-                horizontalOrigin : Cesium.HorizontalOrigin.CENTER,
-                verticalOrigin : Cesium.VerticalOrigin.BOTTOM,
-                imageIndex : 1
-            });
-            billboards.add({
-                position : Cesium.Cartesian3.fromDegrees(-75.59777, 40.03883),
-                imageIndex : 0,
-                horizontalOrigin : Cesium.HorizontalOrigin.CENTER,
-                verticalOrigin : Cesium.VerticalOrigin.BOTTOM,
-                pixelOffset : new Cesium.Cartesian2(0.0, -facilityHeight),
-                pixelOffsetScaleByDistance : new Cesium.NearFarScalar(1.0e3, 1.0, 1.5e6, 0.0),
-                translucencyByDistance : new Cesium.NearFarScalar(1.0e3, 1.0, 1.5e6, 0.1)
-            });
-            scene.primitives.add(billboards);
-        });
-    }
-    
-    function addPointBillboards() {
-        Sandcastle.declare(addPointBillboards);
-        reset();
-        // A white circle is drawn into a 2D canvas.  The canvas is used as
-        // a texture for billboards, each of which applies a different color
-        // and scale to change the point's appearance.
-        //
-        // The 2D canvas can draw much more than circles.  See:
-        // https://developer.mozilla.org/en/Canvas_tutorial
-        var canvas = document.createElement('canvas');
-        canvas.width = 16;
-        canvas.height = 16;
-        var context2D = canvas.getContext('2d');
-        context2D.beginPath();
-        context2D.arc(8, 8, 8, 0, Cesium.Math.TWO_PI, true);
-        context2D.closePath();
-        context2D.fillStyle = 'rgb(255, 255, 255)';
-        context2D.fill();
->>>>>>> 8f653887
 
         var billboards = new Cesium.BillboardCollection();
         var textureAtlas = new Cesium.TextureAtlas({
@@ -394,13 +155,12 @@
         });
 
         scene.primitives.add(billboards);
-<<<<<<< HEAD
-    });
-});
-
-Sandcastle.addToolbarButton('Scale by viewer distance', function() {
-    reset();
-
+    });
+}
+
+function scaleByDistance() {
+    Sandcastle.declare(scaleByDistance);
+    reset();
     var image = new Image();
     image.onload = function() {
         var billboards = new Cesium.BillboardCollection();
@@ -418,11 +178,11 @@
         scene.primitives.add(billboards);
     };
     image.src = '../images/facility.gif';
-});
-
-Sandcastle.addToolbarButton('Fade by viewer distance', function() {
-    reset();
-
+}
+    
+function fadeByDistance() {
+    Sandcastle.declare(fadeByDistance);
+    reset();
     var image = new Image();
     image.onload = function() {
         var billboards = new Cesium.BillboardCollection();
@@ -440,16 +200,16 @@
         scene.primitives.add(billboards);
     };
     image.src = '../images/Cesium_Logo_overlay.png';
-});
-
-Sandcastle.addToolbarButton('Offset by viewer distance', function() {
-    reset();
-
+}
+
+function offsetByDistance() {
+    Sandcastle.declare(offsetByDistance);
+    reset();
     Cesium.when.all([
-                     Cesium.loadImage('../images/Cesium_Logo_overlay.png'),
-                     Cesium.loadImage('../images/facility.gif')
-                    ],
-                    function(images) {
+         Cesium.loadImage('../images/Cesium_Logo_overlay.png'),
+         Cesium.loadImage('../images/facility.gif')
+        ],
+        function(images) {
         var billboards = new Cesium.BillboardCollection();
         var textureAtlas = new Cesium.TextureAtlas({
             scene : scene,
@@ -479,11 +239,11 @@
         });
         scene.primitives.add(billboards);
     });
-});
-
-Sandcastle.addToolbarButton('Add point billboards', function() {
-    reset();
-
+}
+
+function addPointBillboards() {
+    Sandcastle.declare(addPointBillboards);
+    reset();
     // A white circle is drawn into a 2D canvas.  The canvas is used as
     // a texture for billboards, each of which applies a different color
     // and scale to change the point's appearance.
@@ -528,231 +288,11 @@
     });
 
     scene.primitives.add(billboards);
-=======
-    }
-
-    function addMarkerBillboards() {
-        Sandcastle.declare(addMarkerBillboards);
-        reset();
-        var image = new Image();
-        image.onload = function() {
-            var billboards = new Cesium.BillboardCollection();
-            var textureAtlas = new Cesium.TextureAtlas({
-                scene : scene,
-                borderWidthInPixels : 0
-            });
-
-            // Break one image full of markers into many subregions.
-            textureAtlas.addSubRegions(image, [
-            // Dots, small to large, imageIndex 1 to 6
-            { x : 91,  y : 11,  width : 6,  height : 6 },
-            { x : 81,  y : 9,   width : 10, height : 10 },
-            { x : 67,  y : 7,   width : 14, height : 14 },
-            { x : 49,  y : 5,   width : 18, height : 18 },
-            { x : 27,  y : 3,   width : 22, height : 22 },
-            { x : 1,   y : 1,   width : 26, height : 26 },
-            // Up-Triangles, small to large, imageIndex 7 to 12
-            { x : 91,  y : 49,  width : 6,  height : 6 },
-            { x : 81,  y : 47,  width : 10, height : 10 },
-            { x : 67,  y : 45,  width : 14, height : 14 },
-            { x : 49,  y : 43,  width : 18, height : 18 },
-            { x : 27,  y : 41,  width : 22, height : 22 },
-            { x : 1,   y : 39,  width : 26, height : 26 },
-            // Down-Triangles, small to large, imageIndex 13 to 18
-            { x : 31,  y : 29,  width : 6,  height : 6 },
-            { x : 37,  y : 27,  width : 10, height : 10 },
-            { x : 47,  y : 25,  width : 14, height : 14 },
-            { x : 61,  y : 23,  width : 18, height : 18 },
-            { x : 79,  y : 21,  width : 22, height : 22 },
-            { x : 101, y : 19,  width : 26, height : 26 },
-            // Up-Arrows, small to large, imageIndex 19 to 24
-            { x : 91,  y : 84,  width : 6,  height : 6 },
-            { x : 81,  y : 82,  width : 10, height : 10 },
-            { x : 67,  y : 80,  width : 14, height : 14 },
-            { x : 49,  y : 78,  width : 18, height : 18 },
-            { x : 27,  y : 76,  width : 22, height : 22 },
-            { x : 1,   y : 74,  width : 26, height : 26 },
-            // Down-Arrows, small to large, imageIndex 25 to 30
-            { x : 31,  y : 66,  width : 6,  height : 6 },
-            { x : 37,  y : 64,  width : 10, height : 10 },
-            { x : 47,  y : 62,  width : 14, height : 14 },
-            { x : 61,  y : 60,  width : 18, height : 18 },
-            { x : 79,  y : 58,  width : 22, height : 22 },
-            { x : 101, y : 56,  width : 26, height : 26 },
-            // X's, small to large, imageIndex 31 to 36
-            { x : 91,  y : 111, width : 6,  height : 6 },
-            { x : 81,  y : 109, width : 10, height : 10 },
-            { x : 67,  y : 107, width : 14, height : 14 },
-            { x : 49,  y : 105, width : 18, height : 18 },
-            { x : 27,  y : 103, width : 22, height : 22 },
-            { x : 1,   y : 101, width : 26, height : 26 },
-            // Plus's, small to large, imageIndex 37 to 42
-            { x : 92,  y : 120, width : 5,  height : 5 },
-            { x : 109, y : 109, width : 10, height : 10 },
-            { x : 107, y : 107, width : 14, height : 14 },
-            { x : 105, y : 105, width : 18, height : 18 },
-            { x : 103, y : 103, width : 22, height : 22 },
-            { x : 101, y : 101, width : 26, height : 26 }]);
-
-            billboards.textureAtlas = textureAtlas;
-
-            // Add several billboards based on the above marker definitions.
-            billboards.add({
-                position : Cesium.Cartesian3.fromDegrees(-75.59777, 40.03883),
-                imageIndex : 10,
-                scale : 1,
-                color : Cesium.Color.LIME
-            });
-            billboards.add({
-                position : Cesium.Cartesian3.fromDegrees(-84.0, 39.0),
-                imageIndex : 16,
-                scale : 1,
-                color : new Cesium.Color(0, 0.5, 1.0, 1.0)
-            });
-            billboards.add({
-                position : Cesium.Cartesian3.fromDegrees(-70.0, 41.0),
-                imageIndex : 21,
-                scale : 1,
-                color : new Cesium.Color(0.5, 0.9, 1.0, 1.0)
-            });
-            billboards.add({
-                position : Cesium.Cartesian3.fromDegrees(-73.0, 37.0),
-                imageIndex : 35,
-                scale : 1,
-                color : Cesium.Color.RED
-            });
-            billboards.add({
-                position : Cesium.Cartesian3.fromDegrees(-79.0, 35.0),
-                imageIndex : 40,
-                scale : 1,
-                color : Cesium.Color.YELLOW
-            });
-            scene.primitives.add(billboards);
-        };
-        image.src = '../images/whiteShapes.png';
-    }
-    
-    function inReferenceFrame() {
-        Sandcastle.declare(inReferenceFrame);
-        reset();
-        var image = new Image();
-        image.onload = function() {
-            var billboards = new Cesium.BillboardCollection();
-            var textureAtlas = new Cesium.TextureAtlas({
-                scene : scene,
-                image : image
-            });
-            billboards.textureAtlas = textureAtlas;
-
-            var center = Cesium.Cartesian3.fromDegrees(-75.59777, 40.03883);
-            billboards.modelMatrix = Cesium.Transforms.eastNorthUpToFixedFrame(center);
-            // center
-            billboards.add({
-                imageIndex : 0,
-                position : new Cesium.Cartesian3(0.0, 0.0, 0.0)
-            });
-            // east
-            billboards.add({
-                imageIndex : 0,
-                position : new Cesium.Cartesian3(1000000.0, 0.0, 0.0)
-            });
-            // north
-            billboards.add({
-                imageIndex : 0,
-                position : new Cesium.Cartesian3(0.0, 1000000.0, 0.0)
-            });
-            // up
-            billboards.add({
-                imageIndex : 0,
-                position : new Cesium.Cartesian3(0.0, 0.0, 1000000.0)
-            });
-            scene.primitives.add(billboards);
-        };
-        image.src = '../images/facility.gif';
-    }
-  
-    function createUI() {
-        function selectMenuOption(menu, options) {
-            options[menu.selectedIndex].onselect();
-        }
-        
-        var options = [{
-            text : 'Add billboard',
-            onselect : function() {
-                addBillboard();
-                Sandcastle.highlight(addBillboard);
-            }
-        }, {
-            text : 'Set billboard properties at creation',
-            onselect : function() {
-                setBillboardProperties();
-                Sandcastle.highlight(setBillboardProperties);
-            }
-        }, {
-            text : 'Change billboard properties',
-            onselect : function() {
-                changeBillboardProperties();
-                Sandcastle.highlight(changeBillboardProperties);
-            }
-        }, {
-            text : 'Add multiple billboards',
-            onselect : function() {
-                addMultipleBillboards();
-                Sandcastle.highlight(addMultipleBillboards);
-            }
-        }, {
-            text : 'Scale by viewer distance',
-            onselect : function() {
-                scaleByDistance();
-                Sandcastle.highlight(scaleByDistance);
-            }
-        }, {
-            text : 'Fade by viewer distance',
-            onselect : function() {
-                fadeByDistance();
-                Sandcastle.highlight(fadeByDistance);
-            }
-        }, {
-            text : 'Offset by viewer distance',
-            onselect : function() {
-                offsetByDistance();
-                Sandcastle.highlight(offsetByDistance);
-            }
-        }, {
-            text : 'Add point billboards',
-            onselect : function() {
-                addPointBillboards();
-                Sandcastle.highlight(addPointBillboards);
-            }
-        }, {
-            text : 'Add marker billboards',
-            onselect : function() {
-                addMarkerBillboards();
-                Sandcastle.highlight(addMarkerBillboards);
-            }
-        }, {
-            text : 'Add billboards in reference frame',
-            onselect : function() {
-                inReferenceFrame();
-                Sandcastle.highlight(inReferenceFrame);
-            }
-        }];
-
-        Sandcastle.addToolbarMenu(options, function() {
-            selectMenuOption(this, options);
-        });
-    }
-    
-    createUI();
-    addBillboard();
-    Sandcastle.highlight(addBillboard);
-    Sandcastle.finishedLoading();
->>>>>>> 8f653887
-});
-
-Sandcastle.addToolbarButton('Add marker billboards', function() {
-    reset();
-
+}
+
+function addMarkerBillboards() {
+    Sandcastle.declare(addMarkerBillboards);
+    reset();
     var image = new Image();
     image.onload = function() {
         var billboards = new Cesium.BillboardCollection();
@@ -849,11 +389,11 @@
         scene.primitives.add(billboards);
     };
     image.src = '../images/whiteShapes.png';
-});
-
-Sandcastle.addToolbarButton('Add billboards in reference frame', function() {
-    reset();
-
+}
+
+function inReferenceFrame() {
+    Sandcastle.declare(inReferenceFrame);
+    reset();
     var image = new Image();
     image.onload = function() {
         var billboards = new Cesium.BillboardCollection();
@@ -888,8 +428,83 @@
         scene.primitives.add(billboards);
     };
     image.src = '../images/facility.gif';
-});
-//Sandcastle_End
+}
+
+function createUI() {
+    function selectMenuOption(menu, options) {
+        options[menu.selectedIndex].onselect();
+    }
+    
+    var options = [{
+        text : 'Add billboard',
+        onselect : function() {
+            addBillboard();
+            Sandcastle.highlight(addBillboard);
+        }
+    }, {
+        text : 'Set billboard properties at creation',
+        onselect : function() {
+            setBillboardProperties();
+            Sandcastle.highlight(setBillboardProperties);
+        }
+    }, {
+        text : 'Change billboard properties',
+        onselect : function() {
+            changeBillboardProperties();
+            Sandcastle.highlight(changeBillboardProperties);
+        }
+    }, {
+        text : 'Add multiple billboards',
+        onselect : function() {
+            addMultipleBillboards();
+            Sandcastle.highlight(addMultipleBillboards);
+        }
+    }, {
+        text : 'Scale by viewer distance',
+        onselect : function() {
+            scaleByDistance();
+            Sandcastle.highlight(scaleByDistance);
+        }
+    }, {
+        text : 'Fade by viewer distance',
+        onselect : function() {
+            fadeByDistance();
+            Sandcastle.highlight(fadeByDistance);
+        }
+    }, {
+        text : 'Offset by viewer distance',
+        onselect : function() {
+            offsetByDistance();
+            Sandcastle.highlight(offsetByDistance);
+        }
+    }, {
+        text : 'Add point billboards',
+        onselect : function() {
+            addPointBillboards();
+            Sandcastle.highlight(addPointBillboards);
+        }
+    }, {
+        text : 'Add marker billboards',
+        onselect : function() {
+            addMarkerBillboards();
+            Sandcastle.highlight(addMarkerBillboards);
+        }
+    }, {
+        text : 'Add billboards in reference frame',
+        onselect : function() {
+            inReferenceFrame();
+            Sandcastle.highlight(inReferenceFrame);
+        }
+    }];
+
+    Sandcastle.addToolbarMenu(options, function() {
+        selectMenuOption(this, options);
+    });
+}
+
+createUI();
+addBillboard();
+Sandcastle.highlight(addBillboard);//Sandcastle_End
     Sandcastle.finishedLoading();
 }
 if (typeof Cesium !== "undefined") {
