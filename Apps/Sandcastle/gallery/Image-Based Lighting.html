<!DOCTYPE html>
<html lang="en">
  <head>
    <meta charset="utf-8" />
    <meta http-equiv="X-UA-Compatible" content="IE=edge" />
    <meta
      name="viewport"
      content="width=device-width, initial-scale=1, maximum-scale=1, minimum-scale=1, user-scalable=no"
    />
    <meta
      name="description"
      content="Use image-based lighting to light a model."
    />
    <meta name="cesium-sandcastle-labels" content="Showcases" />
    <title>Cesium Demo</title>
    <script type="text/javascript" src="../Sandcastle-header.js"></script>
    <script
      type="text/javascript"
      src="../../../Build/CesiumUnminified/Cesium.js"
      nomodule
    ></script>
    <script type="module" src="../load-cesium-es6.js"></script>
  </head>
  <body
    class="sandcastle-loading"
    data-sandcastle-bucket="bucket-requirejs.html"
  >
    <style>
      @import url(../templates/bucket.css);
    </style>
    <div id="cesiumContainer" class="fullSize"></div>
    <div id="loadingOverlay"><h1>Loading...</h1></div>
    <div id="toolbar">
      <table>
        <tbody>
          <tr>
            <td>Luminance at Zenith</td>
            <td>
              <input
                type="range"
                min="0.0"
                max="2.0"
                step="0.01"
                data-bind="value: luminanceAtZenith, valueUpdate: 'input'"
              />
              <input
                type="text"
                size="4"
                data-bind="value: luminanceAtZenith"
              />
            </td>
          </tr>
        </tbody>
      </table>
    </div>
    <script id="cesium_sandcastle_script">
      function startup(Cesium) {
        "use strict";
        //Sandcastle_Begin
        var viewer = new Cesium.Viewer("cesiumContainer");

        if (!viewer.scene.specularEnvironmentMapsSupported) {
          window.alert(
            "This browser does not support specular environment maps."
          );
        }

        var environmentMapURL =
          "https://cesium.com/assets/kiara_6_afternoon_2k_ibl.ktx";
        var modelURL = "../../SampleData/models/Pawns/Pawns.glb";

        // This environment map was processed using Google's Filament project. To process your own:
        // 1 - Download the Filament release (https://github.com/google/filament/releases).
        // 2 - Run `cmgen --type=ktx --deploy=/path/to/output /path/to/image.hdr`. Other formats are also supported. Run `cmgen --help` for all options.
        // 3 - Take the generated coefficients and the KTX file and load them in CesiumJS as shown below.

        var L00 = new Cesium.Cartesian3(
          0.170455150831422,
          0.163151083190219,
          0.196966760289763
        );
        var L1_1 = new Cesium.Cartesian3(
          -0.066550267689383,
          -0.022088055746048,
          0.078835009246127
        );
        var L10 = new Cesium.Cartesian3(
          0.038364097478591,
          0.045714300098753,
          0.063498904606215
        );
        var L11 = new Cesium.Cartesian3(
          -0.01436536331281,
          -0.026490613715151,
          -0.05018940406602
        );
        var L2_2 = new Cesium.Cartesian3(
          -0.05153278691789,
          -0.050777795729986,
          -0.056449044453032
        );
        var L2_1 = new Cesium.Cartesian3(
          0.043454596136534,
          0.046672590104157,
          0.05753010764661
        );
        var L20 = new Cesium.Cartesian3(
          -0.00164046627411,
          0.001286638231156,
          0.007228908989616
        );
        var L21 = new Cesium.Cartesian3(
          -0.042260855700641,
          -0.046394335094707,
          -0.057562936365585
        );
        var L22 = new Cesium.Cartesian3(
          -0.004953478914091,
          -0.000479681664876,
          0.008508150106928
        );
        var coefficients = [L00, L1_1, L10, L11, L2_2, L2_1, L20, L21, L22];

        var height = 0.0;
        var hpr = new Cesium.HeadingPitchRoll(0.0, 0.0, 0.0);
        var origin = Cesium.Cartesian3.fromDegrees(
          -123.0744619,
          44.0503706,
          height
        );
        var modelMatrix = Cesium.Transforms.headingPitchRollToFixedFrame(
          origin,
          hpr
        );

        var model = viewer.scene.primitives.add(
          Cesium.Model.fromGltf({
            url: modelURL,
            modelMatrix: modelMatrix,
            minimumPixelSize: 128,
          })
        );

        model.readyPromise
          .then(function (model) {
            var camera = viewer.camera;

            // Zoom to model
            var controller = viewer.scene.screenSpaceCameraController;
            var r =
              2.0 * Math.max(model.boundingSphere.radius, camera.frustum.near);
            controller.minimumZoomDistance = r * 0.5;

            var center = Cesium.Matrix4.multiplyByPoint(
              model.modelMatrix,
              model.boundingSphere.center,
              new Cesium.Cartesian3()
            );
            var heading = Cesium.Math.toRadians(230.0);
            var pitch = Cesium.Math.toRadians(-20.0);
            camera.lookAt(
              center,
              new Cesium.HeadingPitchRange(heading, pitch, r * 2.0)
            );
            camera.lookAtTransform(Cesium.Matrix4.IDENTITY);

            model.sphericalHarmonicCoefficients = coefficients;
            model.specularEnvironmentMaps = environmentMapURL;

            // The viewModel tracks the state of our mini application.
            var viewModel = {
              luminanceAtZenith: model.luminanceAtZenith,
            };
            // Convert the viewModel members into knockout observables.
            Cesium.knockout.track(viewModel);

            // Bind the viewModel to the DOM elements of the UI that call for it.
            var toolbar = document.getElementById("toolbar");
            Cesium.knockout.applyBindings(viewModel, toolbar);

            function subscribeParameter(name) {
              Cesium.knockout
                .getObservable(viewModel, name)
                .subscribe(function (newValue) {
                  model[name] = newValue;
                });
            }

            subscribeParameter("luminanceAtZenith");

<<<<<<< HEAD
    Sandcastle.addToggleButton('Use procedural environment lighting', false, function(checked) {
        if (!checked) {
            model.sphericalHarmonicCoefficients = coefficients;
            model.specularEnvironmentMaps = environmentMapURL;
        } else {
            model.sphericalHarmonicCoefficients = undefined;
            model.specularEnvironmentMaps = undefined;
        }
    });
}).catch(function(error){
    window.alert(error);
});
//Sandcastle_End
    Sandcastle.finishedLoading();
}
if (typeof Cesium !== 'undefined') {
    window.startupCalled = true;
    startup(Cesium);
}
</script>
</body>
=======
            Sandcastle.addToggleButton(
              "Use procedural environment lighting",
              false,
              function (checked) {
                if (!checked) {
                  model.sphericalHarmonicCoefficients = coefficients;
                  model.specularEnvironmentMaps = environmentMapURL;
                } else {
                  model.sphericalHarmonicCoefficients = undefined;
                  model.specularEnvironmentMaps = undefined;
                }
              }
            );
          })
          .otherwise(function (error) {
            window.alert(error);
          });
        //Sandcastle_End
        Sandcastle.finishedLoading();
      }
      if (typeof Cesium !== "undefined") {
        window.startupCalled = true;
        startup(Cesium);
      }
    </script>
  </body>
>>>>>>> 2fd0e8f7
</html><|MERGE_RESOLUTION|>--- conflicted
+++ resolved
@@ -188,29 +188,6 @@
 
             subscribeParameter("luminanceAtZenith");
 
-<<<<<<< HEAD
-    Sandcastle.addToggleButton('Use procedural environment lighting', false, function(checked) {
-        if (!checked) {
-            model.sphericalHarmonicCoefficients = coefficients;
-            model.specularEnvironmentMaps = environmentMapURL;
-        } else {
-            model.sphericalHarmonicCoefficients = undefined;
-            model.specularEnvironmentMaps = undefined;
-        }
-    });
-}).catch(function(error){
-    window.alert(error);
-});
-//Sandcastle_End
-    Sandcastle.finishedLoading();
-}
-if (typeof Cesium !== 'undefined') {
-    window.startupCalled = true;
-    startup(Cesium);
-}
-</script>
-</body>
-=======
             Sandcastle.addToggleButton(
               "Use procedural environment lighting",
               false,
@@ -225,7 +202,7 @@
               }
             );
           })
-          .otherwise(function (error) {
+          .catch(function (error) {
             window.alert(error);
           });
         //Sandcastle_End
@@ -237,5 +214,4 @@
       }
     </script>
   </body>
->>>>>>> 2fd0e8f7
 </html>