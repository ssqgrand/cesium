--- conflicted
+++ resolved
@@ -1,9 +1,5 @@
 # Change Log
 
-<<<<<<< HEAD
-##### Fixes :wrench:
-- Fixed a bug where *.ktx2 images loading fail. [#10869](https://github.com/CesiumGS/cesium/pull/10869)
-=======
 ### 1.101 - 2023-01-01
 
 #### engine
@@ -17,6 +13,7 @@
 - Fixed a bug where the scale of a `PointPrimitive` was incorrect when `scaleByDistance` was set to a `NearFarScalar` [#10912](https://github.com/CesiumGS/cesium/pull/10912)
 - Fixed the JSDoc and TypeScript definitions of arguments in `Matrix2.multiplyByScalar`, `Matrix3.multiplyByScalar`, and several functions in the `S2Cell` class. [#10899](https://github.com/CesiumGS/cesium/pull/10899)
 - Fixed a bug where the entity collection of a `GpxDataSource` did not have the `owner` property set. [#10921](https://github.com/CesiumGS/cesium/issues/10921)
+- Fixed a bug where \*.ktx2 images loading fail. [#10869](https://github.com/CesiumGS/cesium/pull/10869)
 
 ### 1.100 - 2022-12-01
 
@@ -33,7 +30,6 @@
     - `ThirdParty`
     - `Widgets`(CSS files only)
   - The ability to import modules and TypeScript definitions from individual files has been removed. Any imports should originate from the `cesium` module (`import { Cartesian3 } from "cesium";`) or the combined `Cesium.js` file (`import { Cartesian3 } from "Source/Cesium.js";`);
->>>>>>> 80d4abaf
 
 ### 1.99 - 2022-11-01
 
