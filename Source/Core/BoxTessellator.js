--- conflicted
+++ resolved
@@ -29,11 +29,8 @@
          * @exception {DeveloperError} All dimensions' components must be greater than or equal to zero.
          */
         compute : function(template) {
-<<<<<<< HEAD
             template = defaultValue(template, {});
-=======
-            template = (typeof template !== 'undefined') ? template : {};
->>>>>>> 5838fd1a
+
             var minimumCorner;
             var maximumCorner;
 
