--- conflicted
+++ resolved
@@ -1,44 +1,8 @@
-<<<<<<< HEAD
-define([
-        '../ThirdParty/when',
-        './BoundingSphere',
-        './Cartesian2',
-        './Cartesian3',
-        './Check',
-        './defaultValue',
-        './defined',
-        './defineProperties',
-        './DeveloperError',
-        './IndexDatatype',
-        './Intersections2D',
-        './Math',
-        './OrientedBoundingBox',
-        './TaskProcessor',
-        './TerrainEncoding',
-        './TerrainMesh'
-    ], function(
-        when,
-        BoundingSphere,
-        Cartesian2,
-        Cartesian3,
-        Check,
-        defaultValue,
-        defined,
-        defineProperties,
-        DeveloperError,
-        IndexDatatype,
-        Intersections2D,
-        CesiumMath,
-        OrientedBoundingBox,
-        TaskProcessor,
-        TerrainEncoding,
-        TerrainMesh) {
-    'use strict';
-=======
 import when from '../ThirdParty/when.js';
 import BoundingSphere from './BoundingSphere.js';
 import Cartesian2 from './Cartesian2.js';
 import Cartesian3 from './Cartesian3.js';
+import Check from './Check.js';
 import defaultValue from './defaultValue.js';
 import defined from './defined.js';
 import defineProperties from './defineProperties.js';
@@ -50,7 +14,6 @@
 import TaskProcessor from './TaskProcessor.js';
 import TerrainEncoding from './TerrainEncoding.js';
 import TerrainMesh from './TerrainMesh.js';
->>>>>>> e5cc188f
 
     /**
      * Terrain data for a single tile where the terrain data is represented as a quantized mesh.  A quantized
