--- conflicted
+++ resolved
@@ -1,9 +1,5 @@
-<<<<<<< HEAD
-import rbush from '../ThirdParty/rbush.js';
+import RBush from '../ThirdParty/rbush.js';
 import Rectangle from './Rectangle.js';
-=======
-import RBush from '../ThirdParty/rbush.js';
->>>>>>> 05380a6d
 import Check from './Check.js';
 
     /**
@@ -11,14 +7,9 @@
      * Checks for collisions using the approximates projected extents of Rectangles.
      * @private
      */
-<<<<<<< HEAD
     function RectangleCollisionChecker(mapProjection) {
-        this._tree = rbush();
+        this._tree = new RBush();
         this._mapProjection = mapProjection;
-=======
-    function RectangleCollisionChecker() {
-        this._tree = new RBush();
->>>>>>> 05380a6d
     }
 
     function RectangleWithId() {
