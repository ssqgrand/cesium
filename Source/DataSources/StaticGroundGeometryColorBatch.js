define([
<<<<<<< HEAD
    '../Core/AssociativeArray',
    '../Core/Color',
    '../Core/defined',
    '../Core/DistanceDisplayCondition',
    '../Core/DistanceDisplayConditionGeometryInstanceAttribute',
    '../Core/ShowGeometryInstanceAttribute',
    '../Scene/GroundPrimitive',
    './BoundingSphereState',
    './Property'
], function(
    AssociativeArray,
    Color,
    defined,
    DistanceDisplayCondition,
    DistanceDisplayConditionGeometryInstanceAttribute,
    ShowGeometryInstanceAttribute,
    GroundPrimitive,
    BoundingSphereState,
    Property) {
'use strict';

var colorScratch = new Color();
var distanceDisplayConditionScratch = new DistanceDisplayCondition();

function Batch(primitives, appearanceType, classificationType, color, key) {
    this.appearanceType = appearanceType;
    this.primitives = primitives;
    this.classificationType = classificationType;
    this.color = color;
    this.key = key;
    this.createPrimitive = false;
    this.waitingOnCreate = false;
    this.primitive = undefined;
    this.oldPrimitive = undefined;
    this.geometry = new AssociativeArray();
    this.updaters = new AssociativeArray();
    this.updatersWithAttributes = new AssociativeArray();
    this.attributes = new AssociativeArray();
    this.subscriptions = new AssociativeArray();
    this.showsUpdated = new AssociativeArray();
    this.itemsToRemove = [];
    this.isDirty = false;
}

Batch.prototype.add = function(updater, instance) {
    var id = updater.id;
    this.createPrimitive = true;
    this.geometry.set(id, instance);
    this.updaters.set(id, updater);
    if (!updater.hasConstantFill || !updater.fillMaterialProperty.isConstant || !Property.isConstant(updater.distanceDisplayConditionProperty)) {
        this.updatersWithAttributes.set(id, updater);
    } else {
        var that = this;
        this.subscriptions.set(id, updater.entity.definitionChanged.addEventListener(function(entity, propertyName, newValue, oldValue) {
            if (propertyName === 'isShowing') {
                that.showsUpdated.set(updater.id, updater);
=======
        '../Core/AssociativeArray',
        '../Core/Color',
        '../Core/defined',
        '../Core/DistanceDisplayCondition',
        '../Core/DistanceDisplayConditionGeometryInstanceAttribute',
        '../Core/ShowGeometryInstanceAttribute',
        '../Scene/GroundPrimitive',
        './BoundingSphereState',
        './Property'
    ], function(
        AssociativeArray,
        Color,
        defined,
        DistanceDisplayCondition,
        DistanceDisplayConditionGeometryInstanceAttribute,
        ShowGeometryInstanceAttribute,
        GroundPrimitive,
        BoundingSphereState,
        Property) {
    'use strict';

    var colorScratch = new Color();
    var distanceDisplayConditionScratch = new DistanceDisplayCondition();
    var defaultDistanceDisplayCondition = new DistanceDisplayCondition();

    function Batch(primitives, classificationType, color, key) {
        this.primitives = primitives;
        this.classificationType = classificationType;
        this.color = color;
        this.key = key;
        this.createPrimitive = false;
        this.waitingOnCreate = false;
        this.primitive = undefined;
        this.oldPrimitive = undefined;
        this.geometry = new AssociativeArray();
        this.updaters = new AssociativeArray();
        this.updatersWithAttributes = new AssociativeArray();
        this.attributes = new AssociativeArray();
        this.subscriptions = new AssociativeArray();
        this.showsUpdated = new AssociativeArray();
        this.itemsToRemove = [];
        this.isDirty = false;
    }

    Batch.prototype.add = function(updater, instance) {
        var id = updater.id;
        this.createPrimitive = true;
        this.geometry.set(id, instance);
        this.updaters.set(id, updater);
        if (!updater.hasConstantFill || !updater.fillMaterialProperty.isConstant || !Property.isConstant(updater.distanceDisplayConditionProperty)) {
            this.updatersWithAttributes.set(id, updater);
        } else {
            var that = this;
            this.subscriptions.set(id, updater.entity.definitionChanged.addEventListener(function(entity, propertyName, newValue, oldValue) {
                if (propertyName === 'isShowing') {
                    that.showsUpdated.set(updater.id, updater);
                }
            }));
        }
    };

    Batch.prototype.remove = function(updater) {
        var id = updater.id;
        this.createPrimitive = this.geometry.remove(id) || this.createPrimitive;
        if (this.updaters.remove(id)) {
            this.updatersWithAttributes.remove(id);
            var unsubscribe = this.subscriptions.get(id);
            if (defined(unsubscribe)) {
                unsubscribe();
                this.subscriptions.remove(id);
>>>>>>> 47851198
            }
        }));
    }
};

Batch.prototype.remove = function(updater) {
    var id = updater.id;
    this.createPrimitive = this.geometry.remove(id) || this.createPrimitive;
    if (this.updaters.remove(id)) {
        this.updatersWithAttributes.remove(id);
        var unsubscribe = this.subscriptions.get(id);
        if (defined(unsubscribe)) {
            unsubscribe();
            this.subscriptions.remove(id);
        }
    }
};

var scratchArray = new Array(4);

Batch.prototype.update = function(time) {
    var isUpdated = true;
    var removedCount = 0;
    var primitive = this.primitive;
    var primitives = this.primitives;
    var attributes;
    var i;

    if (this.createPrimitive) {
        var geometries = this.geometry.values;
        var geometriesLength = geometries.length;
        if (geometriesLength > 0) {
            if (defined(primitive)) {
                if (!defined(this.oldPrimitive)) {
                    this.oldPrimitive = primitive;
                } else {
                    primitives.remove(primitive);
                }
            }

            for (i = 0; i < geometriesLength; i++) {
                var geometryItem = geometries[i];
                var originalAttributes = geometryItem.attributes;
                attributes = this.attributes.get(geometryItem.id.id);

<<<<<<< HEAD
                if (defined(attributes)) {
                    if (defined(originalAttributes.show)) {
                        originalAttributes.show.value = attributes.show;
                    }
                    if (defined(originalAttributes.color)) {
                        originalAttributes.color.value = attributes.color;
=======
                if (!updater.fillMaterialProperty.isConstant || waitingOnCreate) {
                    var colorProperty = updater.fillMaterialProperty.color;
                    var fillColor = Property.getValueOrDefault(colorProperty, time, Color.WHITE, colorScratch);

                    if (!Color.equals(attributes._lastColor, fillColor)) {
                        attributes._lastColor = Color.clone(fillColor, attributes._lastColor);
                        var color = this.color;
                        var newColor = fillColor.toBytes(scratchArray);
                        if (color[0] !== newColor[0] || color[1] !== newColor[1] ||
                            color[2] !== newColor[2] || color[3] !== newColor[3]) {
                           this.itemsToRemove[removedCount++] = updater;
                        }
                    }
                }

                var show = updater.entity.isShowing && (updater.hasConstantFill || updater.isFilled(time));
                var currentShow = attributes.show[0] === 1;
                if (show !== currentShow) {
                    attributes.show = ShowGeometryInstanceAttribute.toValue(show, attributes.show);
                }

                var distanceDisplayConditionProperty = updater.distanceDisplayConditionProperty;
                if (!Property.isConstant(distanceDisplayConditionProperty)) {
                    var distanceDisplayCondition = Property.getValueOrDefault(distanceDisplayConditionProperty, time, defaultDistanceDisplayCondition, distanceDisplayConditionScratch);
                    if (!DistanceDisplayCondition.equals(distanceDisplayCondition, attributes._lastDistanceDisplayCondition)) {
                        attributes._lastDistanceDisplayCondition = DistanceDisplayCondition.clone(distanceDisplayCondition, attributes._lastDistanceDisplayCondition);
                        attributes.distanceDisplayCondition = DistanceDisplayConditionGeometryInstanceAttribute.toValue(distanceDisplayCondition, attributes.distanceDisplayCondition);
>>>>>>> 47851198
                    }
                }
            }

            primitive = new GroundPrimitive({
                asynchronous : true,
                geometryInstances : geometries,
                classificationType : this.classificationType,
                appearance : new this.appearanceType({
                    flat : true
                })
            });
            primitives.add(primitive);
            isUpdated = false;
        } else {
            if (defined(primitive)) {
                primitives.remove(primitive);
                primitive = undefined;
            }
            var oldPrimitive = this.oldPrimitive;
            if (defined(oldPrimitive)) {
                primitives.remove(oldPrimitive);
                this.oldPrimitive = undefined;
            }
        }

        this.attributes.removeAll();
        this.primitive = primitive;
        this.createPrimitive = false;
        this.waitingOnCreate = true;
    } else if (defined(primitive) && primitive.ready) {
        if (defined(this.oldPrimitive)) {
            primitives.remove(this.oldPrimitive);
            this.oldPrimitive = undefined;
        }
        var updatersWithAttributes = this.updatersWithAttributes.values;
        var length = updatersWithAttributes.length;
        var waitingOnCreate = this.waitingOnCreate;
        for (i = 0; i < length; i++) {
            var updater = updatersWithAttributes[i];
            var instance = this.geometry.get(updater.id);

            attributes = this.attributes.get(instance.id.id);
            if (!defined(attributes)) {
                attributes = primitive.getGeometryInstanceAttributes(instance.id);
                this.attributes.set(instance.id.id, attributes);
            }

            if (!updater.fillMaterialProperty.isConstant || waitingOnCreate) {
                var colorProperty = updater.fillMaterialProperty.color;
                colorProperty.getValue(time, colorScratch);

                if (!Color.equals(attributes._lastColor, colorScratch)) {
                    attributes._lastColor = Color.clone(colorScratch, attributes._lastColor);
                    var color = this.color;
                    var newColor = colorScratch.toBytes(scratchArray);
                    if (color[0] !== newColor[0] || color[1] !== newColor[1] ||
                        color[2] !== newColor[2] || color[3] !== newColor[3]) {
                       this.itemsToRemove[removedCount++] = updater;
                    }
                }
            }

            var show = updater.entity.isShowing && (updater.hasConstantFill || updater.isFilled(time));
            var currentShow = attributes.show[0] === 1;
            if (show !== currentShow) {
                attributes.show = ShowGeometryInstanceAttribute.toValue(show, attributes.show);
            }

            var distanceDisplayConditionProperty = updater.distanceDisplayConditionProperty;
            if (!Property.isConstant(distanceDisplayConditionProperty)) {
                var distanceDisplayCondition = distanceDisplayConditionProperty.getValue(time, distanceDisplayConditionScratch);
                if (!DistanceDisplayCondition.equals(distanceDisplayCondition, attributes._lastDistanceDisplayCondition)) {
                    attributes._lastDistanceDisplayCondition = DistanceDisplayCondition.clone(distanceDisplayCondition, attributes._lastDistanceDisplayCondition);
                    attributes.distanceDisplayCondition = DistanceDisplayConditionGeometryInstanceAttribute.toValue(distanceDisplayCondition, attributes.distanceDisplayCondition);
                }
            }
        }

        this.updateShows(primitive);
        this.waitingOnCreate = false;
    } else if (defined(primitive) && !primitive.ready) {
        isUpdated = false;
    }
    this.itemsToRemove.length = removedCount;
    return isUpdated;
};

Batch.prototype.updateShows = function(primitive) {
    var showsUpdated = this.showsUpdated.values;
    var length = showsUpdated.length;
    for (var i = 0; i < length; i++) {
        var updater = showsUpdated[i];
        var instance = this.geometry.get(updater.id);

        var attributes = this.attributes.get(instance.id.id);
        if (!defined(attributes)) {
            attributes = primitive.getGeometryInstanceAttributes(instance.id);
            this.attributes.set(instance.id.id, attributes);
        }

        var show = updater.entity.isShowing;
        var currentShow = attributes.show[0] === 1;
        if (show !== currentShow) {
            attributes.show = ShowGeometryInstanceAttribute.toValue(show, attributes.show);
        }
    }
    this.showsUpdated.removeAll();
};

Batch.prototype.contains = function(updater) {
    return this.updaters.contains(updater.id);
};

Batch.prototype.getBoundingSphere = function(updater, result) {
    var primitive = this.primitive;
    if (!primitive.ready) {
        return BoundingSphereState.PENDING;
    }

    var bs = primitive.getBoundingSphere(updater.entity);
    if (!defined(bs)) {
        return BoundingSphereState.FAILED;
    }

    bs.clone(result);
    return BoundingSphereState.DONE;
};

Batch.prototype.removeAllPrimitives = function() {
    var primitives = this.primitives;

    var primitive = this.primitive;
    if (defined(primitive)) {
        primitives.remove(primitive);
        this.primitive = undefined;
        this.geometry.removeAll();
        this.updaters.removeAll();
    }

    var oldPrimitive = this.oldPrimitive;
    if (defined(oldPrimitive)) {
        primitives.remove(oldPrimitive);
        this.oldPrimitive = undefined;
    }
};

/**
 * @private
 */
function StaticGroundGeometryColorBatch(primitives,  appearanceType, classificationType) {
    this._batches = new AssociativeArray();
    this._primitives = primitives;
    this._classificationType = classificationType;
    this._appearanceType = appearanceType;
}

StaticGroundGeometryColorBatch.prototype.add = function(time, updater) {
    var instance = updater.createFillGeometryInstance(time);
    var batches = this._batches;
    // instance.attributes.color.value is a Uint8Array, so just read it as a Uint32 and make that the key
    var batchKey = new Uint32Array(instance.attributes.color.value.buffer)[0];
    var batch;
    if (batches.contains(batchKey)) {
        batch = batches.get(batchKey);
    } else {
        batch = new Batch(this._primitives, this._appearanceType, this._classificationType, instance.attributes.color.value, batchKey);
        batches.set(batchKey, batch);
    }
    batch.add(updater, instance);
    return batch;
};

StaticGroundGeometryColorBatch.prototype.remove = function(updater) {
    var batchesArray = this._batches.values;
    var count = batchesArray.length;
    for (var i = 0; i < count; ++i) {
        if (batchesArray[i].remove(updater)) {
            return;
        }
    }
};

StaticGroundGeometryColorBatch.prototype.update = function(time) {
    var i;
    var updater;

    //Perform initial update
    var isUpdated = true;
    var batches = this._batches;
    var batchesArray = batches.values;
    var batchCount = batchesArray.length;
    for (i = 0; i < batchCount; ++i) {
        isUpdated = batchesArray[i].update(time) && isUpdated;
    }

    //If any items swapped between batches we need to move them
    for (i = 0; i < batchCount; ++i) {
        var oldBatch = batchesArray[i];
        var itemsToRemove = oldBatch.itemsToRemove;
        var itemsToMoveLength = itemsToRemove.length;
        for (var j = 0; j < itemsToMoveLength; j++) {
            updater = itemsToRemove[j];
            oldBatch.remove(updater);
            var newBatch = this.add(time, updater);
            oldBatch.isDirty = true;
            newBatch.isDirty = true;
        }
    }

    //If we moved anything around, we need to re-build the primitive and remove empty batches
    var batchesArrayCopy = batchesArray.slice();
    var batchesCopyCount = batchesArrayCopy.length;
    for (i = 0; i < batchesCopyCount; ++i) {
        var batch = batchesArrayCopy[i];
        if (batch.isDirty) {
            isUpdated = batchesArrayCopy[i].update(time) && isUpdated;
            batch.isDirty = false;
        }
        if (batch.geometry.length === 0) {
            batches.remove(batch.key);
        }
    }

    return isUpdated;
};

StaticGroundGeometryColorBatch.prototype.getBoundingSphere = function(updater, result) {
    var batchesArray = this._batches.values;
    var batchCount = batchesArray.length;
    for (var i = 0; i < batchCount; ++i) {
        var batch = batchesArray[i];
        if (batch.contains(updater)) {
            return batch.getBoundingSphere(updater, result);
        }
    }

    return BoundingSphereState.FAILED;
};

StaticGroundGeometryColorBatch.prototype.removeAllPrimitives = function() {
    var batchesArray = this._batches.values;
    var batchCount = batchesArray.length;
    for (var i = 0; i < batchCount; ++i) {
        batchesArray[i].removeAllPrimitives();
    }
};

return StaticGroundGeometryColorBatch;
});<|MERGE_RESOLUTION|>--- conflicted
+++ resolved
@@ -1,62 +1,4 @@
 define([
-<<<<<<< HEAD
-    '../Core/AssociativeArray',
-    '../Core/Color',
-    '../Core/defined',
-    '../Core/DistanceDisplayCondition',
-    '../Core/DistanceDisplayConditionGeometryInstanceAttribute',
-    '../Core/ShowGeometryInstanceAttribute',
-    '../Scene/GroundPrimitive',
-    './BoundingSphereState',
-    './Property'
-], function(
-    AssociativeArray,
-    Color,
-    defined,
-    DistanceDisplayCondition,
-    DistanceDisplayConditionGeometryInstanceAttribute,
-    ShowGeometryInstanceAttribute,
-    GroundPrimitive,
-    BoundingSphereState,
-    Property) {
-'use strict';
-
-var colorScratch = new Color();
-var distanceDisplayConditionScratch = new DistanceDisplayCondition();
-
-function Batch(primitives, appearanceType, classificationType, color, key) {
-    this.appearanceType = appearanceType;
-    this.primitives = primitives;
-    this.classificationType = classificationType;
-    this.color = color;
-    this.key = key;
-    this.createPrimitive = false;
-    this.waitingOnCreate = false;
-    this.primitive = undefined;
-    this.oldPrimitive = undefined;
-    this.geometry = new AssociativeArray();
-    this.updaters = new AssociativeArray();
-    this.updatersWithAttributes = new AssociativeArray();
-    this.attributes = new AssociativeArray();
-    this.subscriptions = new AssociativeArray();
-    this.showsUpdated = new AssociativeArray();
-    this.itemsToRemove = [];
-    this.isDirty = false;
-}
-
-Batch.prototype.add = function(updater, instance) {
-    var id = updater.id;
-    this.createPrimitive = true;
-    this.geometry.set(id, instance);
-    this.updaters.set(id, updater);
-    if (!updater.hasConstantFill || !updater.fillMaterialProperty.isConstant || !Property.isConstant(updater.distanceDisplayConditionProperty)) {
-        this.updatersWithAttributes.set(id, updater);
-    } else {
-        var that = this;
-        this.subscriptions.set(id, updater.entity.definitionChanged.addEventListener(function(entity, propertyName, newValue, oldValue) {
-            if (propertyName === 'isShowing') {
-                that.showsUpdated.set(updater.id, updater);
-=======
         '../Core/AssociativeArray',
         '../Core/Color',
         '../Core/defined',
@@ -127,60 +69,88 @@
             if (defined(unsubscribe)) {
                 unsubscribe();
                 this.subscriptions.remove(id);
->>>>>>> 47851198
-            }
-        }));
-    }
-};
-
-Batch.prototype.remove = function(updater) {
-    var id = updater.id;
-    this.createPrimitive = this.geometry.remove(id) || this.createPrimitive;
-    if (this.updaters.remove(id)) {
-        this.updatersWithAttributes.remove(id);
-        var unsubscribe = this.subscriptions.get(id);
-        if (defined(unsubscribe)) {
-            unsubscribe();
-            this.subscriptions.remove(id);
-        }
-    }
-};
-
-var scratchArray = new Array(4);
-
-Batch.prototype.update = function(time) {
-    var isUpdated = true;
-    var removedCount = 0;
-    var primitive = this.primitive;
-    var primitives = this.primitives;
-    var attributes;
-    var i;
-
-    if (this.createPrimitive) {
-        var geometries = this.geometry.values;
-        var geometriesLength = geometries.length;
-        if (geometriesLength > 0) {
-            if (defined(primitive)) {
-                if (!defined(this.oldPrimitive)) {
-                    this.oldPrimitive = primitive;
-                } else {
+            }
+        }
+    };
+
+    var scratchArray = new Array(4);
+
+    Batch.prototype.update = function(time) {
+        var isUpdated = true;
+        var removedCount = 0;
+        var primitive = this.primitive;
+        var primitives = this.primitives;
+        var attributes;
+        var i;
+
+        if (this.createPrimitive) {
+            var geometries = this.geometry.values;
+            var geometriesLength = geometries.length;
+            if (geometriesLength > 0) {
+                if (defined(primitive)) {
+                    if (!defined(this.oldPrimitive)) {
+                        this.oldPrimitive = primitive;
+                    } else {
+                        primitives.remove(primitive);
+                    }
+                }
+
+                for (i = 0; i < geometriesLength; i++) {
+                    var geometryItem = geometries[i];
+                    var originalAttributes = geometryItem.attributes;
+                    attributes = this.attributes.get(geometryItem.id.id);
+
+                    if (defined(attributes)) {
+                        if (defined(originalAttributes.show)) {
+                            originalAttributes.show.value = attributes.show;
+                        }
+                        if (defined(originalAttributes.color)) {
+                            originalAttributes.color.value = attributes.color;
+                        }
+                    }
+                }
+
+                primitive = new GroundPrimitive({
+                    asynchronous : true,
+                    geometryInstances : geometries,
+                    classificationType : this.classificationType
+                });
+                primitives.add(primitive);
+                isUpdated = false;
+            } else {
+                if (defined(primitive)) {
                     primitives.remove(primitive);
-                }
-            }
-
-            for (i = 0; i < geometriesLength; i++) {
-                var geometryItem = geometries[i];
-                var originalAttributes = geometryItem.attributes;
-                attributes = this.attributes.get(geometryItem.id.id);
-
-<<<<<<< HEAD
-                if (defined(attributes)) {
-                    if (defined(originalAttributes.show)) {
-                        originalAttributes.show.value = attributes.show;
-                    }
-                    if (defined(originalAttributes.color)) {
-                        originalAttributes.color.value = attributes.color;
-=======
+                    primitive = undefined;
+                }
+                var oldPrimitive = this.oldPrimitive;
+                if (defined(oldPrimitive)) {
+                    primitives.remove(oldPrimitive);
+                    this.oldPrimitive = undefined;
+                }
+            }
+
+            this.attributes.removeAll();
+            this.primitive = primitive;
+            this.createPrimitive = false;
+            this.waitingOnCreate = true;
+        } else if (defined(primitive) && primitive.ready) {
+            if (defined(this.oldPrimitive)) {
+                primitives.remove(this.oldPrimitive);
+                this.oldPrimitive = undefined;
+            }
+            var updatersWithAttributes = this.updatersWithAttributes.values;
+            var length = updatersWithAttributes.length;
+            var waitingOnCreate = this.waitingOnCreate;
+            for (i = 0; i < length; i++) {
+                var updater = updatersWithAttributes[i];
+                var instance = this.geometry.get(updater.id);
+
+                attributes = this.attributes.get(instance.id.id);
+                if (!defined(attributes)) {
+                    attributes = primitive.getGeometryInstanceAttributes(instance.id);
+                    this.attributes.set(instance.id.id, attributes);
+                }
+
                 if (!updater.fillMaterialProperty.isConstant || waitingOnCreate) {
                     var colorProperty = updater.fillMaterialProperty.color;
                     var fillColor = Property.getValueOrDefault(colorProperty, time, Color.WHITE, colorScratch);
@@ -208,254 +178,177 @@
                     if (!DistanceDisplayCondition.equals(distanceDisplayCondition, attributes._lastDistanceDisplayCondition)) {
                         attributes._lastDistanceDisplayCondition = DistanceDisplayCondition.clone(distanceDisplayCondition, attributes._lastDistanceDisplayCondition);
                         attributes.distanceDisplayCondition = DistanceDisplayConditionGeometryInstanceAttribute.toValue(distanceDisplayCondition, attributes.distanceDisplayCondition);
->>>>>>> 47851198
                     }
                 }
             }
 
-            primitive = new GroundPrimitive({
-                asynchronous : true,
-                geometryInstances : geometries,
-                classificationType : this.classificationType,
-                appearance : new this.appearanceType({
-                    flat : true
-                })
-            });
-            primitives.add(primitive);
+            this.updateShows(primitive);
+            this.waitingOnCreate = false;
+        } else if (defined(primitive) && !primitive.ready) {
             isUpdated = false;
-        } else {
-            if (defined(primitive)) {
-                primitives.remove(primitive);
-                primitive = undefined;
-            }
-            var oldPrimitive = this.oldPrimitive;
-            if (defined(oldPrimitive)) {
-                primitives.remove(oldPrimitive);
-                this.oldPrimitive = undefined;
-            }
-        }
-
-        this.attributes.removeAll();
-        this.primitive = primitive;
-        this.createPrimitive = false;
-        this.waitingOnCreate = true;
-    } else if (defined(primitive) && primitive.ready) {
-        if (defined(this.oldPrimitive)) {
-            primitives.remove(this.oldPrimitive);
-            this.oldPrimitive = undefined;
-        }
-        var updatersWithAttributes = this.updatersWithAttributes.values;
-        var length = updatersWithAttributes.length;
-        var waitingOnCreate = this.waitingOnCreate;
-        for (i = 0; i < length; i++) {
-            var updater = updatersWithAttributes[i];
+        }
+        this.itemsToRemove.length = removedCount;
+        return isUpdated;
+    };
+
+    Batch.prototype.updateShows = function(primitive) {
+        var showsUpdated = this.showsUpdated.values;
+        var length = showsUpdated.length;
+        for (var i = 0; i < length; i++) {
+            var updater = showsUpdated[i];
             var instance = this.geometry.get(updater.id);
 
-            attributes = this.attributes.get(instance.id.id);
+            var attributes = this.attributes.get(instance.id.id);
             if (!defined(attributes)) {
                 attributes = primitive.getGeometryInstanceAttributes(instance.id);
                 this.attributes.set(instance.id.id, attributes);
             }
 
-            if (!updater.fillMaterialProperty.isConstant || waitingOnCreate) {
-                var colorProperty = updater.fillMaterialProperty.color;
-                colorProperty.getValue(time, colorScratch);
-
-                if (!Color.equals(attributes._lastColor, colorScratch)) {
-                    attributes._lastColor = Color.clone(colorScratch, attributes._lastColor);
-                    var color = this.color;
-                    var newColor = colorScratch.toBytes(scratchArray);
-                    if (color[0] !== newColor[0] || color[1] !== newColor[1] ||
-                        color[2] !== newColor[2] || color[3] !== newColor[3]) {
-                       this.itemsToRemove[removedCount++] = updater;
-                    }
-                }
-            }
-
-            var show = updater.entity.isShowing && (updater.hasConstantFill || updater.isFilled(time));
+            var show = updater.entity.isShowing;
             var currentShow = attributes.show[0] === 1;
             if (show !== currentShow) {
                 attributes.show = ShowGeometryInstanceAttribute.toValue(show, attributes.show);
             }
-
-            var distanceDisplayConditionProperty = updater.distanceDisplayConditionProperty;
-            if (!Property.isConstant(distanceDisplayConditionProperty)) {
-                var distanceDisplayCondition = distanceDisplayConditionProperty.getValue(time, distanceDisplayConditionScratch);
-                if (!DistanceDisplayCondition.equals(distanceDisplayCondition, attributes._lastDistanceDisplayCondition)) {
-                    attributes._lastDistanceDisplayCondition = DistanceDisplayCondition.clone(distanceDisplayCondition, attributes._lastDistanceDisplayCondition);
-                    attributes.distanceDisplayCondition = DistanceDisplayConditionGeometryInstanceAttribute.toValue(distanceDisplayCondition, attributes.distanceDisplayCondition);
-                }
-            }
-        }
-
-        this.updateShows(primitive);
-        this.waitingOnCreate = false;
-    } else if (defined(primitive) && !primitive.ready) {
-        isUpdated = false;
+        }
+        this.showsUpdated.removeAll();
+    };
+
+    Batch.prototype.contains = function(updater) {
+        return this.updaters.contains(updater.id);
+    };
+
+    Batch.prototype.getBoundingSphere = function(updater, result) {
+        var primitive = this.primitive;
+        if (!primitive.ready) {
+            return BoundingSphereState.PENDING;
+        }
+
+        var bs = primitive.getBoundingSphere(updater.entity);
+        if (!defined(bs)) {
+            return BoundingSphereState.FAILED;
+        }
+
+        bs.clone(result);
+        return BoundingSphereState.DONE;
+    };
+
+    Batch.prototype.removeAllPrimitives = function() {
+        var primitives = this.primitives;
+
+        var primitive = this.primitive;
+        if (defined(primitive)) {
+            primitives.remove(primitive);
+            this.primitive = undefined;
+            this.geometry.removeAll();
+            this.updaters.removeAll();
+        }
+
+        var oldPrimitive = this.oldPrimitive;
+        if (defined(oldPrimitive)) {
+            primitives.remove(oldPrimitive);
+            this.oldPrimitive = undefined;
+        }
+    };
+
+    /**
+     * @private
+     */
+    function StaticGroundGeometryColorBatch(primitives, classificationType) {
+        this._batches = new AssociativeArray();
+        this._primitives = primitives;
+        this._classificationType = classificationType;
     }
-    this.itemsToRemove.length = removedCount;
-    return isUpdated;
-};
-
-Batch.prototype.updateShows = function(primitive) {
-    var showsUpdated = this.showsUpdated.values;
-    var length = showsUpdated.length;
-    for (var i = 0; i < length; i++) {
-        var updater = showsUpdated[i];
-        var instance = this.geometry.get(updater.id);
-
-        var attributes = this.attributes.get(instance.id.id);
-        if (!defined(attributes)) {
-            attributes = primitive.getGeometryInstanceAttributes(instance.id);
-            this.attributes.set(instance.id.id, attributes);
-        }
-
-        var show = updater.entity.isShowing;
-        var currentShow = attributes.show[0] === 1;
-        if (show !== currentShow) {
-            attributes.show = ShowGeometryInstanceAttribute.toValue(show, attributes.show);
-        }
-    }
-    this.showsUpdated.removeAll();
-};
-
-Batch.prototype.contains = function(updater) {
-    return this.updaters.contains(updater.id);
-};
-
-Batch.prototype.getBoundingSphere = function(updater, result) {
-    var primitive = this.primitive;
-    if (!primitive.ready) {
-        return BoundingSphereState.PENDING;
-    }
-
-    var bs = primitive.getBoundingSphere(updater.entity);
-    if (!defined(bs)) {
+
+    StaticGroundGeometryColorBatch.prototype.add = function(time, updater) {
+        var instance = updater.createFillGeometryInstance(time);
+        var batches = this._batches;
+        // instance.attributes.color.value is a Uint8Array, so just read it as a Uint32 and make that the key
+        var batchKey = new Uint32Array(instance.attributes.color.value.buffer)[0];
+        var batch;
+        if (batches.contains(batchKey)) {
+            batch = batches.get(batchKey);
+        } else {
+            batch = new Batch(this._primitives, this._classificationType, instance.attributes.color.value, batchKey);
+            batches.set(batchKey, batch);
+        }
+        batch.add(updater, instance);
+        return batch;
+    };
+
+    StaticGroundGeometryColorBatch.prototype.remove = function(updater) {
+        var batchesArray = this._batches.values;
+        var count = batchesArray.length;
+        for (var i = 0; i < count; ++i) {
+            if (batchesArray[i].remove(updater)) {
+                return;
+            }
+        }
+    };
+
+    StaticGroundGeometryColorBatch.prototype.update = function(time) {
+        var i;
+        var updater;
+
+        //Perform initial update
+        var isUpdated = true;
+        var batches = this._batches;
+        var batchesArray = batches.values;
+        var batchCount = batchesArray.length;
+        for (i = 0; i < batchCount; ++i) {
+            isUpdated = batchesArray[i].update(time) && isUpdated;
+        }
+
+        //If any items swapped between batches we need to move them
+        for (i = 0; i < batchCount; ++i) {
+            var oldBatch = batchesArray[i];
+            var itemsToRemove = oldBatch.itemsToRemove;
+            var itemsToMoveLength = itemsToRemove.length;
+            for (var j = 0; j < itemsToMoveLength; j++) {
+                updater = itemsToRemove[j];
+                oldBatch.remove(updater);
+                var newBatch = this.add(time, updater);
+                oldBatch.isDirty = true;
+                newBatch.isDirty = true;
+            }
+        }
+
+        //If we moved anything around, we need to re-build the primitive and remove empty batches
+        var batchesArrayCopy = batchesArray.slice();
+        var batchesCopyCount = batchesArrayCopy.length;
+        for (i = 0; i < batchesCopyCount; ++i) {
+            var batch = batchesArrayCopy[i];
+            if (batch.isDirty) {
+                isUpdated = batchesArrayCopy[i].update(time) && isUpdated;
+                batch.isDirty = false;
+            }
+            if (batch.geometry.length === 0) {
+                batches.remove(batch.key);
+            }
+        }
+
+        return isUpdated;
+    };
+
+    StaticGroundGeometryColorBatch.prototype.getBoundingSphere = function(updater, result) {
+        var batchesArray = this._batches.values;
+        var batchCount = batchesArray.length;
+        for (var i = 0; i < batchCount; ++i) {
+            var batch = batchesArray[i];
+            if (batch.contains(updater)) {
+                return batch.getBoundingSphere(updater, result);
+            }
+        }
+
         return BoundingSphereState.FAILED;
-    }
-
-    bs.clone(result);
-    return BoundingSphereState.DONE;
-};
-
-Batch.prototype.removeAllPrimitives = function() {
-    var primitives = this.primitives;
-
-    var primitive = this.primitive;
-    if (defined(primitive)) {
-        primitives.remove(primitive);
-        this.primitive = undefined;
-        this.geometry.removeAll();
-        this.updaters.removeAll();
-    }
-
-    var oldPrimitive = this.oldPrimitive;
-    if (defined(oldPrimitive)) {
-        primitives.remove(oldPrimitive);
-        this.oldPrimitive = undefined;
-    }
-};
-
-/**
- * @private
- */
-function StaticGroundGeometryColorBatch(primitives,  appearanceType, classificationType) {
-    this._batches = new AssociativeArray();
-    this._primitives = primitives;
-    this._classificationType = classificationType;
-    this._appearanceType = appearanceType;
-}
-
-StaticGroundGeometryColorBatch.prototype.add = function(time, updater) {
-    var instance = updater.createFillGeometryInstance(time);
-    var batches = this._batches;
-    // instance.attributes.color.value is a Uint8Array, so just read it as a Uint32 and make that the key
-    var batchKey = new Uint32Array(instance.attributes.color.value.buffer)[0];
-    var batch;
-    if (batches.contains(batchKey)) {
-        batch = batches.get(batchKey);
-    } else {
-        batch = new Batch(this._primitives, this._appearanceType, this._classificationType, instance.attributes.color.value, batchKey);
-        batches.set(batchKey, batch);
-    }
-    batch.add(updater, instance);
-    return batch;
-};
-
-StaticGroundGeometryColorBatch.prototype.remove = function(updater) {
-    var batchesArray = this._batches.values;
-    var count = batchesArray.length;
-    for (var i = 0; i < count; ++i) {
-        if (batchesArray[i].remove(updater)) {
-            return;
-        }
-    }
-};
-
-StaticGroundGeometryColorBatch.prototype.update = function(time) {
-    var i;
-    var updater;
-
-    //Perform initial update
-    var isUpdated = true;
-    var batches = this._batches;
-    var batchesArray = batches.values;
-    var batchCount = batchesArray.length;
-    for (i = 0; i < batchCount; ++i) {
-        isUpdated = batchesArray[i].update(time) && isUpdated;
-    }
-
-    //If any items swapped between batches we need to move them
-    for (i = 0; i < batchCount; ++i) {
-        var oldBatch = batchesArray[i];
-        var itemsToRemove = oldBatch.itemsToRemove;
-        var itemsToMoveLength = itemsToRemove.length;
-        for (var j = 0; j < itemsToMoveLength; j++) {
-            updater = itemsToRemove[j];
-            oldBatch.remove(updater);
-            var newBatch = this.add(time, updater);
-            oldBatch.isDirty = true;
-            newBatch.isDirty = true;
-        }
-    }
-
-    //If we moved anything around, we need to re-build the primitive and remove empty batches
-    var batchesArrayCopy = batchesArray.slice();
-    var batchesCopyCount = batchesArrayCopy.length;
-    for (i = 0; i < batchesCopyCount; ++i) {
-        var batch = batchesArrayCopy[i];
-        if (batch.isDirty) {
-            isUpdated = batchesArrayCopy[i].update(time) && isUpdated;
-            batch.isDirty = false;
-        }
-        if (batch.geometry.length === 0) {
-            batches.remove(batch.key);
-        }
-    }
-
-    return isUpdated;
-};
-
-StaticGroundGeometryColorBatch.prototype.getBoundingSphere = function(updater, result) {
-    var batchesArray = this._batches.values;
-    var batchCount = batchesArray.length;
-    for (var i = 0; i < batchCount; ++i) {
-        var batch = batchesArray[i];
-        if (batch.contains(updater)) {
-            return batch.getBoundingSphere(updater, result);
-        }
-    }
-
-    return BoundingSphereState.FAILED;
-};
-
-StaticGroundGeometryColorBatch.prototype.removeAllPrimitives = function() {
-    var batchesArray = this._batches.values;
-    var batchCount = batchesArray.length;
-    for (var i = 0; i < batchCount; ++i) {
-        batchesArray[i].removeAllPrimitives();
-    }
-};
-
-return StaticGroundGeometryColorBatch;
+    };
+
+    StaticGroundGeometryColorBatch.prototype.removeAllPrimitives = function() {
+        var batchesArray = this._batches.values;
+        var batchCount = batchesArray.length;
+        for (var i = 0; i < batchCount; ++i) {
+            batchesArray[i].removeAllPrimitives();
+        }
+    };
+
+    return StaticGroundGeometryColorBatch;
 });