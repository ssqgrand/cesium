--- conflicted
+++ resolved
@@ -196,14 +196,10 @@
         var length = dataSources.length;
         for (i = 0; i < length; i++) {
             var dataSource = dataSources.get(i);
-<<<<<<< HEAD
-            result = dataSource.update(time) && result;
-=======
             if (defined(dataSource.update)) {
                 result = dataSource.update(time) && result;
             }
 
->>>>>>> fe436f49
             visualizers = dataSource._visualizers;
             vLength = visualizers.length;
             for (x = 0; x < vLength; x++) {
