--- conflicted
+++ resolved
@@ -38,19 +38,6 @@
         PolylineGeometryUpdater) {
     "use strict";
 
-<<<<<<< HEAD
-    var defaultVisualizerTypes = [DynamicBillboardVisualizer,
-                                  DynamicEllipsoidVisualizer,
-                                  DynamicConeVisualizerUsingCustomSensor,
-                                  DynamicLabelVisualizer,
-                                  DynamicModelVisualizer,
-                                  DynamicPointVisualizer,
-                                  DynamicPolygonVisualizer,
-                                  DynamicPolylineVisualizer,
-                                  DynamicPyramidVisualizer,
-                                  DynamicPathVisualizer,
-                                  DynamicVectorVisualizer];
-=======
     var createDefaultVisualizers = function(scene, dataSource) {
         var dynamicObjects = dataSource.getDynamicObjectCollection();
         return [new DynamicBillboardVisualizer(scene, dynamicObjects),
@@ -60,12 +47,12 @@
                 new GeometryVisualizer(PolylineGeometryUpdater, scene, dynamicObjects),
                 new DynamicConeVisualizerUsingCustomSensor(scene, dynamicObjects),
                 new DynamicLabelVisualizer(scene, dynamicObjects),
+                new DynamicModelVisualizer(scene, dynamicObjects),
                 new DynamicPointVisualizer(scene, dynamicObjects),
                 new DynamicVectorVisualizer(scene, dynamicObjects),
                 new DynamicPyramidVisualizer(scene, dynamicObjects),
                 new DynamicPathVisualizer(scene, dynamicObjects)];
     };
->>>>>>> 3915e3fc
 
     /**
      * Visualizes a collection of {@link DataSource} instances.
