/*global define*/
define([
        '../Core/Cartesian3',
        '../Core/Color',
        '../Core/defaultValue',
        '../Core/destroyObject',
        '../Core/DeveloperError',
        '../Core/Quaternion',
        '../Core/Math',
        '../Core/Matrix3',
        '../Core/Matrix4',
        '../Core/Spherical',
        '../Scene/CustomSensorVolume',
        '../Scene/Material'
    ], function(
        Cartesian3,
        Color,
        defaultValue,
        destroyObject,
        DeveloperError,
        Quaternion,
        CesiumMath,
        Matrix3,
        Matrix4,
        Spherical,
        CustomSensorVolume,
        Material) {
    "use strict";

    //CZML_TODO DynamicConeVisualizerUsingCustomSensor is a temporary workaround
    //because ComplexConicSensor has major performance issues.  As soon as
    //ComplexConicSensor is working, this class can be deleted and
    //DynamicConeVisualizer is a drop in replacement that already does things
    //"the right way".

    var matrix3Scratch = new Matrix3();

    function assignSpherical(index, array, clock, cone) {
        var spherical = array[index];
        if (typeof spherical === 'undefined') {
            array[index] = spherical = new Spherical();
        }
        spherical.clock = clock;
        spherical.cone = cone;
        spherical.magnitude = 1.0;
    }

    function computeDirections(minimumClockAngle, maximumClockAngle, innerHalfAngle, outerHalfAngle, result) {
        var angle;
        var i = 0;
        var angleStep = CesiumMath.toRadians(2.0);
        if (minimumClockAngle === 0.0 && maximumClockAngle === CesiumMath.TWO_PI) {
            // No clock angle limits, so this is just a circle.
            // There might be a hole but we're ignoring it for now.
            for (angle = 0.0; angle < CesiumMath.TWO_PI; angle += angleStep) {
                assignSpherical(i++, result, angle, outerHalfAngle);
            }
        } else {
            // There are clock angle limits.
            for (angle = minimumClockAngle; angle < maximumClockAngle; angle += angleStep) {
                assignSpherical(i++, result, angle, outerHalfAngle);
            }
            assignSpherical(i++, result, maximumClockAngle, outerHalfAngle);
            if (innerHalfAngle) {
                for (angle = maximumClockAngle; angle > minimumClockAngle; angle -= angleStep) {
                    assignSpherical(i++, result, angle, innerHalfAngle);
                }
                assignSpherical(i++, result, minimumClockAngle, innerHalfAngle);
            } else {
                assignSpherical(i++, result, maximumClockAngle, 0.0);
            }
        }
        result.length = i;
        return result;
    }

    /**
     * A DynamicObject visualizer which maps the DynamicCone instance
     * in DynamicObject.cone to a CustomSensor primitive.
     * @alias DynamicConeVisualizerUsingCustomSensor
     * @constructor
     *
     * @param {Scene} scene The scene the primitives will be rendered in.
     * @param {DynamicObjectCollection} [dynamicObjectCollection] The dynamicObjectCollection to visualize.
     *
     * @exception {DeveloperError} scene is required.
     *
     * @see DynamicCone
     * @see Scene
     * @see DynamicObject
     * @see DynamicObjectCollection
     * @see CompositeDynamicObjectCollection
     * @see VisualizerCollection
     * @see DynamicBillboardVisualizer
     * @see DynamicConeVisualizer
     * @see DynamicLabelVisualizer
     * @see DynamicPointVisualizer
     * @see DynamicPolygonVisualizer
     * @see DynamicPolylineVisualizer
     * @see DynamicPyramidVisualizer
     *
     */
    var DynamicConeVisualizerUsingCustomSensor = function(scene, dynamicObjectCollection) {
        if (typeof scene === 'undefined') {
            throw new DeveloperError('scene is required.');
        }
        this._scene = scene;
        this._unusedIndexes = [];
        this._primitives = scene.getPrimitives();
        this._coneCollection = [];
        this._dynamicObjectCollection = undefined;
        this.setDynamicObjectCollection(dynamicObjectCollection);
    };

    /**
     * Returns the scene being used by this visualizer.
     *
     * @returns {Scene} The scene being used by this visualizer.
     */
    DynamicConeVisualizerUsingCustomSensor.prototype.getScene = function() {
        return this._scene;
    };

    /**
     * Gets the DynamicObjectCollection being visualized.
     *
     * @returns {DynamicObjectCollection} The DynamicObjectCollection being visualized.
     */
    DynamicConeVisualizerUsingCustomSensor.prototype.getDynamicObjectCollection = function() {
        return this._dynamicObjectCollection;
    };

    /**
     * Sets the DynamicObjectCollection to visualize.
     *
     * @param dynamicObjectCollection The DynamicObjectCollection to visualizer.
     */
    DynamicConeVisualizerUsingCustomSensor.prototype.setDynamicObjectCollection = function(dynamicObjectCollection) {
        var oldCollection = this._dynamicObjectCollection;
        if (oldCollection !== dynamicObjectCollection) {
            if (typeof oldCollection !== 'undefined') {
                oldCollection.objectsRemoved.removeEventListener(DynamicConeVisualizerUsingCustomSensor.prototype._onObjectsRemoved, this);
                this.removeAllPrimitives();
            }
            this._dynamicObjectCollection = dynamicObjectCollection;
            if (typeof dynamicObjectCollection !== 'undefined') {
                dynamicObjectCollection.objectsRemoved.addEventListener(DynamicConeVisualizerUsingCustomSensor.prototype._onObjectsRemoved, this);
            }
        }
    };

    /**
     * Updates all of the primitives created by this visualizer to match their
     * DynamicObject counterpart at the given time.
     *
     * @param {JulianDate} time The time to update to.
     *
     * @exception {DeveloperError} time is required.
     */
    DynamicConeVisualizerUsingCustomSensor.prototype.update = function(time) {
        if (typeof time === 'undefined') {
            throw new DeveloperError('time is requied.');
        }
        if (typeof this._dynamicObjectCollection !== 'undefined') {
            var dynamicObjects = this._dynamicObjectCollection.getObjects();
            for ( var i = 0, len = dynamicObjects.length; i < len; i++) {
                updateObject(this, time, dynamicObjects[i]);
            }
        }
    };

    /**
     * Removes all primitives from the scene.
     */
    DynamicConeVisualizerUsingCustomSensor.prototype.removeAllPrimitives = function() {
        var i, len;
        for (i = 0, len = this._coneCollection.length; i < len; i++) {
            this._primitives.remove(this._coneCollection[i]);
        }

        if (typeof this._dynamicObjectCollection !== 'undefined') {
            var dynamicObjects = this._dynamicObjectCollection.getObjects();
            for (i = dynamicObjects.length - 1; i > -1; i--) {
                dynamicObjects[i]._coneVisualizerIndex = undefined;
            }
        }

        this._unusedIndexes = [];
        this._coneCollection = [];
    };

    /**
     * Returns true if this object was destroyed; otherwise, false.
     * <br /><br />
     * If this object was destroyed, it should not be used; calling any function other than
     * <code>isDestroyed</code> will result in a {@link DeveloperError} exception.
     *
     * @memberof DynamicConeVisualizerUsingCustomSensor
     *
     * @return {Boolean} True if this object was destroyed; otherwise, false.
     *
     * @see DynamicConeVisualizerUsingCustomSensor#destroy
     */
    DynamicConeVisualizerUsingCustomSensor.prototype.isDestroyed = function() {
        return false;
    };

    /**
     * Destroys the WebGL resources held by this object.  Destroying an object allows for deterministic
     * release of WebGL resources, instead of relying on the garbage collector to destroy this object.
     * <br /><br />
     * Once an object is destroyed, it should not be used; calling any function other than
     * <code>isDestroyed</code> will result in a {@link DeveloperError} exception.  Therefore,
     * assign the return value (<code>undefined</code>) to the object as done in the example.
     *
     * @memberof DynamicConeVisualizerUsingCustomSensor
     *
     * @return {undefined}
     *
     * @exception {DeveloperError} This object was destroyed, i.e., destroy() was called.
     *
     * @see DynamicConeVisualizerUsingCustomSensor#isDestroyed
     *
     * @example
     * visualizer = visualizer && visualizer.destroy();
     */
    DynamicConeVisualizerUsingCustomSensor.prototype.destroy = function() {
        this.removeAllPrimitives();
        return destroyObject(this);
    };

    var cachedPosition = new Cartesian3();
    var cachedOrientation = new Quaternion();
    function updateObject(dynamicConeVisualizerUsingCustomSensor, time, dynamicObject) {
        var context = dynamicConeVisualizerUsingCustomSensor._scene.getContext();
        var dynamicCone = dynamicObject.cone;
        if (typeof dynamicCone === 'undefined') {
            return;
        }

        var positionProperty = dynamicObject.position;
        if (typeof positionProperty === 'undefined') {
            return;
        }

        var orientationProperty = dynamicObject.orientation;
        if (typeof orientationProperty === 'undefined') {
            return;
        }

        var cone;
        var showProperty = dynamicCone.show;
        var coneVisualizerIndex = dynamicObject._coneVisualizerIndex;
        var show = dynamicObject.isAvailable(time) && (typeof showProperty === 'undefined' || showProperty.getValue(time));

        if (!show) {
            //don't bother creating or updating anything else
            if (typeof coneVisualizerIndex !== 'undefined') {
                cone = dynamicConeVisualizerUsingCustomSensor._coneCollection[coneVisualizerIndex];
                cone.show = false;
                dynamicObject._coneVisualizerIndex = undefined;
                dynamicConeVisualizerUsingCustomSensor._unusedIndexes.push(coneVisualizerIndex);
            }
            return;
        }

        if (typeof coneVisualizerIndex === 'undefined') {
            var unusedIndexes = dynamicConeVisualizerUsingCustomSensor._unusedIndexes;
            var length = unusedIndexes.length;
            if (length > 0) {
                coneVisualizerIndex = unusedIndexes.pop();
                cone = dynamicConeVisualizerUsingCustomSensor._coneCollection[coneVisualizerIndex];
            } else {
                coneVisualizerIndex = dynamicConeVisualizerUsingCustomSensor._coneCollection.length;
                cone = new CustomSensorVolume();
                cone._directionsScratch = [];
                dynamicConeVisualizerUsingCustomSensor._coneCollection.push(cone);
                dynamicConeVisualizerUsingCustomSensor._primitives.add(cone);
            }
            dynamicObject._coneVisualizerIndex = coneVisualizerIndex;
            cone.dynamicObject = dynamicObject;

            // CZML_TODO Determine official defaults
            cone.material = Material.fromType(context, Material.ColorType);
            cone.intersectionColor = Color.YELLOW.clone();
            cone.intersectionWidth = 5.0;
            cone.radius = Number.POSITIVE_INFINITY;
            cone.showIntersection = true;
        } else {
            cone = dynamicConeVisualizerUsingCustomSensor._coneCollection[coneVisualizerIndex];
        }

        cone.show = true;

        var minimumClockAngle;
        var property = dynamicCone.minimumClockAngle;
        if (typeof property !== 'undefined') {
            minimumClockAngle = property.getValue(time);
        }
        if (typeof minimumClockAngle === 'undefined') {
            minimumClockAngle = 0;
        }

        var maximumClockAngle;
        property = dynamicCone.maximumClockAngle;
        if (typeof property !== 'undefined') {
            maximumClockAngle = property.getValue(time);
        }
        if (typeof maximumClockAngle === 'undefined') {
            maximumClockAngle = CesiumMath.TWO_PI;
        }

        var innerHalfAngle;
        property = dynamicCone.innerHalfAngle;
        if (typeof property !== 'undefined') {
            innerHalfAngle = property.getValue(time);
        }
        if (typeof innerHalfAngle === 'undefined') {
            innerHalfAngle = 0;
        }

        var outerHalfAngle;
        property = dynamicCone.outerHalfAngle;
        if (typeof property !== 'undefined') {
            outerHalfAngle = property.getValue(time);
        }
        if (typeof outerHalfAngle === 'undefined') {
            outerHalfAngle = Math.PI;
        }

        if (minimumClockAngle !== cone.minimumClockAngle ||
            maximumClockAngle !== cone.maximumClockAngle ||
            innerHalfAngle !== cone.innerHalfAngle ||
            outerHalfAngle !== cone.outerHalfAngle) {

            cone.setDirections(computeDirections(minimumClockAngle, maximumClockAngle, innerHalfAngle, outerHalfAngle, cone._directionsScratch));
            cone.innerHalfAngle = innerHalfAngle;
            cone.maximumClockAngle = maximumClockAngle;
            cone.outerHalfAngle = outerHalfAngle;
            cone.minimumClockAngle = minimumClockAngle;
        }

        property = dynamicCone.radius;
        if (typeof property !== 'undefined') {
            var radius = property.getValue(time);
            if (typeof radius !== 'undefined') {
                cone.radius = radius;
            }
        }

<<<<<<< HEAD
        position = defaultValue(positionProperty.getValue(time, position), cone._visualizerPosition);
        orientation = defaultValue(orientationProperty.getValue(time, orientation), cone._visualizerOrientation);
=======
        var position = positionProperty.getValueCartesian(time, cachedPosition);
        var orientation = orientationProperty.getValue(time, cachedOrientation);
>>>>>>> d37d9768

        if (typeof position !== 'undefined' &&
            typeof orientation !== 'undefined' &&
            (!position.equals(cone._visualizerPosition) ||
             !orientation.equals(cone._visualizerOrientation))) {
            Matrix4.fromRotationTranslation(Matrix3.fromQuaternion(orientation, matrix3Scratch), position, cone.modelMatrix);
            cone._visualizerPosition = position.clone(cone._visualizerPosition);
            cone._visualizerOrientation = orientation.clone(cone._visualizerOrientation);
        }

        var material = dynamicCone.outerMaterial;
        if (typeof material !== 'undefined') {
            cone.material = material.getValue(time, context, cone.material);
        }

        property = dynamicCone.intersectionColor;
        if (typeof property !== 'undefined') {
            property.getValue(time, cone.intersectionColor);
        }

        property = dynamicCone.intersectionWidth;
        if (typeof property !== 'undefined') {
            var intersectionWidth = property.getValue(time);
            if (typeof intersectionWidth !== 'undefined') {
                cone.intersectionWidth = intersectionWidth;
            }
        }
    }

    DynamicConeVisualizerUsingCustomSensor.prototype._onObjectsRemoved = function(dynamicObjectCollection, dynamicObjects) {
        var thisConeCollection = this._coneCollection;
        var thisUnusedIndexes = this._unusedIndexes;
        for ( var i = dynamicObjects.length - 1; i > -1; i--) {
            var dynamicObject = dynamicObjects[i];
            var coneVisualizerIndex = dynamicObject._coneVisualizerIndex;
            if (typeof coneVisualizerIndex !== 'undefined') {
                var cone = thisConeCollection[coneVisualizerIndex];
                cone.show = false;
                thisUnusedIndexes.push(coneVisualizerIndex);
                dynamicObject._coneVisualizerIndex = undefined;
            }
        }
    };

    return DynamicConeVisualizerUsingCustomSensor;
});<|MERGE_RESOLUTION|>--- conflicted
+++ resolved
@@ -348,13 +348,8 @@
             }
         }
 
-<<<<<<< HEAD
-        position = defaultValue(positionProperty.getValue(time, position), cone._visualizerPosition);
-        orientation = defaultValue(orientationProperty.getValue(time, orientation), cone._visualizerOrientation);
-=======
-        var position = positionProperty.getValueCartesian(time, cachedPosition);
+        var position = positionProperty.getValue(time, cachedPosition);
         var orientation = orientationProperty.getValue(time, cachedOrientation);
->>>>>>> d37d9768
 
         if (typeof position !== 'undefined' &&
             typeof orientation !== 'undefined' &&
