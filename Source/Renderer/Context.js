define([
        '../Core/clone',
        '../Core/Color',
        '../Core/ComponentDatatype',
        '../Core/createGuid',
        '../Core/defaultValue',
        '../Core/defined',
        '../Core/defineProperties',
        '../Core/destroyObject',
        '../Core/DeveloperError',
        '../Core/Geometry',
        '../Core/GeometryAttribute',
        '../Core/Matrix4',
        '../Core/PrimitiveType',
        '../Core/RuntimeError',
        '../Core/WebGLConstants',
        '../Shaders/ViewportQuadVS',
        './BufferUsage',
        './ClearCommand',
        './ContextLimits',
        './CubeMap',
        './DrawCommand',
        './PassState',
        './PickFramebuffer',
        './RenderState',
        './ShaderCache',
        './ShaderProgram',
        './Texture',
        './UniformState',
        './VertexArray'
    ], function(
        clone,
        Color,
        ComponentDatatype,
        createGuid,
        defaultValue,
        defined,
        defineProperties,
        destroyObject,
        DeveloperError,
        Geometry,
        GeometryAttribute,
        Matrix4,
        PrimitiveType,
        RuntimeError,
        WebGLConstants,
        ViewportQuadVS,
        BufferUsage,
        ClearCommand,
        ContextLimits,
        CubeMap,
        DrawCommand,
        PassState,
        PickFramebuffer,
        RenderState,
        ShaderCache,
        ShaderProgram,
        Texture,
        UniformState,
        VertexArray) {
    'use strict';
    /*global WebGLRenderingContext*/
    /*global WebGL2RenderingContext*/

    function errorToString(gl, error) {
        var message = 'WebGL Error:  ';
        switch (error) {
        case gl.INVALID_ENUM:
            message += 'INVALID_ENUM';
            break;
        case gl.INVALID_VALUE:
            message += 'INVALID_VALUE';
            break;
        case gl.INVALID_OPERATION:
            message += 'INVALID_OPERATION';
            break;
        case gl.OUT_OF_MEMORY:
            message += 'OUT_OF_MEMORY';
            break;
        case gl.CONTEXT_LOST_WEBGL:
            message += 'CONTEXT_LOST_WEBGL lost';
            break;
        default:
            message += 'Unknown (' + error + ')';
        }

        return message;
    }

    function createErrorMessage(gl, glFunc, glFuncArguments, error) {
        var message = errorToString(gl, error) + ': ' + glFunc.name + '(';

        for ( var i = 0; i < glFuncArguments.length; ++i) {
            if (i !== 0) {
                message += ', ';
            }
            message += glFuncArguments[i];
        }
        message += ');';

        return message;
    }

    function throwOnError(gl, glFunc, glFuncArguments) {
        var error = gl.getError();
        if (error !== gl.NO_ERROR) {
            throw new RuntimeError(createErrorMessage(gl, glFunc, glFuncArguments, error));
        }
    }

    function makeGetterSetter(gl, propertyName, logFunction) {
        return {
            get : function() {
                var value = gl[propertyName];
                logFunction(gl, 'get: ' + propertyName, value);
                return gl[propertyName];
            },
            set : function(value) {
                gl[propertyName] = value;
                logFunction(gl, 'set: ' + propertyName, value);
            }
        };
    }

    function wrapGL(gl, logFunction) {
        if (!defined(logFunction)) {
            return gl;
        }

        function wrapFunction(property) {
            return function() {
                var result = property.apply(gl, arguments);
                logFunction(gl, property, arguments);
                return result;
            };
        }

        var glWrapper = {};

        // JavaScript linters normally demand that a for..in loop must directly contain an if,
        // but in our loop below, we actually intend to iterate all properties, including
        // those in the prototype.
        /*eslint-disable guard-for-in*/
        for (var propertyName in gl) {
            var property = gl[propertyName];

            // wrap any functions we encounter, otherwise just copy the property to the wrapper.
            if (property instanceof Function) {
                glWrapper[propertyName] = wrapFunction(property);
            } else {
                Object.defineProperty(glWrapper, propertyName, makeGetterSetter(gl, propertyName, logFunction));
            }
        }
        /*eslint-enable guard-for-in*/

        return glWrapper;
    }

    function getExtension(gl, names) {
        var length = names.length;
        for (var i = 0; i < length; ++i) {
            var extension = gl.getExtension(names[i]);
            if (extension) {
                return extension;
            }
        }

        return undefined;
    }

    /**
     * @private
     */
    function Context(canvas, options) {
        // this check must use typeof, not defined, because defined doesn't work with undeclared variables.
        if (typeof WebGLRenderingContext === 'undefined') {
            throw new RuntimeError('The browser does not support WebGL.  Visit http://get.webgl.org.');
        }

        //>>includeStart('debug', pragmas.debug);
        if (!defined(canvas)) {
            throw new DeveloperError('canvas is required.');
        }
        //>>includeEnd('debug');

        this._canvas = canvas;

        options = clone(options, true);
        options = defaultValue(options, {});
        options.allowTextureFilterAnisotropic = defaultValue(options.allowTextureFilterAnisotropic, true);
        var webglOptions = defaultValue(options.webgl, {});

        // Override select WebGL defaults
        webglOptions.alpha = defaultValue(webglOptions.alpha, false); // WebGL default is true
        webglOptions.stencil = defaultValue(webglOptions.stencil, true); // WebGL default is false

        var defaultToWebgl2 = false;
        var requestWebgl2 = defaultToWebgl2 && (typeof WebGL2RenderingContext !== 'undefined');
        var webgl2 = false;

        var glContext;
        var getWebGLStub = options.getWebGLStub;

        if (!defined(getWebGLStub)) {
            if (requestWebgl2) {
                glContext = canvas.getContext('webgl2', webglOptions) || canvas.getContext('experimental-webgl2', webglOptions) || undefined;
                if (defined(glContext)) {
                    webgl2 = true;
                }
            }
            if (!defined(glContext)) {
                glContext = canvas.getContext('webgl', webglOptions) || canvas.getContext('experimental-webgl', webglOptions) || undefined;
            }
            if (!defined(glContext)) {
                throw new RuntimeError('The browser supports WebGL, but initialization failed.');
            }
        } else {
            // Use WebGL stub when requested for unit tests
            glContext = getWebGLStub(canvas, webglOptions);
        }

        this._originalGLContext = glContext;
        this._gl = glContext;
        this._webgl2 = webgl2;
        this._id = createGuid();

        // Validation and logging disabled by default for speed.
        this.validateFramebuffer = false;
        this.validateShaderProgram = false;
        this.logShaderCompilation = false;

        this._throwOnWebGLError = false;

        this._shaderCache = new ShaderCache(this);

        var gl = glContext;

        this._stencilBits = gl.getParameter(gl.STENCIL_BITS);

        ContextLimits._maximumCombinedTextureImageUnits = gl.getParameter(gl.MAX_COMBINED_TEXTURE_IMAGE_UNITS); // min: 8
        ContextLimits._maximumCubeMapSize = gl.getParameter(gl.MAX_CUBE_MAP_TEXTURE_SIZE); // min: 16
        ContextLimits._maximumFragmentUniformVectors = gl.getParameter(gl.MAX_FRAGMENT_UNIFORM_VECTORS); // min: 16
        ContextLimits._maximumTextureImageUnits = gl.getParameter(gl.MAX_TEXTURE_IMAGE_UNITS); // min: 8
        ContextLimits._maximumRenderbufferSize = gl.getParameter(gl.MAX_RENDERBUFFER_SIZE); // min: 1
        ContextLimits._maximumTextureSize = gl.getParameter(gl.MAX_TEXTURE_SIZE); // min: 64
        ContextLimits._maximumVaryingVectors = gl.getParameter(gl.MAX_VARYING_VECTORS); // min: 8
        ContextLimits._maximumVertexAttributes = gl.getParameter(gl.MAX_VERTEX_ATTRIBS); // min: 8
        ContextLimits._maximumVertexTextureImageUnits = gl.getParameter(gl.MAX_VERTEX_TEXTURE_IMAGE_UNITS); // min: 0
        ContextLimits._maximumVertexUniformVectors = gl.getParameter(gl.MAX_VERTEX_UNIFORM_VECTORS); // min: 128

        var aliasedLineWidthRange = gl.getParameter(gl.ALIASED_LINE_WIDTH_RANGE); // must include 1
        ContextLimits._minimumAliasedLineWidth = aliasedLineWidthRange[0];
        ContextLimits._maximumAliasedLineWidth = aliasedLineWidthRange[1];

        var aliasedPointSizeRange = gl.getParameter(gl.ALIASED_POINT_SIZE_RANGE); // must include 1
        ContextLimits._minimumAliasedPointSize = aliasedPointSizeRange[0];
        ContextLimits._maximumAliasedPointSize = aliasedPointSizeRange[1];

        var maximumViewportDimensions = gl.getParameter(gl.MAX_VIEWPORT_DIMS);
        ContextLimits._maximumViewportWidth = maximumViewportDimensions[0];
        ContextLimits._maximumViewportHeight = maximumViewportDimensions[1];

        var highpFloat = gl.getShaderPrecisionFormat(gl.FRAGMENT_SHADER, gl.HIGH_FLOAT);
        ContextLimits._highpFloatSupported = highpFloat.precision !== 0;
        var highpInt = gl.getShaderPrecisionFormat(gl.FRAGMENT_SHADER, gl.HIGH_INT);
        ContextLimits._highpIntSupported = highpInt.rangeMax !== 0;

        this._antialias = gl.getContextAttributes().antialias;

        // Query and initialize extensions
<<<<<<< HEAD
        this._standardDerivatives = !!getExtension(gl, ['OES_standard_derivatives']) || this._webgl2;
        this._blendMinmax = !!getExtension(gl, ['EXT_blend_minmax']);
        this._elementIndexUint = !!getExtension(gl, ['OES_element_index_uint']) || this._webgl2;
        this._depthTexture = !!getExtension(gl, ['WEBGL_depth_texture', 'WEBKIT_WEBGL_depth_texture']) || this._webgl2;
        this._textureFloat = !!getExtension(gl, ['OES_texture_float']) || this._webgl2;
        this._fragDepth = !!getExtension(gl, ['EXT_frag_depth']) || this._webgl2;
=======
        this._standardDerivatives = !!getExtension(gl, ['OES_standard_derivatives']);
        this._blendMinmax = !!getExtension(gl, ['EXT_blend_minmax']);
        this._elementIndexUint = !!getExtension(gl, ['OES_element_index_uint']);
        this._depthTexture = !!getExtension(gl, ['WEBGL_depth_texture', 'WEBKIT_WEBGL_depth_texture']);
        this._textureFloat = !!getExtension(gl, ['OES_texture_float']);
        this._fragDepth = !!getExtension(gl, ['EXT_frag_depth']);
>>>>>>> 4f6bc80b
        this._debugShaders = getExtension(gl, ['WEBGL_debug_shaders']);

        this._colorBufferFloat = this._webgl2 && !!getExtension(gl, ['EXT_color_buffer_float']);

        this._s3tc = !!getExtension(gl, ['WEBGL_compressed_texture_s3tc', 'MOZ_WEBGL_compressed_texture_s3tc', 'WEBKIT_WEBGL_compressed_texture_s3tc']);
        this._pvrtc = !!getExtension(gl, ['WEBGL_compressed_texture_pvrtc', 'WEBKIT_WEBGL_compressed_texture_pvrtc']);
        this._etc1 = !!getExtension(gl, ['WEBGL_compressed_texture_etc1']);

        var textureFilterAnisotropic = options.allowTextureFilterAnisotropic ? getExtension(gl, ['EXT_texture_filter_anisotropic', 'WEBKIT_EXT_texture_filter_anisotropic']) : undefined;
        this._textureFilterAnisotropic = textureFilterAnisotropic;
        ContextLimits._maximumTextureFilterAnisotropy = defined(textureFilterAnisotropic) ? gl.getParameter(textureFilterAnisotropic.MAX_TEXTURE_MAX_ANISOTROPY_EXT) : 1.0;

        var glCreateVertexArray;
        var glBindVertexArray;
        var glDeleteVertexArray;

        var glDrawElementsInstanced;
        var glDrawArraysInstanced;
        var glVertexAttribDivisor;

        var glDrawBuffers;

        var vertexArrayObject;
        var instancedArrays;
        var drawBuffers;

        if (webgl2) {
            var that = this;

            glCreateVertexArray = function () { return that._gl.createVertexArray(); };
            glBindVertexArray = function(vao) { that._gl.bindVertexArray(vao); };
            glDeleteVertexArray = function(vao) { that._gl.deleteVertexArray(vao); };

            glDrawElementsInstanced = function(mode, count, type, offset, instanceCount) { gl.drawElementsInstanced(mode, count, type, offset, instanceCount); };
            glDrawArraysInstanced = function(mode, first, count, instanceCount) { gl.drawArraysInstanced(mode, first, count, instanceCount); };
            glVertexAttribDivisor = function(index, divisor) { gl.vertexAttribDivisor(index, divisor); };

            glDrawBuffers = function(buffers) { gl.drawBuffers(buffers); };
        } else {
            vertexArrayObject = getExtension(gl, ['OES_vertex_array_object']);
            if (defined(vertexArrayObject)) {
                glCreateVertexArray = function() { return vertexArrayObject.createVertexArrayOES(); };
                glBindVertexArray = function(vertexArray) { vertexArrayObject.bindVertexArrayOES(vertexArray); };
                glDeleteVertexArray = function(vertexArray) { vertexArrayObject.deleteVertexArrayOES(vertexArray); };
            }

            instancedArrays = getExtension(gl, ['ANGLE_instanced_arrays']);
            if (defined(instancedArrays)) {
                glDrawElementsInstanced = function(mode, count, type, offset, instanceCount) { instancedArrays.drawElementsInstancedANGLE(mode, count, type, offset, instanceCount); };
                glDrawArraysInstanced = function(mode, first, count, instanceCount) { instancedArrays.drawArraysInstancedANGLE(mode, first, count, instanceCount); };
                glVertexAttribDivisor = function(index, divisor) { instancedArrays.vertexAttribDivisorANGLE(index, divisor); };
            }

            drawBuffers = getExtension(gl, ['WEBGL_draw_buffers']);
            if (defined(drawBuffers)) {
                glDrawBuffers = function(buffers) { drawBuffers.drawBuffersWEBGL(buffers); };
            }
        }

        this.glCreateVertexArray = glCreateVertexArray;
        this.glBindVertexArray = glBindVertexArray;
        this.glDeleteVertexArray = glDeleteVertexArray;

        this.glDrawElementsInstanced = glDrawElementsInstanced;
        this.glDrawArraysInstanced = glDrawArraysInstanced;
        this.glVertexAttribDivisor = glVertexAttribDivisor;

        this.glDrawBuffers = glDrawBuffers;

        this._vertexArrayObject = !!vertexArrayObject;
        this._instancedArrays = !!instancedArrays;
        this._drawBuffers = !!drawBuffers;

        ContextLimits._maximumDrawBuffers = this.drawBuffers ? gl.getParameter(WebGLConstants.MAX_DRAW_BUFFERS) : 1;
        ContextLimits._maximumColorAttachments = this.drawBuffers ? gl.getParameter(WebGLConstants.MAX_COLOR_ATTACHMENTS) : 1;

        this._clearColor = new Color(0.0, 0.0, 0.0, 0.0);
        this._clearDepth = 1.0;
        this._clearStencil = 0;

        var us = new UniformState();
        var ps = new PassState(this);
        var rs = RenderState.fromCache();

        this._defaultPassState = ps;
        this._defaultRenderState = rs;
        this._defaultTexture = undefined;
        this._defaultCubeMap = undefined;

        this._us = us;
        this._currentRenderState = rs;
        this._currentPassState = ps;
        this._currentFramebuffer = undefined;
        this._maxFrameTextureUnitIndex = 0;

        // Vertex attribute divisor state cache. Workaround for ANGLE (also look at VertexArray.setVertexAttribDivisor)
        this._vertexAttribDivisors = [];
        this._previousDrawInstanced = false;
        for (var i = 0; i < ContextLimits._maximumVertexAttributes; i++) {
            this._vertexAttribDivisors.push(0);
        }

        this._pickObjects = {};
        this._nextPickColor = new Uint32Array(1);

        /**
         * @example
         * {
         *   webgl : {
         *     alpha : false,
         *     depth : true,
         *     stencil : false,
         *     antialias : true,
         *     premultipliedAlpha : true,
         *     preserveDrawingBuffer : false,
         *     failIfMajorPerformanceCaveat : true
         *   },
         *   allowTextureFilterAnisotropic : true
         * }
         */
        this.options = options;

        /**
         * A cache of objects tied to this context.  Just before the Context is destroyed,
         * <code>destroy</code> will be invoked on each object in this object literal that has
         * such a method.  This is useful for caching any objects that might otherwise
         * be stored globally, except they're tied to a particular context, and to manage
         * their lifetime.
         *
         * @type {Object}
         */
        this.cache = {};

        RenderState.apply(gl, rs, ps);
    }

    var defaultFramebufferMarker = {};

    defineProperties(Context.prototype, {
        id : {
            get : function() {
                return this._id;
            }
        },
        webgl2 : {
            get : function() {
                return this._webgl2;
            }
        },
        canvas : {
            get : function() {
                return this._canvas;
            }
        },
        shaderCache : {
            get : function() {
                return this._shaderCache;
            }
        },
        uniformState : {
            get : function() {
                return this._us;
            }
        },

        /**
         * The number of stencil bits per pixel in the default bound framebuffer.  The minimum is eight bits.
         * @memberof Context.prototype
         * @type {Number}
         * @see {@link https://www.khronos.org/opengles/sdk/docs/man/xhtml/glGet.xml|glGet} with <code>STENCIL_BITS</code>.
         */
        stencilBits : {
            get : function() {
                return this._stencilBits;
            }
        },

        /**
         * <code>true</code> if the WebGL context supports stencil buffers.
         * Stencil buffers are not supported by all systems.
         * @memberof Context.prototype
         * @type {Boolean}
         */
        stencilBuffer : {
            get : function() {
                return this._stencilBits >= 8;
            }
        },

        /**
         * <code>true</code> if the WebGL context supports antialiasing.  By default
         * antialiasing is requested, but it is not supported by all systems.
         * @memberof Context.prototype
         * @type {Boolean}
         */
        antialias : {
            get : function() {
                return this._antialias;
            }
        },

        /**
         * <code>true</code> if the OES_standard_derivatives extension is supported.  This
         * extension provides access to <code>dFdx</code>, <code>dFdy</code>, and <code>fwidth</code>
         * functions from GLSL.  A shader using these functions still needs to explicitly enable the
         * extension with <code>#extension GL_OES_standard_derivatives : enable</code>.
         * @memberof Context.prototype
         * @type {Boolean}
         * @see {@link http://www.khronos.org/registry/gles/extensions/OES/OES_standard_derivatives.txt|OES_standard_derivatives}
         */
        standardDerivatives : {
            get : function() {
                return this._standardDerivatives || this._webgl2;
            }
        },

        /**
         * <code>true</code> if the EXT_blend_minmax extension is supported.  This
         * extension extends blending capabilities by adding two new blend equations:
         * the minimum or maximum color components of the source and destination colors.
         * @memberof Context.prototype
         * @type {Boolean}
         * @see {@link https://www.khronos.org/registry/webgl/extensions/EXT_blend_minmax/}
         */
        blendMinmax : {
            get : function() {
                return this._blendMinmax || this._webgl2;
            }
        },

        /**
         * <code>true</code> if the EXT_blend_minmax extension is supported.  This
         * extension extends blending capabilities by adding two new blend equations:
         * the minimum or maximum color components of the source and destination colors.
         * @memberof Context.prototype
         * @type {Boolean}
         * @see {@link https://www.khronos.org/registry/webgl/extensions/EXT_blend_minmax/}
         */
        blendMinmax : {
            get : function() {
                return this._blendMinmax || this._webgl2;
            }
        },

        /**
         * <code>true</code> if the OES_element_index_uint extension is supported.  This
         * extension allows the use of unsigned int indices, which can improve performance by
         * eliminating batch breaking caused by unsigned short indices.
         * @memberof Context.prototype
         * @type {Boolean}
         * @see {@link http://www.khronos.org/registry/webgl/extensions/OES_element_index_uint/|OES_element_index_uint}
         */
        elementIndexUint : {
            get : function() {
                return this._elementIndexUint || this._webgl2;
            }
        },

        /**
         * <code>true</code> if WEBGL_depth_texture is supported.  This extension provides
         * access to depth textures that, for example, can be attached to framebuffers for shadow mapping.
         * @memberof Context.prototype
         * @type {Boolean}
         * @see {@link http://www.khronos.org/registry/webgl/extensions/WEBGL_depth_texture/|WEBGL_depth_texture}
         */
        depthTexture : {
            get : function() {
                return this._depthTexture || this._webgl2;
            }
        },

        /**
         * <code>true</code> if OES_texture_float is supported.  This extension provides
         * access to floating point textures that, for example, can be attached to framebuffers for high dynamic range.
         * @memberof Context.prototype
         * @type {Boolean}
         * @see {@link http://www.khronos.org/registry/gles/extensions/OES/OES_texture_float.txt|OES_texture_float}
         */
        floatingPointTexture : {
            get : function() {
                return this._textureFloat || this._colorBufferFloat;
            }
        },

        textureFilterAnisotropic : {
            get : function() {
                return !!this._textureFilterAnisotropic;
            }
        },

        /**
         * <code>true</code> if WEBGL_texture_compression_s3tc is supported.  This extension provides
         * access to DXT compressed textures.
         * @memberof Context.prototype
         * @type {Boolean}
         * @see {@link https://www.khronos.org/registry/webgl/extensions/WEBGL_compressed_texture_s3tc/}
         */
        s3tc : {
            get : function() {
                return this._s3tc;
            }
        },

        /**
         * <code>true</code> if WEBGL_texture_compression_pvrtc is supported.  This extension provides
         * access to PVR compressed textures.
         * @memberof Context.prototype
         * @type {Boolean}
         * @see {@link https://www.khronos.org/registry/webgl/extensions/WEBGL_compressed_texture_pvrtc/}
         */
        pvrtc : {
            get : function() {
                return this._pvrtc;
            }
        },

        /**
         * <code>true</code> if WEBGL_texture_compression_etc1 is supported.  This extension provides
         * access to ETC1 compressed textures.
         * @memberof Context.prototype
         * @type {Boolean}
         * @see {@link https://www.khronos.org/registry/webgl/extensions/WEBGL_compressed_texture_etc1/}
         */
        etc1 : {
            get : function() {
                return this._etc1;
            }
        },

        /**
         * <code>true</code> if the OES_vertex_array_object extension is supported.  This
         * extension can improve performance by reducing the overhead of switching vertex arrays.
         * When enabled, this extension is automatically used by {@link VertexArray}.
         * @memberof Context.prototype
         * @type {Boolean}
         * @see {@link http://www.khronos.org/registry/webgl/extensions/OES_vertex_array_object/|OES_vertex_array_object}
         */
        vertexArrayObject : {
            get : function() {
                return this._vertexArrayObject || this._webgl2;
            }
        },

        /**
         * <code>true</code> if the EXT_frag_depth extension is supported.  This
         * extension provides access to the <code>gl_FragDepthEXT</code> built-in output variable
         * from GLSL fragment shaders.  A shader using these functions still needs to explicitly enable the
         * extension with <code>#extension GL_EXT_frag_depth : enable</code>.
         * @memberof Context.prototype
         * @type {Boolean}
         * @see {@link http://www.khronos.org/registry/webgl/extensions/EXT_frag_depth/|EXT_frag_depth}
         */
        fragmentDepth : {
            get : function() {
                return this._fragDepth || this._webgl2;
            }
        },

        /**
         * <code>true</code> if the ANGLE_instanced_arrays extension is supported.  This
         * extension provides access to instanced rendering.
         * @memberof Context.prototype
         * @type {Boolean}
         * @see {@link https://www.khronos.org/registry/webgl/extensions/ANGLE_instanced_arrays}
         */
        instancedArrays : {
            get : function() {
                return this._instancedArrays || this._webgl2;
            }
        },

        /**
         * <code>true</code> if the EXT_color_buffer_float extension is supported.  This
         * extension makes the formats gl.R16F, gl.RG16F, gl.RGBA16F, gl.R32F, gl.RG32F,
         * gl.RGBA32F, gl.R11F_G11F_B10F color renderable.
         * @memberof Context.prototype
         * @type {Boolean}
         * @see {@link https://www.khronos.org/registry/webgl/extensions/EXT_color_buffer_float/}
         */
        colorBufferFloat : {
            get : function() {
                return this._colorBufferFloat;
            }
        },

        /**
         * <code>true</code> if the WEBGL_draw_buffers extension is supported. This
         * extensions provides support for multiple render targets. The framebuffer object can have mutiple
         * color attachments and the GLSL fragment shader can write to the built-in output array <code>gl_FragData</code>.
         * A shader using this feature needs to explicitly enable the extension with
         * <code>#extension GL_EXT_draw_buffers : enable</code>.
         * @memberof Context.prototype
         * @type {Boolean}
         * @see {@link http://www.khronos.org/registry/webgl/extensions/WEBGL_draw_buffers/|WEBGL_draw_buffers}
         */
        drawBuffers : {
            get : function() {
                return this._drawBuffers || this._webgl2;
            }
        },

        debugShaders : {
            get : function() {
                return this._debugShaders;
            }
        },

        throwOnWebGLError : {
            get : function() {
                return this._throwOnWebGLError;
            },
            set : function(value) {
                this._throwOnWebGLError = value;
                this._gl = wrapGL(this._originalGLContext, value ? throwOnError : undefined);
            }
        },

        /**
         * A 1x1 RGBA texture initialized to [255, 255, 255, 255].  This can
         * be used as a placeholder texture while other textures are downloaded.
         * @memberof Context.prototype
         * @type {Texture}
         */
        defaultTexture : {
            get : function() {
                if (this._defaultTexture === undefined) {
                    this._defaultTexture = new Texture({
                        context : this,
                        source : {
                            width : 1,
                            height : 1,
                            arrayBufferView : new Uint8Array([255, 255, 255, 255])
                        }
                    });
                }

                return this._defaultTexture;
            }
        },

        /**
         * A cube map, where each face is a 1x1 RGBA texture initialized to
         * [255, 255, 255, 255].  This can be used as a placeholder cube map while
         * other cube maps are downloaded.
         * @memberof Context.prototype
         * @type {CubeMap}
         */
        defaultCubeMap : {
            get : function() {
                if (this._defaultCubeMap === undefined) {
                    var face = {
                        width : 1,
                        height : 1,
                        arrayBufferView : new Uint8Array([255, 255, 255, 255])
                    };

                    this._defaultCubeMap = new CubeMap({
                        context : this,
                        source : {
                            positiveX : face,
                            negativeX : face,
                            positiveY : face,
                            negativeY : face,
                            positiveZ : face,
                            negativeZ : face
                        }
                    });
                }

                return this._defaultCubeMap;

            }
        },

        /**
         * The drawingBufferHeight of the underlying GL context.
         * @memberof Context.prototype
         * @type {Number}
         * @see {@link https://www.khronos.org/registry/webgl/specs/1.0/#DOM-WebGLRenderingContext-drawingBufferHeight|drawingBufferHeight}
         */
        drawingBufferHeight : {
            get : function() {
                return this._gl.drawingBufferHeight;
            }
        },

        /**
         * The drawingBufferWidth of the underlying GL context.
         * @memberof Context.prototype
         * @type {Number}
         * @see {@link https://www.khronos.org/registry/webgl/specs/1.0/#DOM-WebGLRenderingContext-drawingBufferWidth|drawingBufferWidth}
         */
        drawingBufferWidth : {
            get : function() {
                return this._gl.drawingBufferWidth;
            }
        },

        /**
         * Gets an object representing the currently bound framebuffer.  While this instance is not an actual
         * {@link Framebuffer}, it is used to represent the default framebuffer in calls to
         * {@link Texture.FromFramebuffer}.
         * @memberof Context.prototype
         * @type {Object}
         */
        defaultFramebuffer : {
            get : function() {
                return defaultFramebufferMarker;
            }
        }
    });

    /**
     * Validates a framebuffer.
     * Available in debug builds only.
     * @private
     */
    function validateFramebuffer(context) {
        //>>includeStart('debug', pragmas.debug);
        if (context.validateFramebuffer) {
            var gl = context._gl;
            var status = gl.checkFramebufferStatus(gl.FRAMEBUFFER);

            if (status !== gl.FRAMEBUFFER_COMPLETE) {
                var message;

                switch (status) {
                case gl.FRAMEBUFFER_INCOMPLETE_ATTACHMENT:
                    message = 'Framebuffer is not complete.  Incomplete attachment: at least one attachment point with a renderbuffer or texture attached has its attached object no longer in existence or has an attached image with a width or height of zero, or the color attachment point has a non-color-renderable image attached, or the depth attachment point has a non-depth-renderable image attached, or the stencil attachment point has a non-stencil-renderable image attached.  Color-renderable formats include GL_RGBA4, GL_RGB5_A1, and GL_RGB565. GL_DEPTH_COMPONENT16 is the only depth-renderable format. GL_STENCIL_INDEX8 is the only stencil-renderable format.';
                    break;
                case gl.FRAMEBUFFER_INCOMPLETE_DIMENSIONS:
                    message = 'Framebuffer is not complete.  Incomplete dimensions: not all attached images have the same width and height.';
                    break;
                case gl.FRAMEBUFFER_INCOMPLETE_MISSING_ATTACHMENT:
                    message = 'Framebuffer is not complete.  Missing attachment: no images are attached to the framebuffer.';
                    break;
                case gl.FRAMEBUFFER_UNSUPPORTED:
                    message = 'Framebuffer is not complete.  Unsupported: the combination of internal formats of the attached images violates an implementation-dependent set of restrictions.';
                    break;
                }

                throw new DeveloperError(message);
            }
        }
        //>>includeEnd('debug');
    }

    function applyRenderState(context, renderState, passState, clear) {
        var previousRenderState = context._currentRenderState;
        var previousPassState = context._currentPassState;
        context._currentRenderState = renderState;
        context._currentPassState = passState;
        RenderState.partialApply(context._gl, previousRenderState, renderState, previousPassState, passState, clear);
    }

    var scratchBackBufferArray;
    // this check must use typeof, not defined, because defined doesn't work with undeclared variables.
    if (typeof WebGLRenderingContext !== 'undefined') {
        scratchBackBufferArray = [WebGLConstants.BACK];
    }

    function bindFramebuffer(context, framebuffer) {
        if (framebuffer !== context._currentFramebuffer) {
            context._currentFramebuffer = framebuffer;
            var buffers = scratchBackBufferArray;

            if (defined(framebuffer)) {
                framebuffer._bind();
                validateFramebuffer(context);

                // TODO: Need a way for a command to give what draw buffers are active.
                buffers = framebuffer._getActiveColorAttachments();
            } else {
                var gl = context._gl;
                gl.bindFramebuffer(gl.FRAMEBUFFER, null);
            }

            if (context.drawBuffers) {
                context.glDrawBuffers(buffers);
            }
        }
    }

    var defaultClearCommand = new ClearCommand();

    Context.prototype.clear = function(clearCommand, passState) {
        clearCommand = defaultValue(clearCommand, defaultClearCommand);
        passState = defaultValue(passState, this._defaultPassState);

        var gl = this._gl;
        var bitmask = 0;

        var c = clearCommand.color;
        var d = clearCommand.depth;
        var s = clearCommand.stencil;

        if (defined(c)) {
            if (!Color.equals(this._clearColor, c)) {
                Color.clone(c, this._clearColor);
                gl.clearColor(c.red, c.green, c.blue, c.alpha);
            }
            bitmask |= gl.COLOR_BUFFER_BIT;
        }

        if (defined(d)) {
            if (d !== this._clearDepth) {
                this._clearDepth = d;
                gl.clearDepth(d);
            }
            bitmask |= gl.DEPTH_BUFFER_BIT;
        }

        if (defined(s)) {
            if (s !== this._clearStencil) {
                this._clearStencil = s;
                gl.clearStencil(s);
            }
            bitmask |= gl.STENCIL_BUFFER_BIT;
        }

        var rs = defaultValue(clearCommand.renderState, this._defaultRenderState);
        applyRenderState(this, rs, passState, true);

        // The command's framebuffer takes presidence over the pass' framebuffer, e.g., for off-screen rendering.
        var framebuffer = defaultValue(clearCommand.framebuffer, passState.framebuffer);
        bindFramebuffer(this, framebuffer);

        gl.clear(bitmask);
    };

    function beginDraw(context, framebuffer, drawCommand, passState) {
        var rs = defaultValue(drawCommand._renderState, context._defaultRenderState);

        //>>includeStart('debug', pragmas.debug);
        if (defined(framebuffer) && rs.depthTest) {
            if (rs.depthTest.enabled && !framebuffer.hasDepthAttachment) {
                throw new DeveloperError('The depth test can not be enabled (drawCommand.renderState.depthTest.enabled) because the framebuffer (drawCommand.framebuffer) does not have a depth or depth-stencil renderbuffer.');
            }
        }
        //>>includeEnd('debug');

        bindFramebuffer(context, framebuffer);

        applyRenderState(context, rs, passState, false);

        var sp = drawCommand._shaderProgram;
        sp._bind();
        context._maxFrameTextureUnitIndex = Math.max(context._maxFrameTextureUnitIndex, sp.maximumTextureUnitIndex);
    }

    function continueDraw(context, drawCommand) {
        var primitiveType = drawCommand._primitiveType;
        var va = drawCommand._vertexArray;
        var offset = drawCommand._offset;
        var count = drawCommand._count;
        var instanceCount = drawCommand.instanceCount;

        //>>includeStart('debug', pragmas.debug);
        if (!PrimitiveType.validate(primitiveType)) {
            throw new DeveloperError('drawCommand.primitiveType is required and must be valid.');
        }

        if (!defined(va)) {
            throw new DeveloperError('drawCommand.vertexArray is required.');
        }

        if (offset < 0) {
            throw new DeveloperError('drawCommand.offset must be greater than or equal to zero.');
        }

        if (count < 0) {
            throw new DeveloperError('drawCommand.count must be greater than or equal to zero.');
        }

        if (instanceCount < 0) {
            throw new DeveloperError('drawCommand.instanceCount must be greater than or equal to zero.');
        }

        if (instanceCount > 0 && !context.instancedArrays) {
            throw new DeveloperError('Instanced arrays extension is not supported');
        }
        //>>includeEnd('debug');

        context._us.model = defaultValue(drawCommand._modelMatrix, Matrix4.IDENTITY);
        drawCommand._shaderProgram._setUniforms(drawCommand._uniformMap, context._us, context.validateShaderProgram);

        va._bind();
        var indexBuffer = va.indexBuffer;

        if (defined(indexBuffer)) {
            offset = offset * indexBuffer.bytesPerIndex; // offset in vertices to offset in bytes
            count = defaultValue(count, indexBuffer.numberOfIndices);
            if (instanceCount === 0) {
                context._gl.drawElements(primitiveType, count, indexBuffer.indexDatatype, offset);
            } else {
                context.glDrawElementsInstanced(primitiveType, count, indexBuffer.indexDatatype, offset, instanceCount);
            }
        } else {
            count = defaultValue(count, va.numberOfVertices);
            if (instanceCount === 0) {
                context._gl.drawArrays(primitiveType, offset, count);
            } else {
                context.glDrawArraysInstanced(primitiveType, offset, count, instanceCount);
            }
        }

        va._unBind();
    }

    Context.prototype.draw = function(drawCommand, passState) {
        //>>includeStart('debug', pragmas.debug);
        if (!defined(drawCommand)) {
            throw new DeveloperError('drawCommand is required.');
        }

        if (!defined(drawCommand._shaderProgram)) {
            throw new DeveloperError('drawCommand.shaderProgram is required.');
        }
        //>>includeEnd('debug');

        passState = defaultValue(passState, this._defaultPassState);
        // The command's framebuffer takes presidence over the pass' framebuffer, e.g., for off-screen rendering.
        var framebuffer = defaultValue(drawCommand._framebuffer, passState.framebuffer);

        beginDraw(this, framebuffer, drawCommand, passState);
        continueDraw(this, drawCommand);
    };

    Context.prototype.endFrame = function() {
        var gl = this._gl;
        gl.useProgram(null);

        this._currentFramebuffer = undefined;
        gl.bindFramebuffer(gl.FRAMEBUFFER, null);

        var buffers = scratchBackBufferArray;
        if (this.drawBuffers) {
            this.glDrawBuffers(buffers);
        }

        var length = this._maxFrameTextureUnitIndex;
        this._maxFrameTextureUnitIndex = 0;

        for (var i = 0; i < length; ++i) {
            gl.activeTexture(gl.TEXTURE0 + i);
            gl.bindTexture(gl.TEXTURE_2D, null);
            gl.bindTexture(gl.TEXTURE_CUBE_MAP, null);
        }
    };

    Context.prototype.readPixels = function(readState) {
        var gl = this._gl;

        readState = readState || {};
        var x = Math.max(readState.x || 0, 0);
        var y = Math.max(readState.y || 0, 0);
        var width = readState.width || gl.drawingBufferWidth;
        var height = readState.height || gl.drawingBufferHeight;
        var framebuffer = readState.framebuffer;

        //>>includeStart('debug', pragmas.debug);
        if (width <= 0) {
            throw new DeveloperError('readState.width must be greater than zero.');
        }

        if (height <= 0) {
            throw new DeveloperError('readState.height must be greater than zero.');
        }
        //>>includeEnd('debug');

        var pixels = new Uint8Array(4 * width * height);

        bindFramebuffer(this, framebuffer);

        gl.readPixels(x, y, width, height, gl.RGBA, gl.UNSIGNED_BYTE, pixels);

        return pixels;
    };

    var viewportQuadAttributeLocations = {
        position : 0,
        textureCoordinates : 1
    };

    Context.prototype.getViewportQuadVertexArray = function() {
        // Per-context cache for viewport quads
        var vertexArray = this.cache.viewportQuad_vertexArray;

        if (!defined(vertexArray)) {
            var geometry = new Geometry({
                attributes : {
                    position : new GeometryAttribute({
                        componentDatatype : ComponentDatatype.FLOAT,
                        componentsPerAttribute : 2,
                        values : [
                           -1.0, -1.0,
                            1.0, -1.0,
                            1.0,  1.0,
                           -1.0,  1.0
                        ]
                    }),

                    textureCoordinates : new GeometryAttribute({
                        componentDatatype : ComponentDatatype.FLOAT,
                        componentsPerAttribute : 2,
                        values : [
                            0.0, 0.0,
                            1.0, 0.0,
                            1.0, 1.0,
                            0.0, 1.0
                        ]
                    })
                },
                // Workaround Internet Explorer 11.0.8 lack of TRIANGLE_FAN
                indices : new Uint16Array([0, 1, 2, 0, 2, 3]),
                primitiveType : PrimitiveType.TRIANGLES
            });

            vertexArray = VertexArray.fromGeometry({
                context : this,
                geometry : geometry,
                attributeLocations : viewportQuadAttributeLocations,
                bufferUsage : BufferUsage.STATIC_DRAW,
                interleave : true
            });

            this.cache.viewportQuad_vertexArray = vertexArray;
        }

        return vertexArray;
    };

    Context.prototype.createViewportQuadCommand = function(fragmentShaderSource, overrides) {
        overrides = defaultValue(overrides, defaultValue.EMPTY_OBJECT);

        return new DrawCommand({
            vertexArray : this.getViewportQuadVertexArray(),
            primitiveType : PrimitiveType.TRIANGLES,
            renderState : overrides.renderState,
            shaderProgram : ShaderProgram.fromCache({
                context : this,
                vertexShaderSource : ViewportQuadVS,
                fragmentShaderSource : fragmentShaderSource,
                attributeLocations : viewportQuadAttributeLocations
            }),
            uniformMap : overrides.uniformMap,
            owner : overrides.owner,
            framebuffer : overrides.framebuffer,
            pass : overrides.pass
        });
    };

    Context.prototype.createPickFramebuffer = function() {
        return new PickFramebuffer(this);
    };

    /**
     * Gets the object associated with a pick color.
     *
     * @param {Color} pickColor The pick color.
     * @returns {Object} The object associated with the pick color, or undefined if no object is associated with that color.
     *
     * @example
     * var object = context.getObjectByPickColor(pickColor);
     *
     * @see Context#createPickId
     */
    Context.prototype.getObjectByPickColor = function(pickColor) {
        //>>includeStart('debug', pragmas.debug);
        if (!defined(pickColor)) {
            throw new DeveloperError('pickColor is required.');
        }
        //>>includeEnd('debug');

        return this._pickObjects[pickColor.toRgba()];
    };

    function PickId(pickObjects, key, color) {
        this._pickObjects = pickObjects;
        this.key = key;
        this.color = color;
    }

    defineProperties(PickId.prototype, {
        object : {
            get : function() {
                return this._pickObjects[this.key];
            },
            set : function(value) {
                this._pickObjects[this.key] = value;
            }
        }
    });

    PickId.prototype.destroy = function() {
        delete this._pickObjects[this.key];
        return undefined;
    };

    /**
     * Creates a unique ID associated with the input object for use with color-buffer picking.
     * The ID has an RGBA color value unique to this context.  You must call destroy()
     * on the pick ID when destroying the input object.
     *
     * @param {Object} object The object to associate with the pick ID.
     * @returns {Object} A PickId object with a <code>color</code> property.
     *
     * @exception {RuntimeError} Out of unique Pick IDs.
     *
     *
     * @example
     * this._pickId = context.createPickId({
     *   primitive : this,
     *   id : this.id
     * });
     *
     * @see Context#getObjectByPickColor
     */
    Context.prototype.createPickId = function(object) {
        //>>includeStart('debug', pragmas.debug);
        if (!defined(object)) {
            throw new DeveloperError('object is required.');
        }
        //>>includeEnd('debug');

        // the increment and assignment have to be separate statements to
        // actually detect overflow in the Uint32 value
        ++this._nextPickColor[0];
        var key = this._nextPickColor[0];
        if (key === 0) {
            // In case of overflow
            throw new RuntimeError('Out of unique Pick IDs.');
        }

        this._pickObjects[key] = object;
        return new PickId(this._pickObjects, key, Color.fromRgba(key));
    };

    Context.prototype.isDestroyed = function() {
        return false;
    };

    Context.prototype.destroy = function() {
        // Destroy all objects in the cache that have a destroy method.
        var cache = this.cache;
        for (var property in cache) {
            if (cache.hasOwnProperty(property)) {
                var propertyValue = cache[property];
                if (defined(propertyValue.destroy)) {
                    propertyValue.destroy();
                }
            }
        }

        this._shaderCache = this._shaderCache.destroy();
        this._defaultTexture = this._defaultTexture && this._defaultTexture.destroy();
        this._defaultCubeMap = this._defaultCubeMap && this._defaultCubeMap.destroy();

        return destroyObject(this);
    };

    return Context;
});<|MERGE_RESOLUTION|>--- conflicted
+++ resolved
@@ -268,21 +268,12 @@
         this._antialias = gl.getContextAttributes().antialias;
 
         // Query and initialize extensions
-<<<<<<< HEAD
-        this._standardDerivatives = !!getExtension(gl, ['OES_standard_derivatives']) || this._webgl2;
-        this._blendMinmax = !!getExtension(gl, ['EXT_blend_minmax']);
-        this._elementIndexUint = !!getExtension(gl, ['OES_element_index_uint']) || this._webgl2;
-        this._depthTexture = !!getExtension(gl, ['WEBGL_depth_texture', 'WEBKIT_WEBGL_depth_texture']) || this._webgl2;
-        this._textureFloat = !!getExtension(gl, ['OES_texture_float']) || this._webgl2;
-        this._fragDepth = !!getExtension(gl, ['EXT_frag_depth']) || this._webgl2;
-=======
         this._standardDerivatives = !!getExtension(gl, ['OES_standard_derivatives']);
         this._blendMinmax = !!getExtension(gl, ['EXT_blend_minmax']);
         this._elementIndexUint = !!getExtension(gl, ['OES_element_index_uint']);
         this._depthTexture = !!getExtension(gl, ['WEBGL_depth_texture', 'WEBKIT_WEBGL_depth_texture']);
         this._textureFloat = !!getExtension(gl, ['OES_texture_float']);
         this._fragDepth = !!getExtension(gl, ['EXT_frag_depth']);
->>>>>>> 4f6bc80b
         this._debugShaders = getExtension(gl, ['WEBGL_debug_shaders']);
 
         this._colorBufferFloat = this._webgl2 && !!getExtension(gl, ['EXT_color_buffer_float']);
@@ -496,20 +487,6 @@
         standardDerivatives : {
             get : function() {
                 return this._standardDerivatives || this._webgl2;
-            }
-        },
-
-        /**
-         * <code>true</code> if the EXT_blend_minmax extension is supported.  This
-         * extension extends blending capabilities by adding two new blend equations:
-         * the minimum or maximum color components of the source and destination colors.
-         * @memberof Context.prototype
-         * @type {Boolean}
-         * @see {@link https://www.khronos.org/registry/webgl/extensions/EXT_blend_minmax/}
-         */
-        blendMinmax : {
-            get : function() {
-                return this._blendMinmax || this._webgl2;
             }
         },
 
