/*global define*/
define([
        '../Core/defined',
        '../Core/destroyObject',
        './ShaderProgram',
        './ShaderSource'
    ], function(
        defined,
        destroyObject,
        ShaderProgram,
        ShaderSource) {
    "use strict";

    /**
     * @private
     */
    var ShaderCache = function(context) {
        this._context = context;
        this._shaders = {};
        this._shadersToRelease = {};
    };

    /**
     * Returns a shader program from the cache, or creates and caches a new shader program,
     * given the GLSL vertex and fragment shader source and attribute locations.
     * <p>
     * The difference between this and {@link ShaderCache#getShaderProgram}, is this is used to
     * replace an existing reference to a shader program, which is passed as the first argument.
     * </p>
     *
     * @param {ShaderProgram} shaderProgram The shader program that is being reassigned.  This can be <code>undefined</code>.
     * @param {String|ShaderSource} vertexShaderSource The GLSL source for the vertex shader.
     * @param {String|ShaderSource} fragmentShaderSource The GLSL source for the fragment shader.
     * @param {Object} attributeLocations Indices for the attribute inputs to the vertex shader.
     * @returns {ShaderProgram} The cached or newly created shader program.
     *
     * @see ShaderCache#getShaderProgram
     *
     * @example
     * this._shaderProgram = context.shaderCache.replaceShaderProgram(this._shaderProgram, vs, fs, attributeLocations);
     */
    ShaderCache.prototype.replaceShaderProgram = function(shaderProgram, vertexShaderSource, fragmentShaderSource, attributeLocations) {
        if (defined(shaderProgram)) {
            shaderProgram.destroy();
        }

        return this.getShaderProgram(vertexShaderSource, fragmentShaderSource, attributeLocations);
    };

    /**
     * Returns a shader program from the cache, or creates and caches a new shader program,
     * given the GLSL vertex and fragment shader source and attribute locations.
     *
     * @param {String|ShaderSource} vertexShaderSource The GLSL source for the vertex shader.
     * @param {String|ShaderSource} fragmentShaderSource The GLSL source for the fragment shader.
     * @param {Object} attributeLocations Indices for the attribute inputs to the vertex shader.
     *
     * @returns {ShaderProgram} The cached or newly created shader program.
     */
    ShaderCache.prototype.getShaderProgram = function(vertexShaderSource, fragmentShaderSource, attributeLocations) {
        // convert shaders which are provided as strings into ShaderSource objects
        // because ShaderSource handles all the automatic including of built-in functions, etc.

        if (typeof vertexShaderSource === 'string') {
            vertexShaderSource = new ShaderSource({
                sources : [vertexShaderSource]
            });
        }

        if (typeof fragmentShaderSource === 'string') {
            fragmentShaderSource = new ShaderSource({
                sources : [fragmentShaderSource]
            });
        }

        var vertexShaderText = vertexShaderSource.createCombinedVertexShader();
        var fragmentShaderText = fragmentShaderSource.createCombinedFragmentShader();

        var keyword = vertexShaderText + fragmentShaderText + JSON.stringify(attributeLocations);
        var cachedShader;

        if (this._shaders[keyword]) {
            cachedShader = this._shaders[keyword];

            // No longer want to release this if it was previously released.
            delete this._shadersToRelease[keyword];
        } else {
            var context = this._context;
<<<<<<< HEAD
            var sp = new ShaderProgram(context._gl, context.logShaderCompilation, context.debugShaders, vertexShaderSource, fragmentShaderSource, attributeLocations);
=======
            var shaderProgram = new ShaderProgram({
                gl : context._gl,
                logShaderCompilation : context.logShaderCompilation,
                vertexShaderSource : vertexShaderSource,
                vertexShaderText : vertexShaderText,
                fragmentShaderSource : fragmentShaderSource,
                fragmentShaderText : fragmentShaderText,
                attributeLocations : attributeLocations
            });
>>>>>>> 4de1a3a1

            cachedShader = {
                cache : this,
                shaderProgram : shaderProgram,
                keyword : keyword,
                count : 0
            };

            // A shader can't be in more than one cache.
            shaderProgram._cachedShader = cachedShader;
            this._shaders[keyword] = cachedShader;
        }

        ++cachedShader.count;
        return cachedShader.shaderProgram;
    };

    ShaderCache.prototype.destroyReleasedShaderPrograms = function() {
        var shadersToRelease = this._shadersToRelease;

        for ( var keyword in shadersToRelease) {
            if (shadersToRelease.hasOwnProperty(keyword)) {
                var cachedShader = shadersToRelease[keyword];
                delete this._shaders[cachedShader.keyword];
                cachedShader.shaderProgram.finalDestroy();
            }
        }

        this._shadersToRelease = {};
    };

    ShaderCache.prototype.releaseShaderProgram = function(shaderProgram) {
        if (shaderProgram) {
            var cachedShader = shaderProgram._cachedShader;
            if (cachedShader && (--cachedShader.count === 0)) {
                this._shadersToRelease[cachedShader.keyword] = cachedShader;
            }
        }
    };

    ShaderCache.prototype.isDestroyed = function() {
        return false;
    };

    ShaderCache.prototype.destroy = function() {
        var shaders = this._shaders;

        for ( var keyword in shaders) {
            if (shaders.hasOwnProperty(keyword)) {
                shaders[keyword].shaderProgram.finalDestroy();
            }
        }

        return destroyObject(this);
    };

    return ShaderCache;
});<|MERGE_RESOLUTION|>--- conflicted
+++ resolved
@@ -86,19 +86,16 @@
             delete this._shadersToRelease[keyword];
         } else {
             var context = this._context;
-<<<<<<< HEAD
-            var sp = new ShaderProgram(context._gl, context.logShaderCompilation, context.debugShaders, vertexShaderSource, fragmentShaderSource, attributeLocations);
-=======
             var shaderProgram = new ShaderProgram({
                 gl : context._gl,
                 logShaderCompilation : context.logShaderCompilation,
+                debugShaders : context.debugShaders,
                 vertexShaderSource : vertexShaderSource,
                 vertexShaderText : vertexShaderText,
                 fragmentShaderSource : fragmentShaderSource,
                 fragmentShaderText : fragmentShaderText,
                 attributeLocations : attributeLocations
             });
->>>>>>> 4de1a3a1
 
             cachedShader = {
                 cache : this,
