--- conflicted
+++ resolved
@@ -364,12 +364,7 @@
         }
 
         var turnAngle = defaultValue(angle, this.defaultLookAmount);
-<<<<<<< HEAD
-        var quaternion = Quaternion.fromAxisAngle(axis, turnAngle, lookScratchQuaternion);
-        Quaternion.conjugate(quaternion, quaternion);
-=======
         var quaternion = Quaternion.fromAxisAngle(axis, -turnAngle, lookScratchQuaternion);
->>>>>>> 8dee0a01
         var rotation = Matrix3.fromQuaternion(quaternion, lookScratchMatrix);
 
         var direction = this._camera.direction;
@@ -489,12 +484,7 @@
         var camera = this._camera;
 
         var turnAngle = defaultValue(angle, this.defaultRotateAmount);
-<<<<<<< HEAD
-        var quaternion = Quaternion.fromAxisAngle(axis, turnAngle, rotateScratchQuaternion);
-        Quaternion.conjugate(quaternion, quaternion);
-=======
         var quaternion = Quaternion.fromAxisAngle(axis, -turnAngle, rotateScratchQuaternion);
->>>>>>> 8dee0a01
         var rotation = Matrix3.fromQuaternion(quaternion, rotateScratchMatrix);
 
         var oldTransform = appendTransform(this, transform);
