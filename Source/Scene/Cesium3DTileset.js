define([
        '../Core/ApproximateTerrainHeights',
        '../Core/Cartesian2',
        '../Core/Cartesian3',
        '../Core/Cartographic',
        '../Core/Check',
        '../Core/defaultValue',
        '../Core/defined',
        '../Core/defineProperties',
        '../Core/deprecationWarning',
        '../Core/destroyObject',
        '../Core/DeveloperError',
        '../Core/DoublyLinkedList',
        '../Core/Ellipsoid',
        '../Core/Event',
        '../Core/JulianDate',
        '../Core/ManagedArray',
        '../Core/Math',
        '../Core/Matrix4',
        '../Core/Resource',
        '../Core/RuntimeError',
        '../Core/Transforms',
        '../Renderer/ClearCommand',
        '../Renderer/Pass',
        '../ThirdParty/when',
        './Axis',
        './Cesium3DTile',
        './Cesium3DTileColorBlendMode',
        './Cesium3DTileContentState',
        './Cesium3DTileOptimizations',
        './Cesium3DTileRefine',
        './Cesium3DTilesetAsyncTraversal',
        './Cesium3DTilesetCache',
        './Cesium3DTilesetStatistics',
        './Cesium3DTilesetTraversal',
        './Cesium3DTileStyleEngine',
        './ClippingPlaneCollection',
        './LabelCollection',
        './PointCloudEyeDomeLighting',
        './PointCloudShading',
        './SceneMode',
        './ShadowMode',
        './TileBoundingRegion',
        './TileBoundingSphere',
        './TileOrientedBoundingBox'
    ], function(
        ApproximateTerrainHeights,
        Cartesian2,
        Cartesian3,
        Cartographic,
        Check,
        defaultValue,
        defined,
        defineProperties,
        deprecationWarning,
        destroyObject,
        DeveloperError,
        DoublyLinkedList,
        Ellipsoid,
        Event,
        JulianDate,
        ManagedArray,
        CesiumMath,
        Matrix4,
        Resource,
        RuntimeError,
        Transforms,
        ClearCommand,
        Pass,
        when,
        Axis,
        Cesium3DTile,
        Cesium3DTileColorBlendMode,
        Cesium3DTileContentState,
        Cesium3DTileOptimizations,
        Cesium3DTileRefine,
        Cesium3DTilesetAsyncTraversal,
        Cesium3DTilesetCache,
        Cesium3DTilesetStatistics,
        Cesium3DTilesetTraversal,
        Cesium3DTileStyleEngine,
        ClippingPlaneCollection,
        LabelCollection,
        PointCloudEyeDomeLighting,
        PointCloudShading,
        SceneMode,
        ShadowMode,
        TileBoundingRegion,
        TileBoundingSphere,
        TileOrientedBoundingBox) {
    'use strict';

    /**
     * A {@link https://github.com/AnalyticalGraphicsInc/3d-tiles/tree/master/specification|3D Tiles tileset},
     * used for streaming massive heterogeneous 3D geospatial datasets.
     *
     * @alias Cesium3DTileset
     * @constructor
     *
     * @param {Object} options Object with the following properties:
     * @param {Resource|String|Promise<Resource>|Promise<String>} options.url The url to a tileset JSON file.
     * @param {Boolean} [options.show=true] Determines if the tileset will be shown.
     * @param {Matrix4} [options.modelMatrix=Matrix4.IDENTITY] A 4x4 transformation matrix that transforms the tileset's root tile.
     * @param {ShadowMode} [options.shadows=ShadowMode.ENABLED] Determines whether the tileset casts or receives shadows from each light source.
     * @param {Number} [options.maximumScreenSpaceError=16] The maximum screen space error used to drive level of detail refinement.
     * @param {Number} [options.maximumMemoryUsage=512] The maximum amount of memory in MB that can be used by the tileset.
     * @param {Boolean} [options.cullWithChildrenBounds=true] Optimization option. Whether to cull tiles using the union of their children bounding volumes.
     * @param {Boolean} [options.dynamicScreenSpaceError=false] Optimization option. Reduce the screen space error for tiles that are further away from the camera.
     * @param {Number} [options.dynamicScreenSpaceErrorDensity=0.00278] Density used to adjust the dynamic screen space error, similar to fog density.
     * @param {Number} [options.dynamicScreenSpaceErrorFactor=4.0] A factor used to increase the computed dynamic screen space error.
     * @param {Number} [options.dynamicScreenSpaceErrorHeightFalloff=0.25] A ratio of the tileset's height at which the density starts to falloff.
     * @param {Boolean} [options.skipLevelOfDetail=true] Optimization option. Determines if level of detail skipping should be applied during the traversal.
     * @param {Number} [options.baseScreenSpaceError=1024] When <code>skipLevelOfDetail</code> is <code>true</code>, the screen space error that must be reached before skipping levels of detail.
     * @param {Number} [options.skipScreenSpaceErrorFactor=16] When <code>skipLevelOfDetail</code> is <code>true</code>, a multiplier defining the minimum screen space error to skip. Used in conjunction with <code>skipLevels</code> to determine which tiles to load.
     * @param {Number} [options.skipLevels=1] When <code>skipLevelOfDetail</code> is <code>true</code>, a constant defining the minimum number of levels to skip when loading tiles. When it is 0, no levels are skipped. Used in conjunction with <code>skipScreenSpaceErrorFactor</code> to determine which tiles to load.
     * @param {Boolean} [options.immediatelyLoadDesiredLevelOfDetail=false] When <code>skipLevelOfDetail</code> is <code>true</code>, only tiles that meet the maximum screen space error will ever be downloaded. Skipping factors are ignored and just the desired tiles are loaded.
     * @param {Boolean} [options.loadSiblings=false] When <code>skipLevelOfDetail</code> is <code>true</code>, determines whether siblings of visible tiles are always downloaded during traversal.
     * @param {ClippingPlaneCollection} [options.clippingPlanes] The {@link ClippingPlaneCollection} used to selectively disable rendering the tileset.
     * @param {ClassificationType} [options.classificationType] Determines whether terrain, 3D Tiles or both will be classified by this tileset. See {@link Cesium3DTileset#classificationType} for details about restrictions and limitations.
     * @param {Ellipsoid} [options.ellipsoid=Ellipsoid.WGS84] The ellipsoid determining the size and shape of the globe.
     * @param {Object} [options.pointCloudShading] Options for constructing a {@link PointCloudShading} object to control point attenuation based on geometric error and lighting.
     * @param {Cartesian2} [options.imageBasedLightingFactor=new Cartesian2(1.0, 1.0)] Scales the diffuse and specular image-based lighting from the earth, sky, atmosphere and star skybox.
     * @param {Cartesian3} [options.lightColor] The color and intensity of the sunlight used to shade models.
     * @param {Boolean} [options.debugFreezeFrame=false] For debugging only. Determines if only the tiles from last frame should be used for rendering.
     * @param {Boolean} [options.debugColorizeTiles=false] For debugging only. When true, assigns a random color to each tile.
     * @param {Boolean} [options.debugWireframe=false] For debugging only. When true, render's each tile's content as a wireframe.
     * @param {Boolean} [options.debugShowBoundingVolume=false] For debugging only. When true, renders the bounding volume for each tile.
     * @param {Boolean} [options.debugShowContentBoundingVolume=false] For debugging only. When true, renders the bounding volume for each tile's content.
     * @param {Boolean} [options.debugShowViewerRequestVolume=false] For debugging only. When true, renders the viewer request volume for each tile.
     * @param {Boolean} [options.debugShowGeometricError=false] For debugging only. When true, draws labels to indicate the geometric error of each tile.
     * @param {Boolean} [options.debugShowRenderingStatistics=false] For debugging only. When true, draws labels to indicate the number of commands, points, triangles and features for each tile.
     * @param {Boolean} [options.debugShowMemoryUsage=false] For debugging only. When true, draws labels to indicate the texture and geometry memory in megabytes used by each tile.
     * @param {Boolean} [options.debugShowUrl=false] For debugging only. When true, draws labels to indicate the url of each tile.
     *
     * @exception {DeveloperError} The tileset must be 3D Tiles version 0.0 or 1.0.
     *
     * @example
     * var tileset = scene.primitives.add(new Cesium.Cesium3DTileset({
     *      url : 'http://localhost:8002/tilesets/Seattle/tileset.json'
     * }));
     *
     * @example
     * // Common setting for the skipLevelOfDetail optimization
     * var tileset = scene.primitives.add(new Cesium.Cesium3DTileset({
     *      url : 'http://localhost:8002/tilesets/Seattle/tileset.json',
     *      skipLevelOfDetail : true,
     *      baseScreenSpaceError : 1024,
     *      skipScreenSpaceErrorFactor : 16,
     *      skipLevels : 1,
     *      immediatelyLoadDesiredLevelOfDetail : false,
     *      loadSiblings : false,
     *      cullWithChildrenBounds : true
     * }));
     *
     * @example
     * // Common settings for the dynamicScreenSpaceError optimization
     * var tileset = scene.primitives.add(new Cesium.Cesium3DTileset({
     *      url : 'http://localhost:8002/tilesets/Seattle/tileset.json',
     *      dynamicScreenSpaceError : true,
     *      dynamicScreenSpaceErrorDensity : 0.00278,
     *      dynamicScreenSpaceErrorFactor : 4.0,
     *      dynamicScreenSpaceErrorHeightFalloff : 0.25
     * }));
     *
     * @see {@link https://github.com/AnalyticalGraphicsInc/3d-tiles/tree/master/specification|3D Tiles specification}
     */
    function Cesium3DTileset(options) {
        options = defaultValue(options, defaultValue.EMPTY_OBJECT);

        //>>includeStart('debug', pragmas.debug);
        Check.defined('options.url', options.url);
        //>>includeEnd('debug');

        this._url = undefined;
        this._basePath = undefined;
        this._root = undefined;
        this._asset = undefined; // Metadata for the entire tileset
        this._properties = undefined; // Metadata for per-model/point/etc properties
        this._geometricError = undefined; // Geometric error when the tree is not rendered at all
        this._extensionsUsed = undefined;
        this._gltfUpAxis = undefined;
        this._cache = new Cesium3DTilesetCache();
        this._processingQueue = [];
        this._selectedTiles = [];
        this._emptyTiles = [];
        this._requestedTiles = [];
        this._selectedTilesToStyle = [];
        this._loadTimestamp = undefined;
        this._timeSinceLoad = 0.0;
        this._extras = undefined;

        this._cullWithChildrenBounds = defaultValue(options.cullWithChildrenBounds, true);
        this._allTilesAdditive = true;

        this._hasMixedContent = false;

        this._backfaceCommands = new ManagedArray();

        this._maximumScreenSpaceError = defaultValue(options.maximumScreenSpaceError, 16);
        this._maximumMemoryUsage = defaultValue(options.maximumMemoryUsage, 512);

        this._styleEngine = new Cesium3DTileStyleEngine();

        this._modelMatrix = defined(options.modelMatrix) ? Matrix4.clone(options.modelMatrix) : Matrix4.clone(Matrix4.IDENTITY);

        this._statistics = new Cesium3DTilesetStatistics();
        this._statisticsLastRender = new Cesium3DTilesetStatistics();
        this._statisticsLastPick = new Cesium3DTilesetStatistics();
        this._statisticsLastAsync = new Cesium3DTilesetStatistics();

        this._tilesLoaded = false;
        this._initialTilesLoaded = false;

        this._tileDebugLabels = undefined;

        this._readyPromise = when.defer();

        this._classificationType = options.classificationType;

        this._ellipsoid = defaultValue(options.ellipsoid, Ellipsoid.WGS84);

        this._initialClippingPlanesOriginMatrix = Matrix4.IDENTITY; // Computed from the tileset JSON.
        this._clippingPlanesOriginMatrix = undefined; // Combines the above with any run-time transforms.
        this._clippingPlanesOriginMatrixDirty = true;

        /**
         * Optimization option. Whether the tileset should refine based on a dynamic screen space error. Tiles that are further
         * away will be rendered with lower detail than closer tiles. This improves performance by rendering fewer
         * tiles and making less requests, but may result in a slight drop in visual quality for tiles in the distance.
         * The algorithm is biased towards "street views" where the camera is close to the ground plane of the tileset and looking
         * at the horizon. In addition results are more accurate for tightly fitting bounding volumes like box and region.
         *
         * @type {Boolean}
         * @default false
         */
        this.dynamicScreenSpaceError = defaultValue(options.dynamicScreenSpaceError, false);

        /**
         * A scalar that determines the density used to adjust the dynamic screen space error, similar to {@link Fog}. Increasing this
         * value has the effect of increasing the maximum screen space error for all tiles, but in a non-linear fashion.
         * The error starts at 0.0 and increases exponentially until a midpoint is reached, and then approaches 1.0 asymptotically.
         * This has the effect of keeping high detail in the closer tiles and lower detail in the further tiles, with all tiles
         * beyond a certain distance all roughly having an error of 1.0.
         * <p>
         * The dynamic error is in the range [0.0, 1.0) and is multiplied by <code>dynamicScreenSpaceErrorFactor</code> to produce the
         * final dynamic error. This dynamic error is then subtracted from the tile's actual screen space error.
         * </p>
         * <p>
         * Increasing <code>dynamicScreenSpaceErrorDensity</code> has the effect of moving the error midpoint closer to the camera.
         * It is analogous to moving fog closer to the camera.
         * </p>
         *
         * @type {Number}
         * @default 0.00278
         */
        this.dynamicScreenSpaceErrorDensity = 0.00278;

        /**
         * A factor used to increase the screen space error of tiles for dynamic screen space error. As this value increases less tiles
         * are requested for rendering and tiles in the distance will have lower detail. If set to zero, the feature will be disabled.
         *
         * @type {Number}
         * @default 4.0
         */
        this.dynamicScreenSpaceErrorFactor = 4.0;

        /**
         * A ratio of the tileset's height at which the density starts to falloff. If the camera is below this height the
         * full computed density is applied, otherwise the density falls off. This has the effect of higher density at
         * street level views.
         * <p>
         * Valid values are between 0.0 and 1.0.
         * </p>
         *
         * @type {Number}
         * @default 0.25
         */
        this.dynamicScreenSpaceErrorHeightFalloff = 0.25;

        this._dynamicScreenSpaceErrorComputedDensity = 0.0; // Updated based on the camera position and direction

        /**
         * Determines whether the tileset casts or receives shadows from each light source.
         * <p>
         * Enabling shadows has a performance impact. A tileset that casts shadows must be rendered twice, once from the camera and again from the light's point of view.
         * </p>
         * <p>
         * Shadows are rendered only when {@link Viewer#shadows} is <code>true</code>.
         * </p>
         *
         * @type {ShadowMode}
         * @default ShadowMode.ENABLED
         */
        this.shadows = defaultValue(options.shadows, ShadowMode.ENABLED);

        /**
         * Determines if the tileset will be shown.
         *
         * @type {Boolean}
         * @default true
         */
        this.show = defaultValue(options.show, true);

        /**
         * Defines how per-feature colors set from the Cesium API or declarative styling blend with the source colors from
         * the original feature, e.g. glTF material or per-point color in the tile.
         *
         * @type {Cesium3DTileColorBlendMode}
         * @default Cesium3DTileColorBlendMode.HIGHLIGHT
         */
        this.colorBlendMode = Cesium3DTileColorBlendMode.HIGHLIGHT;

        /**
         * Defines the value used to linearly interpolate between the source color and feature color when the {@link Cesium3DTileset#colorBlendMode} is <code>MIX</code>.
         * A value of 0.0 results in the source color while a value of 1.0 results in the feature color, with any value in-between
         * resulting in a mix of the source color and feature color.
         *
         * @type {Number}
         * @default 0.5
         */
        this.colorBlendAmount = 0.5;

        /**
         * Options for controlling point size based on geometric error and eye dome lighting.
         * @type {PointCloudShading}
         */
        this.pointCloudShading = new PointCloudShading(options.pointCloudShading);

        this._pointCloudEyeDomeLighting = new PointCloudEyeDomeLighting();

        /**
         * The event fired to indicate progress of loading new tiles.  This event is fired when a new tile
         * is requested, when a requested tile is finished downloading, and when a downloaded tile has been
         * processed and is ready to render.
         * <p>
         * The number of pending tile requests, <code>numberOfPendingRequests</code>, and number of tiles
         * processing, <code>numberOfTilesProcessing</code> are passed to the event listener.
         * </p>
         * <p>
         * This event is fired at the end of the frame after the scene is rendered.
         * </p>
         *
         * @type {Event}
         * @default new Event()
         *
         * @example
         * tileset.loadProgress.addEventListener(function(numberOfPendingRequests, numberOfTilesProcessing) {
         *     if ((numberOfPendingRequests === 0) && (numberOfTilesProcessing === 0)) {
         *         console.log('Stopped loading');
         *         return;
         *     }
         *
         *     console.log('Loading: requests: ' + numberOfPendingRequests + ', processing: ' + numberOfTilesProcessing);
         * });
         */
        this.loadProgress = new Event();

        /**
         * The event fired to indicate that all tiles that meet the screen space error this frame are loaded. The tileset
         * is completely loaded for this view.
         * <p>
         * This event is fired at the end of the frame after the scene is rendered.
         * </p>
         *
         * @type {Event}
         * @default new Event()
         *
         * @example
         * tileset.allTilesLoaded.addEventListener(function() {
         *     console.log('All tiles are loaded');
         * });
         *
         * @see Cesium3DTileset#tilesLoaded
         */
        this.allTilesLoaded = new Event();

        /**
         * The event fired to indicate that all tiles that meet the screen space error this frame are loaded. This event
         * is fired once when all tiles in the initial view are loaded.
         * <p>
         * This event is fired at the end of the frame after the scene is rendered.
         * </p>
         *
         * @type {Event}
         * @default new Event()
         *
         * @example
         * tileset.initialTilesLoaded.addEventListener(function() {
         *     console.log('Initial tiles are loaded');
         * });
         *
         * @see Cesium3DTileset#allTilesLoaded
         */
        this.initialTilesLoaded = new Event();

        /**
         * The event fired to indicate that a tile's content was loaded.
         * <p>
         * The loaded {@link Cesium3DTile} is passed to the event listener.
         * </p>
         * <p>
         * This event is fired during the tileset traversal while the frame is being rendered
         * so that updates to the tile take effect in the same frame.  Do not create or modify
         * Cesium entities or primitives during the event listener.
         * </p>
         *
         * @type {Event}
         * @default new Event()
         *
         * @example
         * tileset.tileLoad.addEventListener(function(tile) {
         *     console.log('A tile was loaded.');
         * });
         */
        this.tileLoad = new Event();

        /**
         * The event fired to indicate that a tile's content was unloaded.
         * <p>
         * The unloaded {@link Cesium3DTile} is passed to the event listener.
         * </p>
         * <p>
         * This event is fired immediately before the tile's content is unloaded while the frame is being
         * rendered so that the event listener has access to the tile's content.  Do not create
         * or modify Cesium entities or primitives during the event listener.
         * </p>
         *
         * @type {Event}
         * @default new Event()
         *
         * @example
         * tileset.tileUnload.addEventListener(function(tile) {
         *     console.log('A tile was unloaded from the cache.');
         * });
         *
         * @see Cesium3DTileset#maximumMemoryUsage
         * @see Cesium3DTileset#trimLoadedTiles
         */
        this.tileUnload = new Event();

        /**
         * The event fired to indicate that a tile's content failed to load.
         * <p>
         * If there are no event listeners, error messages will be logged to the console.
         * </p>
         * <p>
         * The error object passed to the listener contains two properties:
         * <ul>
         * <li><code>url</code>: the url of the failed tile.</li>
         * <li><code>message</code>: the error message.</li>
         * </ul>
         *
         * @type {Event}
         * @default new Event()
         *
         * @example
         * tileset.tileFailed.addEventListener(function(error) {
         *     console.log('An error occurred loading tile: ' + error.url);
         *     console.log('Error: ' + error.message);
         * });
         */
        this.tileFailed = new Event();

        /**
         * This event fires once for each visible tile in a frame.  This can be used to manually
         * style a tileset.
         * <p>
         * The visible {@link Cesium3DTile} is passed to the event listener.
         * </p>
         * <p>
         * This event is fired during the tileset traversal while the frame is being rendered
         * so that updates to the tile take effect in the same frame.  Do not create or modify
         * Cesium entities or primitives during the event listener.
         * </p>
         *
         * @type {Event}
         * @default new Event()
         *
         * @example
         * tileset.tileVisible.addEventListener(function(tile) {
         *     if (tile.content instanceof Cesium.Batched3DModel3DTileContent) {
         *         console.log('A Batched 3D Model tile is visible.');
         *     }
         * });
         *
         * @example
         * // Apply a red style and then manually set random colors for every other feature when the tile becomes visible.
         * tileset.style = new Cesium.Cesium3DTileStyle({
         *     color : 'color("red")'
         * });
         * tileset.tileVisible.addEventListener(function(tile) {
         *     var content = tile.content;
         *     var featuresLength = content.featuresLength;
         *     for (var i = 0; i < featuresLength; i+=2) {
         *         content.getFeature(i).color = Cesium.Color.fromRandom();
         *     }
         * });
         */
        this.tileVisible = new Event();

        /**
         * Optimization option. Determines if level of detail skipping should be applied during the traversal.
         * <p>
         * The common strategy for replacement-refinement traversal is to store all levels of the tree in memory and require
         * all children to be loaded before the parent can refine. With this optimization levels of the tree can be skipped
         * entirely and children can be rendered alongside their parents. The tileset requires significantly less memory when
         * using this optimization.
         * </p>
         *
         * @type {Boolean}
         * @default true
         */
        this.skipLevelOfDetail = defaultValue(options.skipLevelOfDetail, true);
        this._skipLevelOfDetail = this.skipLevelOfDetail;
        this._disableSkipLevelOfDetail = false;

        /**
         * The screen space error that must be reached before skipping levels of detail.
         * <p>
         * Only used when {@link Cesium3DTileset#skipLevelOfDetail} is <code>true</code>.
         * </p>
         *
         * @type {Number}
         * @default 1024
         */
        this.baseScreenSpaceError = defaultValue(options.baseScreenSpaceError, 1024);

        /**
         * Multiplier defining the minimum screen space error to skip.
         * For example, if a tile has screen space error of 100, no tiles will be loaded unless they
         * are leaves or have a screen space error <code><= 100 / skipScreenSpaceErrorFactor</code>.
         * <p>
         * Only used when {@link Cesium3DTileset#skipLevelOfDetail} is <code>true</code>.
         * </p>
         *
         * @type {Number}
         * @default 16
         */
        this.skipScreenSpaceErrorFactor = defaultValue(options.skipScreenSpaceErrorFactor, 16);

        /**
         * Constant defining the minimum number of levels to skip when loading tiles. When it is 0, no levels are skipped.
         * For example, if a tile is level 1, no tiles will be loaded unless they are at level greater than 2.
         * <p>
         * Only used when {@link Cesium3DTileset#skipLevelOfDetail} is <code>true</code>.
         * </p>
         *
         * @type {Number}
         * @default 1
         */
        this.skipLevels = defaultValue(options.skipLevels, 1);

        /**
         * When true, only tiles that meet the maximum screen space error will ever be downloaded.
         * Skipping factors are ignored and just the desired tiles are loaded.
         * <p>
         * Only used when {@link Cesium3DTileset#skipLevelOfDetail} is <code>true</code>.
         * </p>
         *
         * @type {Boolean}
         * @default false
         */
        this.immediatelyLoadDesiredLevelOfDetail = defaultValue(options.immediatelyLoadDesiredLevelOfDetail, false);

        /**
         * Determines whether siblings of visible tiles are always downloaded during traversal.
         * This may be useful for ensuring that tiles are already available when the viewer turns left/right.
         * <p>
         * Only used when {@link Cesium3DTileset#skipLevelOfDetail} is <code>true</code>.
         * </p>
         *
         * @type {Boolean}
         * @default false
         */
        this.loadSiblings = defaultValue(options.loadSiblings, false);

        this._clippingPlanes = undefined;
        this.clippingPlanes = options.clippingPlanes;

        this._imageBasedLightingFactor = new Cartesian2(1.0, 1.0);
        Cartesian2.clone(options.imageBasedLightingFactor, this._imageBasedLightingFactor);

        /**
         * The color and intensity of the sunlight used to shade a model.
         * <p>
         * For example, disabling additional light sources by setting <code>model.imageBasedLightingFactor = new Cartesian2(0.0, 0.0)</code> will make the
         * model much darker. Here, increasing the intensity of the light source will make the model brighter.
         * </p>
         *
         * @type {Cartesian3}
         * @default undefined
         */
        this.lightColor = options.lightColor;

        /**
         * This property is for debugging only; it is not optimized for production use.
         * <p>
         * Determines if only the tiles from last frame should be used for rendering.  This
         * effectively "freezes" the tileset to the previous frame so it is possible to zoom
         * out and see what was rendered.
         * </p>
         *
         * @type {Boolean}
         * @default false
         */
        this.debugFreezeFrame = defaultValue(options.debugFreezeFrame, false);

        /**
         * This property is for debugging only; it is not optimized for production use.
         * <p>
         * When true, assigns a random color to each tile.  This is useful for visualizing
         * what features belong to what tiles, especially with additive refinement where features
         * from parent tiles may be interleaved with features from child tiles.
         * </p>
         *
         * @type {Boolean}
         * @default false
         */
        this.debugColorizeTiles = defaultValue(options.debugColorizeTiles, false);

        /**
         * This property is for debugging only; it is not optimized for production use.
         * <p>
         * When true, renders each tile's content as a wireframe.
         * </p>
         *
         * @type {Boolean}
         * @default false
         */
        this.debugWireframe = defaultValue(options.debugWireframe, false);

        /**
         * This property is for debugging only; it is not optimized for production use.
         * <p>
         * When true, renders the bounding volume for each visible tile.  The bounding volume is
         * white if the tile has a content bounding volume or is empty; otherwise, it is red.  Tiles that don't meet the
         * screen space error and are still refining to their descendants are yellow.
         * </p>
         *
         * @type {Boolean}
         * @default false
         */
        this.debugShowBoundingVolume = defaultValue(options.debugShowBoundingVolume, false);

        /**
         * This property is for debugging only; it is not optimized for production use.
         * <p>
         * When true, renders the bounding volume for each visible tile's content. The bounding volume is
         * blue if the tile has a content bounding volume; otherwise it is red.
         * </p>
         *
         * @type {Boolean}
         * @default false
         */
        this.debugShowContentBoundingVolume = defaultValue(options.debugShowContentBoundingVolume, false);

        /**
         * This property is for debugging only; it is not optimized for production use.
         * <p>
         * When true, renders the viewer request volume for each tile.
         * </p>
         *
         * @type {Boolean}
         * @default false
         */
        this.debugShowViewerRequestVolume = defaultValue(options.debugShowViewerRequestVolume, false);

        this._tileDebugLabels = undefined;
        this.debugPickedTileLabelOnly = false;
        this.debugPickedTile = undefined;
        this.debugPickPosition = undefined;

        /**
         * This property is for debugging only; it is not optimized for production use.
         * <p>
         * When true, draws labels to indicate the geometric error of each tile.
         * </p>
         *
         * @type {Boolean}
         * @default false
         */
        this.debugShowGeometricError = defaultValue(options.debugShowGeometricError, false);

        /**
         * This property is for debugging only; it is not optimized for production use.
         * <p>
         * When true, draws labels to indicate the number of commands, points, triangles and features of each tile.
         * </p>
         *
         * @type {Boolean}
         * @default false
         */
        this.debugShowRenderingStatistics = defaultValue(options.debugShowRenderingStatistics, false);

        /**
         * This property is for debugging only; it is not optimized for production use.
         * <p>
         * When true, draws labels to indicate the geometry and texture memory usage of each tile.
         * </p>
         *
         * @type {Boolean}
         * @default false
         */
        this.debugShowMemoryUsage = defaultValue(options.debugShowMemoryUsage, false);

        /**
         * This property is for debugging only; it is not optimized for production use.
         * <p>
         * When true, draws labels to indicate the url of each tile.
         * </p>
         *
         * @type {Boolean}
         * @default false
         */
        this.debugShowUrl = defaultValue(options.debugShowUrl, false);
        this._credits = undefined;

        var that = this;
        var resource;
        when(options.url)
            .then(function(url) {
                var basePath;
                resource = Resource.createIfNeeded(url);

                // ion resources have a credits property we can use for additional attribution.
                that._credits = resource.credits;

                if (resource.extension === 'json') {
                    basePath = resource.getBaseUri(true);
                } else if (resource.isDataUri) {
                    basePath = '';
                }

                that._url = resource.url;
                that._basePath = basePath;

                return Cesium3DTileset.loadJson(resource);
            })
            .then(function(tilesetJson) {
                that._root = that.loadTileset(resource, tilesetJson);
                var gltfUpAxis = defined(tilesetJson.asset.gltfUpAxis) ? Axis.fromName(tilesetJson.asset.gltfUpAxis) : Axis.Y;
                that._asset = tilesetJson.asset;
                that._properties = tilesetJson.properties;
                that._geometricError = tilesetJson.geometricError;
                that._extensionsUsed = tilesetJson.extensionsUsed;
                that._gltfUpAxis = gltfUpAxis;
                that._extras = tilesetJson.extras;
                // Save the original, untransformed bounding volume position so we can apply
                // the tile transform and model matrix at run time
                var boundingVolume = that._root.createBoundingVolume(tilesetJson.root.boundingVolume, Matrix4.IDENTITY);
                var clippingPlanesOrigin = boundingVolume.boundingSphere.center;
                // If this origin is above the surface of the earth
                // we want to apply an ENU orientation as our best guess of orientation.
                // Otherwise, we assume it gets its position/orientation completely from the
                // root tile transform and the tileset's model matrix
                var originCartographic = that._ellipsoid.cartesianToCartographic(clippingPlanesOrigin);
                if (defined(originCartographic) && (originCartographic.height > ApproximateTerrainHeights._defaultMinTerrainHeight)) {
                    that._initialClippingPlanesOriginMatrix = Transforms.eastNorthUpToFixedFrame(clippingPlanesOrigin);
                }
                that._clippingPlanesOriginMatrix = Matrix4.clone(that._initialClippingPlanesOriginMatrix);
                that._readyPromise.resolve(that);
            }).otherwise(function(error) {
                that._readyPromise.reject(error);
            });
    }

    defineProperties(Cesium3DTileset.prototype, {
        /**
         * Gets the tileset's asset object property, which contains metadata about the tileset.
         * <p>
         * See the {@link https://github.com/AnalyticalGraphicsInc/3d-tiles/tree/master/specification#reference-asset|asset schema reference}
         * in the 3D Tiles spec for the full set of properties.
         * </p>
         *
         * @memberof Cesium3DTileset.prototype
         *
         * @type {Object}
         * @readonly
         *
         * @exception {DeveloperError} The tileset is not loaded.  Use Cesium3DTileset.readyPromise or wait for Cesium3DTileset.ready to be true.
         */
        asset : {
            get : function() {
                //>>includeStart('debug', pragmas.debug);
                if (!this.ready) {
                    throw new DeveloperError('The tileset is not loaded.  Use Cesium3DTileset.readyPromise or wait for Cesium3DTileset.ready to be true.');
                }
                //>>includeEnd('debug');

                return this._asset;
            }
        },
        /**
         * The {@link ClippingPlaneCollection} used to selectively disable rendering the tileset.
         *
         * @memberof Cesium3DTileset.prototype
         *
         * @type {ClippingPlaneCollection}
         */
        clippingPlanes : {
            get : function() {
                return this._clippingPlanes;
            },
            set : function(value) {
                ClippingPlaneCollection.setOwner(value, this, '_clippingPlanes');
            }
        },

        /**
         * Gets the tileset's properties dictionary object, which contains metadata about per-feature properties.
         * <p>
         * See the {@link https://github.com/AnalyticalGraphicsInc/3d-tiles/tree/master/specification#reference-properties|properties schema reference}
         * in the 3D Tiles spec for the full set of properties.
         * </p>
         *
         * @memberof Cesium3DTileset.prototype
         *
         * @type {Object}
         * @readonly
         *
         * @exception {DeveloperError} The tileset is not loaded.  Use Cesium3DTileset.readyPromise or wait for Cesium3DTileset.ready to be true.
         *
         * @example
         * console.log('Maximum building height: ' + tileset.properties.height.maximum);
         * console.log('Minimum building height: ' + tileset.properties.height.minimum);
         *
         * @see Cesium3DTileFeature#getProperty
         * @see Cesium3DTileFeature#setProperty
         */
        properties : {
            get : function() {
                //>>includeStart('debug', pragmas.debug);
                if (!this.ready) {
                    throw new DeveloperError('The tileset is not loaded.  Use Cesium3DTileset.readyPromise or wait for Cesium3DTileset.ready to be true.');
                }
                //>>includeEnd('debug');

                return this._properties;
            }
        },

        /**
         * When <code>true</code>, the tileset's root tile is loaded and the tileset is ready to render.
         * This is set to <code>true</code> right before {@link Cesium3DTileset#readyPromise} is resolved.
         *
         * @memberof Cesium3DTileset.prototype
         *
         * @type {Boolean}
         * @readonly
         *
         * @default false
         */
        ready : {
            get : function() {
                return defined(this._root);
            }
        },

        /**
         * Gets the promise that will be resolved when the tileset's root tile is loaded and the tileset is ready to render.
         * <p>
         * This promise is resolved at the end of the frame before the first frame the tileset is rendered in.
         * </p>
         *
         * @memberof Cesium3DTileset.prototype
         *
         * @type {Promise.<Cesium3DTileset>}
         * @readonly
         *
         * @example
         * tileset.readyPromise.then(function(tileset) {
         *     // tile.properties is not defined until readyPromise resolves.
         *     var properties = tileset.properties;
         *     if (Cesium.defined(properties)) {
         *         for (var name in properties) {
         *             console.log(properties[name]);
         *         }
         *     }
         * });
         */
        readyPromise : {
            get : function() {
                return this._readyPromise.promise;
            }
        },

        /**
         * When <code>true</code>, all tiles that meet the screen space error this frame are loaded. The tileset is
         * completely loaded for this view.
         *
         * @memberof Cesium3DTileset.prototype
         *
         * @type {Boolean}
         * @readonly
         *
         * @default false
         *
         * @see Cesium3DTileset#allTilesLoaded
         */
        tilesLoaded : {
            get : function() {
                return this._tilesLoaded;
            }
        },

        /**
         * The url to a tileset JSON file.
         *
         * @memberof Cesium3DTileset.prototype
         *
         * @type {String}
         * @readonly
         */
        url : {
            get : function() {
                return this._url;
            }
        },

        /**
         * The base path that non-absolute paths in tileset JSON file are relative to.
         *
         * @memberof Cesium3DTileset.prototype
         *
         * @type {String}
         * @readonly
         * @deprecated
         */
        basePath : {
            get : function() {
                deprecationWarning('Cesium3DTileset.basePath', 'Cesium3DTileset.basePath has been deprecated. All tiles are relative to the url of the tileset JSON file that contains them. Use the url property instead.');
                return this._basePath;
            }
        },

        /**
         * The style, defined using the
         * {@link https://github.com/AnalyticalGraphicsInc/3d-tiles/tree/master/specification/Styling|3D Tiles Styling language},
         * applied to each feature in the tileset.
         * <p>
         * Assign <code>undefined</code> to remove the style, which will restore the visual
         * appearance of the tileset to its default when no style was applied.
         * </p>
         * <p>
         * The style is applied to a tile before the {@link Cesium3DTileset#tileVisible}
         * event is raised, so code in <code>tileVisible</code> can manually set a feature's
         * properties (e.g. color and show) after the style is applied. When
         * a new style is assigned any manually set properties are overwritten.
         * </p>
         *
         * @memberof Cesium3DTileset.prototype
         *
         * @type {Cesium3DTileStyle}
         *
         * @default undefined
         *
         * @example
         * tileset.style = new Cesium.Cesium3DTileStyle({
         *    color : {
         *        conditions : [
         *            ['${Height} >= 100', 'color("purple", 0.5)'],
         *            ['${Height} >= 50', 'color("red")'],
         *            ['true', 'color("blue")']
         *        ]
         *    },
         *    show : '${Height} > 0',
         *    meta : {
         *        description : '"Building id ${id} has height ${Height}."'
         *    }
         * });
         *
         * @see {@link https://github.com/AnalyticalGraphicsInc/3d-tiles/tree/master/specification/Styling|3D Tiles Styling language}
         */
        style : {
            get : function() {
                return this._styleEngine.style;
            },
            set : function(value) {
                this._styleEngine.style = value;
            }
        },

        /**
         * The maximum screen space error used to drive level of detail refinement.  This value helps determine when a tile
         * refines to its descendants, and therefore plays a major role in balancing performance with visual quality.
         * <p>
         * A tile's screen space error is roughly equivalent to the number of pixels wide that would be drawn if a sphere with a
         * radius equal to the tile's <b>geometric error</b> were rendered at the tile's position. If this value exceeds
         * <code>maximumScreenSpaceError</code> the tile refines to its descendants.
         * </p>
         * <p>
         * Depending on the tileset, <code>maximumScreenSpaceError</code> may need to be tweaked to achieve the right balance.
         * Higher values provide better performance but lower visual quality.
         * </p>
         *
         * @memberof Cesium3DTileset.prototype
         *
         * @type {Number}
         * @default 16
         *
         * @exception {DeveloperError} <code>maximumScreenSpaceError</code> must be greater than or equal to zero.
         */
        maximumScreenSpaceError : {
            get : function() {
                return this._maximumScreenSpaceError;
            },
            set : function(value) {
                //>>includeStart('debug', pragmas.debug);
                Check.typeOf.number.greaterThanOrEquals('maximumScreenSpaceError', value, 0);
                //>>includeEnd('debug');

                this._maximumScreenSpaceError = value;
            }
        },

        /**
         * The maximum amount of GPU memory (in MB) that may be used to cache tiles. This value is estimated from
         * geometry, textures, and batch table textures of loaded tiles. For point clouds, this value also
         * includes per-point metadata.
         * <p>
         * Tiles not in view are unloaded to enforce this.
         * </p>
         * <p>
         * If decreasing this value results in unloading tiles, the tiles are unloaded the next frame.
         * </p>
         * <p>
         * If tiles sized more than <code>maximumMemoryUsage</code> are needed
         * to meet the desired screen space error, determined by {@link Cesium3DTileset#maximumScreenSpaceError},
         * for the current view, then the memory usage of the tiles loaded will exceed
         * <code>maximumMemoryUsage</code>.  For example, if the maximum is 256 MB, but
         * 300 MB of tiles are needed to meet the screen space error, then 300 MB of tiles may be loaded.  When
         * these tiles go out of view, they will be unloaded.
         * </p>
         *
         * @memberof Cesium3DTileset.prototype
         *
         * @type {Number}
         * @default 512
         *
         * @exception {DeveloperError} <code>maximumMemoryUsage</code> must be greater than or equal to zero.
         * @see Cesium3DTileset#totalMemoryUsageInBytes
         */
        maximumMemoryUsage : {
            get : function() {
                return this._maximumMemoryUsage;
            },
            set : function(value) {
                //>>includeStart('debug', pragmas.debug);
                Check.typeOf.number.greaterThanOrEquals('value', value, 0);
                //>>includeEnd('debug');

                this._maximumMemoryUsage = value;
            }
        },

        /**
         * The root tile.
         *
         * @memberOf Cesium3DTileset.prototype
         *
         * @type {Cesium3DTile}
         * @readonly
         *
         * @exception {DeveloperError} The tileset is not loaded.  Use Cesium3DTileset.readyPromise or wait for Cesium3DTileset.ready to be true.
         */
        root : {
            get : function() {
                //>>includeStart('debug', pragmas.debug);
                if (!this.ready) {
                    throw new DeveloperError('The tileset is not loaded.  Use Cesium3DTileset.readyPromise or wait for Cesium3DTileset.ready to be true.');
                }
                //>>includeEnd('debug');

                return this._root;
            }
        },

        /**
         * The tileset's bounding sphere.
         *
         * @memberof Cesium3DTileset.prototype
         *
         * @type {BoundingSphere}
         * @readonly
         *
         * @exception {DeveloperError} The tileset is not loaded.  Use Cesium3DTileset.readyPromise or wait for Cesium3DTileset.ready to be true.
         *
         * @example
         * var tileset = viewer.scene.primitives.add(new Cesium.Cesium3DTileset({
         *     url : 'http://localhost:8002/tilesets/Seattle/tileset.json'
         * }));
         *
         * tileset.readyPromise.then(function(tileset) {
         *     // Set the camera to view the newly added tileset
         *     viewer.camera.viewBoundingSphere(tileset.boundingSphere, new Cesium.HeadingPitchRange(0, -0.5, 0));
         * });
         */
        boundingSphere : {
            get : function() {
                //>>includeStart('debug', pragmas.debug);
                if (!this.ready) {
                    throw new DeveloperError('The tileset is not loaded.  Use Cesium3DTileset.readyPromise or wait for Cesium3DTileset.ready to be true.');
                }
                //>>includeEnd('debug');

                this._root.updateTransform(this._modelMatrix);
                return this._root.boundingSphere;
            }
        },

        /**
         * A 4x4 transformation matrix that transforms the entire tileset.
         *
         * @memberof Cesium3DTileset.prototype
         *
         * @type {Matrix4}
         * @default Matrix4.IDENTITY
         *
         * @example
         * // Adjust a tileset's height from the globe's surface.
         * var heightOffset = 20.0;
         * var boundingSphere = tileset.boundingSphere;
         * var cartographic = Cesium.Cartographic.fromCartesian(boundingSphere.center);
         * var surface = Cesium.Cartesian3.fromRadians(cartographic.longitude, cartographic.latitude, 0.0);
         * var offset = Cesium.Cartesian3.fromRadians(cartographic.longitude, cartographic.latitude, heightOffset);
         * var translation = Cesium.Cartesian3.subtract(offset, surface, new Cesium.Cartesian3());
         * tileset.modelMatrix = Cesium.Matrix4.fromTranslation(translation);
         */
        modelMatrix : {
            get : function() {
                return this._modelMatrix;
            },
            set : function(value) {
                this._modelMatrix = Matrix4.clone(value, this._modelMatrix);
            }
        },

        /**
         * Returns the time, in milliseconds, since the tileset was loaded and first updated.
         *
         * @memberof Cesium3DTileset.prototype
         *
         * @type {Number}
         * @readonly
         */
        timeSinceLoad : {
            get : function() {
                return this._timeSinceLoad;
            }
        },

        /**
         * The total amount of GPU memory in bytes used by the tileset. This value is estimated from
         * geometry, texture, and batch table textures of loaded tiles. For point clouds, this value also
         * includes per-point metadata.
         *
         * @memberof Cesium3DTileset.prototype
         *
         * @type {Number}
         * @readonly
         *
         * @see Cesium3DTileset#maximumMemoryUsage
         */
        totalMemoryUsageInBytes : {
            get : function() {
                var statistics = this._statistics;
                return statistics.texturesByteLength + statistics.geometryByteLength + statistics.batchTableByteLength;
            }
        },

        /**
         * @private
         */
        clippingPlanesOriginMatrix : {
            get : function() {
                if (!defined(this._clippingPlanesOriginMatrix)) {
                    return Matrix4.IDENTITY;
                }

                if (this._clippingPlanesOriginMatrixDirty) {
                    Matrix4.multiply(this.root.computedTransform, this._initialClippingPlanesOriginMatrix, this._clippingPlanesOriginMatrix);
                    this._clippingPlanesOriginMatrixDirty = false;
                }

                return this._clippingPlanesOriginMatrix;
            }
        },

        /**
         * @private
         */
        styleEngine : {
            get : function() {
                return this._styleEngine;
            }
        },

        /**
         * @private
         */
        statistics : {
            get : function() {
                return this._statistics;
            }
        },

        /**
         * Determines whether terrain, 3D Tiles or both will be classified by this tileset.
         * <p>
         * This option is only applied to tilesets containing batched 3D models, geometry data, or vector data. Even when undefined, vector data and geometry data
         * must render as classifications and will default to rendering on both terrain and other 3D Tiles tilesets.
         * </p>
         * <p>
         * When enabled for batched 3D model tilesets, there are a few requirements/limitations on the glTF:
         * <ul>
         *     <li>POSITION and _BATCHID semantics are required.</li>
         *     <li>All indices with the same batch id must occupy contiguous sections of the index buffer.</li>
         *     <li>All shaders and techniques are ignored. The generated shader simply multiplies the position by the model-view-projection matrix.</li>
         *     <li>The only supported extensions are CESIUM_RTC and WEB3D_quantized_attributes.</li>
         *     <li>Only one node is supported.</li>
         *     <li>Only one mesh per node is supported.</li>
         *     <li>Only one primitive per mesh is supported.</li>
         * </ul>
         * </p>
         *
         * @memberof Cesium3DTileset.prototype
         *
         * @type {ClassificationType}
         * @default undefined
         *
         * @experimental This feature is using part of the 3D Tiles spec that is not final and is subject to change without Cesium's standard deprecation policy.
         * @readonly
         */
        classificationType : {
            get : function() {
                return this._classificationType;
            }
        },

        /**
         * Gets an ellipsoid describing the shape of the globe.
         *
         * @memberof Cesium3DTileset.prototype
         *
         * @type {Ellipsoid}
         * @readonly
         */
        ellipsoid : {
            get : function() {
                return this._ellipsoid;
            }
        },

        /**
         * Returns the <code>extras</code> property at the top-level of the tileset JSON, which contains application specific metadata.
         * Returns <code>undefined</code> if <code>extras</code> does not exist.
         *
         * @memberof Cesium3DTileset.prototype
         *
         * @exception {DeveloperError} The tileset is not loaded.  Use Cesium3DTileset.readyPromise or wait for Cesium3DTileset.ready to be true.
         *
         * @type {*}
         * @readonly
         *
         * @see {@link https://github.com/AnalyticalGraphicsInc/3d-tiles/tree/master/specification#specifying-extensions-and-application-specific-extras|Extras in the 3D Tiles specification.}
         */
        extras : {
            get : function() {
                //>>includeStart('debug', pragmas.debug);
                if (!this.ready) {
                    throw new DeveloperError('The tileset is not loaded.  Use Cesium3DTileset.readyPromise or wait for Cesium3DTileset.ready to be true.');
                }
                //>>includeEnd('debug');

                return this._extras;
            }
        },

        /**
         * Cesium adds lighting from the earth, sky, atmosphere, and star skybox. This cartesian is used to scale the final
         * diffuse and specular lighting contribution from those sources to the final color. A value of 0.0 will disable those light sources.
         *
         * @type {Cartesian2}
         * @default Cartesian2(1.0, 1.0)
         */
        imageBasedLightingFactor : {
            get : function() {
                return this._imageBasedLightingFactor;
            },
            set : function(value) {
                //>>includeStart('debug', pragmas.debug);
                Check.typeOf.object('imageBasedLightingFactor', value);
                Check.typeOf.number.greaterThanOrEquals('imageBasedLightingFactor.x', value.x, 0.0);
                Check.typeOf.number.lessThanOrEquals('imageBasedLightingFactor.x', value.x, 1.0);
                Check.typeOf.number.greaterThanOrEquals('imageBasedLightingFactor.y', value.y, 0.0);
                Check.typeOf.number.lessThanOrEquals('imageBasedLightingFactor.y', value.y, 1.0);
                //>>includeEnd('debug');
                Cartesian2.clone(value, this._imageBasedLightingFactor);
            }
        }
    });

    /**
     * Provides a hook to override the method used to request the tileset json
     * useful when fetching tilesets from remote servers
     * @param {Resource|String} tilesetUrl The url of the json file to be fetched
     * @returns {Promise.<Object>} A promise that resolves with the fetched json data
     */
    Cesium3DTileset.loadJson = function(tilesetUrl) {
        var resource = Resource.createIfNeeded(tilesetUrl);
        return resource.fetchJson();
    };

    /**
     * Marks the tileset's {@link Cesium3DTileset#style} as dirty, which forces all
     * features to re-evaluate the style in the next frame each is visible.
     */
    Cesium3DTileset.prototype.makeStyleDirty = function() {
        this._styleEngine.makeDirty();
    };

    /**
     * Loads the main tileset JSON file or a tileset JSON file referenced from a tile.
     *
     * @private
     */
    Cesium3DTileset.prototype.loadTileset = function(resource, tilesetJson, parentTile) {
        var asset = tilesetJson.asset;
        if (!defined(asset)) {
            throw new RuntimeError('Tileset must have an asset property.');
        }
        if (asset.version !== '0.0' && asset.version !== '1.0') {
            throw new RuntimeError('The tileset must be 3D Tiles version 0.0 or 1.0.');
        }

        var statistics = this._statistics;

        var tilesetVersion = asset.tilesetVersion;
        if (defined(tilesetVersion)) {
            // Append the tileset version to the resource
            this._basePath += '?v=' + tilesetVersion;
            resource.setQueryParameters({ v: tilesetVersion });
        } else {
            delete resource.queryParameters.v;
        }

        // A tileset JSON file referenced from a tile may exist in a different directory than the root tileset.
        // Get the basePath relative to the external tileset.
        var rootTile = new Cesium3DTile(this, resource, tilesetJson.root, parentTile);

        // If there is a parentTile, add the root of the currently loading tileset
        // to parentTile's children, and update its _depth.
        if (defined(parentTile)) {
            parentTile.children.push(rootTile);
            rootTile._depth = parentTile._depth + 1;
        }

        var stack = [];
        stack.push(rootTile);

        while (stack.length > 0) {
            var tile = stack.pop();
            ++statistics.numberOfTilesTotal;
            this._allTilesAdditive = this._allTilesAdditive && (tile.refine === Cesium3DTileRefine.ADD);
            var children = tile._header.children;
            if (defined(children)) {
                var length = children.length;
                for (var i = 0; i < length; ++i) {
                    var childHeader = children[i];
                    var childTile = new Cesium3DTile(this, resource, childHeader, tile);
                    tile.children.push(childTile);
                    childTile._depth = tile._depth + 1;
                    stack.push(childTile);
                }
            }

            if (this._cullWithChildrenBounds) {
                Cesium3DTileOptimizations.checkChildrenWithinParent(tile);
            }
        }

        return rootTile;
    };

    var scratchPositionNormal = new Cartesian3();
    var scratchCartographic = new Cartographic();
    var scratchMatrix = new Matrix4();
    var scratchCenter = new Cartesian3();
    var scratchPosition = new Cartesian3();
    var scratchDirection = new Cartesian3();

    function updateDynamicScreenSpaceError(tileset, frameState) {
        var up;
        var direction;
        var height;
        var minimumHeight;
        var maximumHeight;

        var camera = frameState.camera;
        var root = tileset._root;
        var tileBoundingVolume = root.contentBoundingVolume;

        if (tileBoundingVolume instanceof TileBoundingRegion) {
            up = Cartesian3.normalize(camera.positionWC, scratchPositionNormal);
            direction = camera.directionWC;
            height = camera.positionCartographic.height;
            minimumHeight = tileBoundingVolume.minimumHeight;
            maximumHeight = tileBoundingVolume.maximumHeight;
        } else {
            // Transform camera position and direction into the local coordinate system of the tileset
            var transformLocal = Matrix4.inverseTransformation(root.computedTransform, scratchMatrix);
            var ellipsoid = frameState.mapProjection.ellipsoid;
            var boundingVolume = tileBoundingVolume.boundingVolume;
            var centerLocal = Matrix4.multiplyByPoint(transformLocal, boundingVolume.center, scratchCenter);
            if (Cartesian3.magnitude(centerLocal) > ellipsoid.minimumRadius) {
                // The tileset is defined in WGS84. Approximate the minimum and maximum height.
                var centerCartographic = Cartographic.fromCartesian(centerLocal, ellipsoid, scratchCartographic);
                up = Cartesian3.normalize(camera.positionWC, scratchPositionNormal);
                direction = camera.directionWC;
                height = camera.positionCartographic.height;
                minimumHeight = 0.0;
                maximumHeight = centerCartographic.height * 2.0;
            } else {
                // The tileset is defined in local coordinates (z-up)
                var positionLocal = Matrix4.multiplyByPoint(transformLocal, camera.positionWC, scratchPosition);
                up = Cartesian3.UNIT_Z;
                direction = Matrix4.multiplyByPointAsVector(transformLocal, camera.directionWC, scratchDirection);
                direction = Cartesian3.normalize(direction, direction);
                height = positionLocal.z;
                if (tileBoundingVolume instanceof TileOrientedBoundingBox) {
                    // Assuming z-up, the last component stores the half-height of the box
                    var boxHeight = root._header.boundingVolume.box[11];
                    minimumHeight = centerLocal.z - boxHeight;
                    maximumHeight = centerLocal.z + boxHeight;
                } else if (tileBoundingVolume instanceof TileBoundingSphere) {
                    var radius = boundingVolume.radius;
                    minimumHeight = centerLocal.z - radius;
                    maximumHeight = centerLocal.z + radius;
                }
            }
        }

        // The range where the density starts to lessen. Start at the quarter height of the tileset.
        var heightFalloff = tileset.dynamicScreenSpaceErrorHeightFalloff;
        var heightClose = minimumHeight + (maximumHeight - minimumHeight) * heightFalloff;
        var heightFar = maximumHeight;

        var t = CesiumMath.clamp((height - heightClose) / (heightFar - heightClose), 0.0, 1.0);

        // Increase density as the camera tilts towards the horizon
        var dot = Math.abs(Cartesian3.dot(direction, up));
        var horizonFactor = 1.0 - dot;

        // Weaken the horizon factor as the camera height increases, implying the camera is further away from the tileset.
        // The goal is to increase density for the "street view", not when viewing the tileset from a distance.
        horizonFactor = horizonFactor * (1.0 - t);

        var density = tileset.dynamicScreenSpaceErrorDensity;
        density *= horizonFactor;

        tileset._dynamicScreenSpaceErrorComputedDensity = density;
    }

    ///////////////////////////////////////////////////////////////////////////

    function requestContent(tileset, tile) {
        if (tile.hasEmptyContent) {
            return;
        }

        var statistics = tileset._statistics;
        var expired = tile.contentExpired;
        var requested = tile.requestContent();

        if (!requested) {
            ++statistics.numberOfAttemptedRequests;
            return;
        }

        if (expired) {
            if (tile.hasTilesetContent) {
                destroySubtree(tileset, tile);
            } else {
                statistics.decrementLoadCounts(tile.content);
                --statistics.numberOfTilesWithContentReady;
            }
        }

        ++statistics.numberOfPendingRequests;

        tile.contentReadyToProcessPromise.then(addToProcessingQueue(tileset, tile));
        tile.contentReadyPromise.then(handleTileSuccess(tileset, tile)).otherwise(handleTileFailure(tileset, tile));
    }

    function sortRequestByPriority(a, b) {
        return a._priority - b._priority;
    }

    function requestTiles(tileset) {
        // Sort requests by priority before making any requests.
        // This makes it less likely that requests will be cancelled after being issued.
        var requestedTiles = tileset._requestedTiles;
        var length = requestedTiles.length;
        requestedTiles.sort(sortRequestByPriority);
        for (var i = 0; i < length; ++i) {
            requestContent(tileset, requestedTiles[i]);
        }
    }

    function addToProcessingQueue(tileset, tile) {
        return function() {
            tileset._processingQueue.push(tile);

            --tileset._statistics.numberOfPendingRequests;
            ++tileset._statistics.numberOfTilesProcessing;
        };
    }

    function handleTileFailure(tileset, tile) {
        return function(error) {
            if (tileset._processingQueue.indexOf(tile) >= 0) {
                // Failed during processing
                --tileset._statistics.numberOfTilesProcessing;
            } else {
                // Failed when making request
                --tileset._statistics.numberOfPendingRequests;
            }

            var url = tile._contentResource.url;
            var message = defined(error.message) ? error.message : error.toString();
            if (tileset.tileFailed.numberOfListeners > 0) {
                tileset.tileFailed.raiseEvent({
                    url : url,
                    message : message
                });
            } else {
                console.log('A 3D tile failed to load: ' + url);
                console.log('Error: ' + message);
            }
        };
    }

    function handleTileSuccess(tileset, tile) {
        return function() {
            --tileset._statistics.numberOfTilesProcessing;

            if (!tile.hasTilesetContent) {
                // RESEARCH_IDEA: ability to unload tiles (without content) for an
                // external tileset when all the tiles are unloaded.
                tileset._statistics.incrementLoadCounts(tile.content);
                ++tileset._statistics.numberOfTilesWithContentReady;

                // Add to the tile cache. Previously expired tiles are already in the cache and won't get re-added.
                tileset._cache.add(tile);
            }

            tileset.tileLoad.raiseEvent(tile);
        };
    }

    function filterProcessingQueue(tileset) {
        var tiles = tileset._processingQueue;
        var length = tiles.length;

        var removeCount = 0;
        for (var i = 0; i < length; ++i) {
            var tile = tiles[i];
            if (tile._contentState !== Cesium3DTileContentState.PROCESSING) {
                ++removeCount;
                continue;
            }
            if (removeCount > 0) {
                tiles[i - removeCount] = tile;
            }
        }
        tiles.length -= removeCount;
    }

    function processTiles(tileset, frameState) {
        filterProcessingQueue(tileset);
        var tiles = tileset._processingQueue;
        var length = tiles.length;
        // Process tiles in the PROCESSING state so they will eventually move to the READY state.
        for (var i = 0; i < length; ++i) {
            tiles[i].process(tileset, frameState);
        }
    }

    ///////////////////////////////////////////////////////////////////////////

    var scratchCartesian = new Cartesian3();

    var stringOptions = {
        maximumFractionDigits : 3
    };

    function formatMemoryString(memorySizeInBytes) {
        var memoryInMegabytes = memorySizeInBytes / 1048576;
        if (memoryInMegabytes < 1.0) {
            return memoryInMegabytes.toLocaleString(undefined, stringOptions);
        }
        return Math.round(memoryInMegabytes).toLocaleString();
    }

    function computeTileLabelPosition(tile) {
        var boundingVolume = tile.boundingVolume.boundingVolume;
        var halfAxes = boundingVolume.halfAxes;
        var radius = boundingVolume.radius;

        var position = Cartesian3.clone(boundingVolume.center, scratchCartesian);
        if (defined(halfAxes)) {
            position.x += 0.75 * (halfAxes[0] + halfAxes[3] + halfAxes[6]);
            position.y += 0.75 * (halfAxes[1] + halfAxes[4] + halfAxes[7]);
            position.z += 0.75 * (halfAxes[2] + halfAxes[5] + halfAxes[8]);
        } else if (defined(radius)) {
            var normal = Cartesian3.normalize(boundingVolume.center, scratchCartesian);
            normal = Cartesian3.multiplyByScalar(normal, 0.75 * radius, scratchCartesian);
            position = Cartesian3.add(normal, boundingVolume.center, scratchCartesian);
        }
        return position;
    }

    function addTileDebugLabel(tile, tileset, position) {
        var labelString = '';
        var attributes = 0;

        if (tileset.debugShowGeometricError) {
            labelString += '\nGeometric error: ' + tile.geometricError;
            attributes++;
        }

        if (tileset.debugShowRenderingStatistics) {
            labelString += '\nCommands: ' + tile.commandsLength;
            attributes++;

            // Don't display number of points or triangles if 0.
            var numberOfPoints = tile.content.pointsLength;
            if (numberOfPoints > 0) {
                labelString += '\nPoints: ' + tile.content.pointsLength;
                attributes++;
            }

            var numberOfTriangles = tile.content.trianglesLength;
            if (numberOfTriangles > 0) {
                labelString += '\nTriangles: ' + tile.content.trianglesLength;
                attributes++;
            }

            labelString += '\nFeatures: ' + tile.content.featuresLength;
            attributes ++;
        }

        if (tileset.debugShowMemoryUsage) {
            labelString += '\nTexture Memory: ' + formatMemoryString(tile.content.texturesByteLength);
            labelString += '\nGeometry Memory: ' + formatMemoryString(tile.content.geometryByteLength);
            attributes += 2;
        }

        if (tileset.debugShowUrl) {
            labelString += '\nUrl: ' + tile._header.content.uri;
            attributes++;
        }

        var newLabel = {
            text : labelString.substring(1),
            position : position,
            font : (19-attributes) + 'px sans-serif',
            showBackground : true,
            disableDepthTestDistance : Number.POSITIVE_INFINITY
        };

        return tileset._tileDebugLabels.add(newLabel);
    }

    function updateTileDebugLabels(tileset, frameState) {
        var i;
        var tile;
        var selectedTiles = tileset._selectedTiles;
        var selectedLength = selectedTiles.length;
        var emptyTiles = tileset._emptyTiles;
        var emptyLength = emptyTiles.length;
        tileset._tileDebugLabels.removeAll();

        if (tileset.debugPickedTileLabelOnly) {
            if (defined(tileset.debugPickedTile)) {
                var position = (defined(tileset.debugPickPosition)) ? tileset.debugPickPosition : computeTileLabelPosition(tileset.debugPickedTile);
                var label = addTileDebugLabel(tileset.debugPickedTile, tileset, position);
                label.pixelOffset = new Cartesian2(15, -15); // Offset to avoid picking the label.
            }
        } else {
            for (i = 0; i < selectedLength; ++i) {
                tile = selectedTiles[i];
                addTileDebugLabel(tile, tileset, computeTileLabelPosition(tile));
            }
            for (i = 0; i < emptyLength; ++i) {
                tile = emptyTiles[i];
                if (tile.hasTilesetContent) {
                    addTileDebugLabel(tile, tileset, computeTileLabelPosition(tile));
                }
            }
        }
        tileset._tileDebugLabels.update(frameState);
    }

    var stencilClearCommand = new ClearCommand({
        stencil : 0,
        pass : Pass.CESIUM_3D_TILE
    });

    function updateTiles(tileset, frameState) {
        tileset._styleEngine.applyStyle(tileset, frameState);

        var statistics = tileset._statistics;
        var passes = frameState.passes;
        var isRender = passes.render;
        var commandList = frameState.commandList;
        var numberOfInitialCommands = commandList.length;
        var selectedTiles = tileset._selectedTiles;
        var selectedLength = selectedTiles.length;
        var emptyTiles = tileset._emptyTiles;
        var emptyLength = emptyTiles.length;
        var tileVisible = tileset.tileVisible;
        var i;
        var tile;

        var bivariateVisibilityTest = tileset._skipLevelOfDetail && tileset._hasMixedContent && frameState.context.stencilBuffer && selectedLength > 0;

        tileset._backfaceCommands.length = 0;

        if (bivariateVisibilityTest) {
            commandList.push(stencilClearCommand);
        }

        var lengthBeforeUpdate = commandList.length;
        for (i = 0; i < selectedLength; ++i) {
            tile = selectedTiles[i];
            // Raise the tileVisible event before update in case the tileVisible event
            // handler makes changes that update needs to apply to WebGL resources
            if (isRender) {
                tileVisible.raiseEvent(tile);
            }
            tile.update(tileset, frameState);
            statistics.incrementSelectionCounts(tile.content);
            ++statistics.selected;
        }
        for (i = 0; i < emptyLength; ++i) {
            tile = emptyTiles[i];
            tile.update(tileset, frameState);
        }

        var addedCommandsLength = commandList.length - lengthBeforeUpdate;

        tileset._backfaceCommands.trim();

        if (bivariateVisibilityTest) {
            /**
             * Consider 'effective leaf' tiles as selected tiles that have no selected descendants. They may have children,
             * but they are currently our effective leaves because they do not have selected descendants. These tiles
             * are those where with tile._finalResolution === true.
             * Let 'unresolved' tiles be those with tile._finalResolution === false.
             *
             * 1. Render just the backfaces of unresolved tiles in order to lay down z
             * 2. Render all frontfaces wherever tile._selectionDepth > stencilBuffer.
             *    Replace stencilBuffer with tile._selectionDepth, when passing the z test.
             *    Because children are always drawn before ancestors {@link Cesium3DTilesetTraversal#traverseAndSelect},
             *    this effectively draws children first and does not draw ancestors if a descendant has already
             *    been drawn at that pixel.
             *    Step 1 prevents child tiles from appearing on top when they are truly behind ancestor content.
             *    If they are behind the backfaces of the ancestor, then they will not be drawn.
             *
             * NOTE: Step 2 sometimes causes visual artifacts when backfacing child content has some faces that
             * partially face the camera and are inside of the ancestor content. Because they are inside, they will
             * not be culled by the depth writes in Step 1, and because they partially face the camera, the stencil tests
             * will draw them on top of the ancestor content.
             *
             * NOTE: Because we always render backfaces of unresolved tiles, if the camera is looking at the backfaces
             * of an object, they will always be drawn while loading, even if backface culling is enabled.
             */

            var backfaceCommands = tileset._backfaceCommands.values;
            var backfaceCommandsLength = backfaceCommands.length;

            commandList.length += backfaceCommandsLength;

            // copy commands to the back of the commandList
            for (i = addedCommandsLength - 1; i >= 0; --i) {
                commandList[lengthBeforeUpdate + backfaceCommandsLength + i] = commandList[lengthBeforeUpdate + i];
            }

            // move backface commands to the front of the commandList
            for (i = 0; i < backfaceCommandsLength; ++i) {
                commandList[lengthBeforeUpdate + i] = backfaceCommands[i];
            }
        }

        // Number of commands added by each update above
        addedCommandsLength = commandList.length - numberOfInitialCommands;
        statistics.numberOfCommands = addedCommandsLength;

        // Only run EDL if simple attenuation is on
        if (isRender &&
            tileset.pointCloudShading.attenuation &&
            tileset.pointCloudShading.eyeDomeLighting &&
            (addedCommandsLength > 0)) {
            tileset._pointCloudEyeDomeLighting.update(frameState, numberOfInitialCommands, tileset.pointCloudShading);
        }

        if (isRender) {
            if (tileset.debugShowGeometricError || tileset.debugShowRenderingStatistics || tileset.debugShowMemoryUsage || tileset.debugShowUrl) {
                if (!defined(tileset._tileDebugLabels)) {
                    tileset._tileDebugLabels = new LabelCollection();
                }
                updateTileDebugLabels(tileset, frameState);
            } else {
                tileset._tileDebugLabels = tileset._tileDebugLabels && tileset._tileDebugLabels.destroy();
            }
        }
    }

    var scratchStack = [];

    function destroySubtree(tileset, tile) {
        var root = tile;
        var stack = scratchStack;
        stack.push(tile);
        while (stack.length > 0) {
            tile = stack.pop();
            var children = tile.children;
            var length = children.length;
            for (var i = 0; i < length; ++i) {
                stack.push(children[i]);
            }
            if (tile !== root) {
                destroyTile(tileset, tile);
                --tileset._statistics.numberOfTilesTotal;
            }
        }
        root.children = [];
    }

    function unloadTile(tileset, tile) {
        tileset.tileUnload.raiseEvent(tile);
        tileset._statistics.decrementLoadCounts(tile.content);
        --tileset._statistics.numberOfTilesWithContentReady;
        tile.unloadContent();
    }

    function destroyTile(tileset, tile) {
        tileset._cache.unloadTile(tileset, tile, unloadTile);
        tile.destroy();
    }

    function unloadTiles(tileset) {
        tileset._cache.unloadTiles(tileset, unloadTile);
    }

    /**
     * Unloads all tiles that weren't selected the previous frame.  This can be used to
     * explicitly manage the tile cache and reduce the total number of tiles loaded below
     * {@link Cesium3DTileset#maximumMemoryUsage}.
     * <p>
     * Tile unloads occur at the next frame to keep all the WebGL delete calls
     * within the render loop.
     * </p>
     */
    Cesium3DTileset.prototype.trimLoadedTiles = function() {
        this._cache.trim();
    };

    ///////////////////////////////////////////////////////////////////////////

    function raiseLoadProgressEvent(tileset, frameState) {
        var statistics = tileset._statistics;
        var statisticsLast = tileset._statisticsLastRender;
        var numberOfPendingRequests = statistics.numberOfPendingRequests;
        var numberOfTilesProcessing = statistics.numberOfTilesProcessing;
        var lastNumberOfPendingRequest = statisticsLast.numberOfPendingRequests;
        var lastNumberOfTilesProcessing = statisticsLast.numberOfTilesProcessing;

        var progressChanged = (numberOfPendingRequests !== lastNumberOfPendingRequest) || (numberOfTilesProcessing !== lastNumberOfTilesProcessing);

        if (progressChanged) {
            frameState.afterRender.push(function() {
                tileset.loadProgress.raiseEvent(numberOfPendingRequests, numberOfTilesProcessing);
            });
        }

        tileset._tilesLoaded = (statistics.numberOfPendingRequests === 0) && (statistics.numberOfTilesProcessing === 0) && (statistics.numberOfAttemptedRequests === 0);

        if (progressChanged && tileset._tilesLoaded) {
            frameState.afterRender.push(function() {
                tileset.allTilesLoaded.raiseEvent();
            });
            if (!tileset._initialTilesLoaded) {
                tileset._initialTilesLoaded = true;
                frameState.afterRender.push(function() {
                    tileset.initialTilesLoaded.raiseEvent();
                });
            }
        }
    }

    ///////////////////////////////////////////////////////////////////////////

    function update(tileset, frameState) {
        if (frameState.mode === SceneMode.MORPHING) {
            return false;
        }

        if (!tileset.show || !tileset.ready) {
            return false;
        }

        if (!defined(tileset._loadTimestamp)) {
            tileset._loadTimestamp = JulianDate.clone(frameState.time);
        }

        // Update clipping planes
<<<<<<< HEAD
        var clippingPlanes = tileset._clippingPlanes;
        if (defined(clippingPlanes) && clippingPlanes.enabled) {
            clippingPlanes.update(frameState);
            if (tileset._useBoundingSphereForClipping) {
                tileset._clippingPlaneOffsetMatrix = Transforms.eastNorthUpToFixedFrame(tileset.boundingSphere.center);
            }
=======
        var clippingPlanes = this._clippingPlanes;
        this._clippingPlanesOriginMatrixDirty = true;
        if (defined(clippingPlanes) && clippingPlanes.enabled) {
            clippingPlanes.update(frameState);
>>>>>>> cfb15cbe
        }

        tileset._timeSinceLoad = Math.max(JulianDate.secondsDifference(frameState.time, tileset._loadTimestamp) * 1000, 0.0);

        tileset._skipLevelOfDetail = tileset.skipLevelOfDetail && !defined(tileset._classificationType) && !tileset._disableSkipLevelOfDetail && !tileset._allTilesAdditive;

        // Do out-of-core operations (new content requests, cache removal,
        // process new tiles) only during the render pass.
        var passes = frameState.passes;
        var isRender = passes.render;
        var isPick = passes.pick;
        var isAsync = passes.async;

        var statistics = tileset._statistics;
        statistics.clear();

        if (tileset.dynamicScreenSpaceError) {
            updateDynamicScreenSpaceError(tileset, frameState);
        }

        if (isRender) {
            tileset._cache.reset();
        }

        var ready;

        if (isAsync) {
            ready = Cesium3DTilesetAsyncTraversal.selectTiles(tileset, frameState);
        } else {
            ready = Cesium3DTilesetTraversal.selectTiles(tileset, frameState);
        }

        if (isRender || isAsync) {
            requestTiles(tileset);
        }

        if (isRender) {
            processTiles(tileset, frameState);
        }

        updateTiles(tileset, frameState);

        if (isRender) {
            unloadTiles(tileset);

            // Events are raised (added to the afterRender queue) here since promises
            // may resolve outside of the update loop that then raise events, e.g.,
            // model's readyPromise.
            raiseLoadProgressEvent(tileset, frameState);

            if (statistics.selected !== 0) {
                var credits = tileset._credits;
                if (defined(credits)) {
                    var length = credits.length;
                    for (var i = 0; i < length; i++) {
                        frameState.creditDisplay.addCredit(credits[i]);
                    }
                }
            }
        }

        // Update last statistics
        var statisticsLast = isAsync ? tileset._statisticsLastAsync : (isPick ? tileset._statisticsLastPick : tileset._statisticsLastRender);
        Cesium3DTilesetStatistics.clone(statistics, statisticsLast);

        return ready;
    }

    /**
     * @private
     */
    Cesium3DTileset.prototype.update = function(frameState) {
        update(this, frameState);
    };

    /**
     * @private
     */
    Cesium3DTileset.prototype.updateAsync = function(frameState) {
        return update(this, frameState);
    };

    /**
     * <code>true</code> if the tileset JSON file lists the extension in extensionsUsed; otherwise, <code>false</code>.
     * @param {String} extensionName The name of the extension to check.
     *
     * @returns {Boolean} <code>true</code> if the tileset JSON file lists the extension in extensionsUsed; otherwise, <code>false</code>.
     */
    Cesium3DTileset.prototype.hasExtension = function(extensionName) {
        if (!defined(this._extensionsUsed)) {
            return false;
        }

        return (this._extensionsUsed.indexOf(extensionName) > -1);
    };

    /**
     * Returns true if this object was destroyed; otherwise, false.
     * <br /><br />
     * If this object was destroyed, it should not be used; calling any function other than
     * <code>isDestroyed</code> will result in a {@link DeveloperError} exception.
     *
     * @returns {Boolean} <code>true</code> if this object was destroyed; otherwise, <code>false</code>.
     *
     * @see Cesium3DTileset#destroy
     */
    Cesium3DTileset.prototype.isDestroyed = function() {
        return false;
    };

    /**
     * Destroys the WebGL resources held by this object.  Destroying an object allows for deterministic
     * release of WebGL resources, instead of relying on the garbage collector to destroy this object.
     * <br /><br />
     * Once an object is destroyed, it should not be used; calling any function other than
     * <code>isDestroyed</code> will result in a {@link DeveloperError} exception.  Therefore,
     * assign the return value (<code>undefined</code>) to the object as done in the example.
     *
     * @exception {DeveloperError} This object was destroyed, i.e., destroy() was called.
     *
     * @example
     * tileset = tileset && tileset.destroy();
     *
     * @see Cesium3DTileset#isDestroyed
     */
    Cesium3DTileset.prototype.destroy = function() {
        this._tileDebugLabels = this._tileDebugLabels && this._tileDebugLabels.destroy();
        this._clippingPlanes = this._clippingPlanes && this._clippingPlanes.destroy();

        // Traverse the tree and destroy all tiles
        if (defined(this._root)) {
            var stack = scratchStack;
            stack.push(this._root);

            while (stack.length > 0) {
                var tile = stack.pop();
                tile.destroy();

                var children = tile.children;
                var length = children.length;
                for (var i = 0; i < length; ++i) {
                    stack.push(children[i]);
                }
            }
        }

        this._root = undefined;
        return destroyObject(this);
    };

    return Cesium3DTileset;
});<|MERGE_RESOLUTION|>--- conflicted
+++ resolved
@@ -1916,19 +1916,10 @@
         }
 
         // Update clipping planes
-<<<<<<< HEAD
         var clippingPlanes = tileset._clippingPlanes;
-        if (defined(clippingPlanes) && clippingPlanes.enabled) {
-            clippingPlanes.update(frameState);
-            if (tileset._useBoundingSphereForClipping) {
-                tileset._clippingPlaneOffsetMatrix = Transforms.eastNorthUpToFixedFrame(tileset.boundingSphere.center);
-            }
-=======
-        var clippingPlanes = this._clippingPlanes;
         this._clippingPlanesOriginMatrixDirty = true;
         if (defined(clippingPlanes) && clippingPlanes.enabled) {
             clippingPlanes.update(frameState);
->>>>>>> cfb15cbe
         }
 
         tileset._timeSinceLoad = Math.max(JulianDate.secondsDifference(frameState.time, tileset._loadTimestamp) * 1000, 0.0);
