<<<<<<< HEAD
import defaultValue from '../Core/defaultValue.js';
import defer from '../Core/defer.js';
import defined from '../Core/defined.js';
import destroyObject from '../Core/destroyObject.js';
import getMagic from '../Core/getMagic.js';
import RuntimeError from '../Core/RuntimeError.js';

    /**
     * Represents the contents of a
     * {@link https://github.com/CesiumGS/3d-tiles/tree/master/specification/TileFormats/Composite|Composite}
     * tile in a {@link https://github.com/CesiumGS/3d-tiles/tree/master/specification|3D Tiles} tileset.
     * <p>
     * Implements the {@link Cesium3DTileContent} interface.
     * </p>
     *
     * @alias Composite3DTileContent
     * @constructor
     *
     * @private
     */
    function Composite3DTileContent(tileset, tile, resource, arrayBuffer, byteOffset, factory) {
        this._tileset = tileset;
        this._tile = tile;
        this._resource = resource;
        this._contents = [];
        this._readyPromise = defer();

        initialize(this, arrayBuffer, byteOffset, factory);
    }

    Object.defineProperties(Composite3DTileContent.prototype, {
        featurePropertiesDirty : {
            get : function() {
                var contents = this._contents;
                var length = contents.length;
                for (var i = 0; i < length; ++i) {
                    if (contents[i].featurePropertiesDirty) {
                        return true;
                    }
                }

                return false;
            },
            set : function(value) {
                var contents = this._contents;
                var length = contents.length;
                for (var i = 0; i < length; ++i) {
                    contents[i].featurePropertiesDirty = value;
                }
            }
        },

        /**
         * Part of the {@link Cesium3DTileContent} interface.  <code>Composite3DTileContent</code>
         * always returns <code>0</code>.  Instead call <code>featuresLength</code> for a tile in the composite.
         * @memberof Composite3DTileContent.prototype
         */
        featuresLength : {
            get : function() {
                return 0;
            }
        },

        /**
         * Part of the {@link Cesium3DTileContent} interface.  <code>Composite3DTileContent</code>
         * always returns <code>0</code>.  Instead call <code>pointsLength</code> for a tile in the composite.
         * @memberof Composite3DTileContent.prototype
         */
        pointsLength : {
            get : function() {
                return 0;
            }
        },

        /**
         * Part of the {@link Cesium3DTileContent} interface.  <code>Composite3DTileContent</code>
         * always returns <code>0</code>.  Instead call <code>trianglesLength</code> for a tile in the composite.
         * @memberof Composite3DTileContent.prototype
         */
        trianglesLength : {
            get : function() {
                return 0;
            }
        },

        /**
         * Part of the {@link Cesium3DTileContent} interface.  <code>Composite3DTileContent</code>
         * always returns <code>0</code>.  Instead call <code>geometryByteLength</code> for a tile in the composite.
         * @memberof Composite3DTileContent.prototype
         */
        geometryByteLength : {
            get : function() {
                return 0;
            }
        },

        /**
         * Part of the {@link Cesium3DTileContent} interface.   <code>Composite3DTileContent</code>
         * always returns <code>0</code>.  Instead call <code>texturesByteLength</code> for a tile in the composite.
         * @memberof Composite3DTileContent.prototype
         */
        texturesByteLength : {
            get : function() {
                return 0;
            }
        },

        /**
         * Part of the {@link Cesium3DTileContent} interface.  <code>Composite3DTileContent</code>
         * always returns <code>0</code>.  Instead call <code>batchTableByteLength</code> for a tile in the composite.
         * @memberof Composite3DTileContent.prototype
         */
        batchTableByteLength : {
            get : function() {
                return 0;
            }
        },

        innerContents : {
            get : function() {
                return this._contents;
            }
        },

        readyPromise : {
            get : function() {
                return this._readyPromise.promise;
            }
        },

        tileset : {
            get : function() {
                return this._tileset;
            }
        },

        tile : {
            get : function() {
                return this._tile;
            }
        },

        url : {
            get : function() {
                return this._resource.getUrlComponent(true);
            }
        },

        /**
         * Part of the {@link Cesium3DTileContent} interface. <code>Composite3DTileContent</code>
         * always returns <code>undefined</code>.  Instead call <code>batchTable</code> for a tile in the composite.
         * @memberof Composite3DTileContent.prototype
         */
        batchTable : {
            get : function() {
                return undefined;
            }
        }
    });

    var sizeOfUint32 = Uint32Array.BYTES_PER_ELEMENT;

    function initialize(content, arrayBuffer, byteOffset, factory) {
        byteOffset = defaultValue(byteOffset, 0);

        var uint8Array = new Uint8Array(arrayBuffer);
        var view = new DataView(arrayBuffer);
        byteOffset += sizeOfUint32;  // Skip magic

        var version = view.getUint32(byteOffset, true);
        if (version !== 1) {
            throw new RuntimeError('Only Composite Tile version 1 is supported. Version ' + version + ' is not.');
        }
        byteOffset += sizeOfUint32;

        // Skip byteLength
        byteOffset += sizeOfUint32;

        var tilesLength = view.getUint32(byteOffset, true);
        byteOffset += sizeOfUint32;

        var contentPromises = [];

        for (var i = 0; i < tilesLength; ++i) {
            var tileType = getMagic(uint8Array, byteOffset);

            // Tile byte length is stored after magic and version
            var tileByteLength = view.getUint32(byteOffset + sizeOfUint32 * 2, true);

            var contentFactory = factory[tileType];

            if (defined(contentFactory)) {
                var innerContent = contentFactory(content._tileset, content._tile, content._resource, arrayBuffer, byteOffset);
                content._contents.push(innerContent);
                contentPromises.push(innerContent.readyPromise);
            } else {
                throw new RuntimeError('Unknown tile content type, ' + tileType + ', inside Composite tile');
            }

            byteOffset += tileByteLength;
        }

        Promise.all(contentPromises).then(function() {
            content._readyPromise.resolve(content);
        }).catch(function(error) {
            content._readyPromise.reject(error);
        });
=======
import defaultValue from "../Core/defaultValue.js";
import defined from "../Core/defined.js";
import destroyObject from "../Core/destroyObject.js";
import getMagic from "../Core/getMagic.js";
import RuntimeError from "../Core/RuntimeError.js";
import when from "../ThirdParty/when.js";

/**
 * Represents the contents of a
 * {@link https://github.com/CesiumGS/3d-tiles/tree/master/specification/TileFormats/Composite|Composite}
 * tile in a {@link https://github.com/CesiumGS/3d-tiles/tree/master/specification|3D Tiles} tileset.
 * <p>
 * Implements the {@link Cesium3DTileContent} interface.
 * </p>
 *
 * @alias Composite3DTileContent
 * @constructor
 *
 * @private
 */
function Composite3DTileContent(
  tileset,
  tile,
  resource,
  arrayBuffer,
  byteOffset,
  factory
) {
  this._tileset = tileset;
  this._tile = tile;
  this._resource = resource;
  this._contents = [];
  this._readyPromise = when.defer();

  initialize(this, arrayBuffer, byteOffset, factory);
}

Object.defineProperties(Composite3DTileContent.prototype, {
  featurePropertiesDirty: {
    get: function () {
      var contents = this._contents;
      var length = contents.length;
      for (var i = 0; i < length; ++i) {
        if (contents[i].featurePropertiesDirty) {
          return true;
        }
      }

      return false;
    },
    set: function (value) {
      var contents = this._contents;
      var length = contents.length;
      for (var i = 0; i < length; ++i) {
        contents[i].featurePropertiesDirty = value;
      }
    },
  },

  /**
   * Part of the {@link Cesium3DTileContent} interface.  <code>Composite3DTileContent</code>
   * always returns <code>0</code>.  Instead call <code>featuresLength</code> for a tile in the composite.
   * @memberof Composite3DTileContent.prototype
   */
  featuresLength: {
    get: function () {
      return 0;
    },
  },

  /**
   * Part of the {@link Cesium3DTileContent} interface.  <code>Composite3DTileContent</code>
   * always returns <code>0</code>.  Instead call <code>pointsLength</code> for a tile in the composite.
   * @memberof Composite3DTileContent.prototype
   */
  pointsLength: {
    get: function () {
      return 0;
    },
  },

  /**
   * Part of the {@link Cesium3DTileContent} interface.  <code>Composite3DTileContent</code>
   * always returns <code>0</code>.  Instead call <code>trianglesLength</code> for a tile in the composite.
   * @memberof Composite3DTileContent.prototype
   */
  trianglesLength: {
    get: function () {
      return 0;
    },
  },

  /**
   * Part of the {@link Cesium3DTileContent} interface.  <code>Composite3DTileContent</code>
   * always returns <code>0</code>.  Instead call <code>geometryByteLength</code> for a tile in the composite.
   * @memberof Composite3DTileContent.prototype
   */
  geometryByteLength: {
    get: function () {
      return 0;
    },
  },

  /**
   * Part of the {@link Cesium3DTileContent} interface.   <code>Composite3DTileContent</code>
   * always returns <code>0</code>.  Instead call <code>texturesByteLength</code> for a tile in the composite.
   * @memberof Composite3DTileContent.prototype
   */
  texturesByteLength: {
    get: function () {
      return 0;
    },
  },

  /**
   * Part of the {@link Cesium3DTileContent} interface.  <code>Composite3DTileContent</code>
   * always returns <code>0</code>.  Instead call <code>batchTableByteLength</code> for a tile in the composite.
   * @memberof Composite3DTileContent.prototype
   */
  batchTableByteLength: {
    get: function () {
      return 0;
    },
  },

  innerContents: {
    get: function () {
      return this._contents;
    },
  },

  readyPromise: {
    get: function () {
      return this._readyPromise.promise;
    },
  },

  tileset: {
    get: function () {
      return this._tileset;
    },
  },

  tile: {
    get: function () {
      return this._tile;
    },
  },

  url: {
    get: function () {
      return this._resource.getUrlComponent(true);
    },
  },

  /**
   * Part of the {@link Cesium3DTileContent} interface. <code>Composite3DTileContent</code>
   * always returns <code>undefined</code>.  Instead call <code>batchTable</code> for a tile in the composite.
   * @memberof Composite3DTileContent.prototype
   */
  batchTable: {
    get: function () {
      return undefined;
    },
  },
});

var sizeOfUint32 = Uint32Array.BYTES_PER_ELEMENT;

function initialize(content, arrayBuffer, byteOffset, factory) {
  byteOffset = defaultValue(byteOffset, 0);

  var uint8Array = new Uint8Array(arrayBuffer);
  var view = new DataView(arrayBuffer);
  byteOffset += sizeOfUint32; // Skip magic

  var version = view.getUint32(byteOffset, true);
  if (version !== 1) {
    throw new RuntimeError(
      "Only Composite Tile version 1 is supported. Version " +
        version +
        " is not."
    );
  }
  byteOffset += sizeOfUint32;

  // Skip byteLength
  byteOffset += sizeOfUint32;

  var tilesLength = view.getUint32(byteOffset, true);
  byteOffset += sizeOfUint32;

  var contentPromises = [];

  for (var i = 0; i < tilesLength; ++i) {
    var tileType = getMagic(uint8Array, byteOffset);

    // Tile byte length is stored after magic and version
    var tileByteLength = view.getUint32(byteOffset + sizeOfUint32 * 2, true);

    var contentFactory = factory[tileType];

    if (defined(contentFactory)) {
      var innerContent = contentFactory(
        content._tileset,
        content._tile,
        content._resource,
        arrayBuffer,
        byteOffset
      );
      content._contents.push(innerContent);
      contentPromises.push(innerContent.readyPromise);
    } else {
      throw new RuntimeError(
        "Unknown tile content type, " + tileType + ", inside Composite tile"
      );
>>>>>>> 2fd0e8f7
    }

    byteOffset += tileByteLength;
  }

  when
    .all(contentPromises)
    .then(function () {
      content._readyPromise.resolve(content);
    })
    .otherwise(function (error) {
      content._readyPromise.reject(error);
    });
}

/**
 * Part of the {@link Cesium3DTileContent} interface.  <code>Composite3DTileContent</code>
 * always returns <code>false</code>.  Instead call <code>hasProperty</code> for a tile in the composite.
 */
Composite3DTileContent.prototype.hasProperty = function (batchId, name) {
  return false;
};

/**
 * Part of the {@link Cesium3DTileContent} interface.  <code>Composite3DTileContent</code>
 * always returns <code>undefined</code>.  Instead call <code>getFeature</code> for a tile in the composite.
 */
Composite3DTileContent.prototype.getFeature = function (batchId) {
  return undefined;
};

Composite3DTileContent.prototype.applyDebugSettings = function (
  enabled,
  color
) {
  var contents = this._contents;
  var length = contents.length;
  for (var i = 0; i < length; ++i) {
    contents[i].applyDebugSettings(enabled, color);
  }
};

Composite3DTileContent.prototype.applyStyle = function (style) {
  var contents = this._contents;
  var length = contents.length;
  for (var i = 0; i < length; ++i) {
    contents[i].applyStyle(style);
  }
};

Composite3DTileContent.prototype.update = function (tileset, frameState) {
  var contents = this._contents;
  var length = contents.length;
  for (var i = 0; i < length; ++i) {
    contents[i].update(tileset, frameState);
  }
};

Composite3DTileContent.prototype.isDestroyed = function () {
  return false;
};

Composite3DTileContent.prototype.destroy = function () {
  var contents = this._contents;
  var length = contents.length;
  for (var i = 0; i < length; ++i) {
    contents[i].destroy();
  }
  return destroyObject(this);
};
export default Composite3DTileContent;<|MERGE_RESOLUTION|>--- conflicted
+++ resolved
@@ -1,218 +1,9 @@
-<<<<<<< HEAD
-import defaultValue from '../Core/defaultValue.js';
-import defer from '../Core/defer.js';
-import defined from '../Core/defined.js';
-import destroyObject from '../Core/destroyObject.js';
-import getMagic from '../Core/getMagic.js';
-import RuntimeError from '../Core/RuntimeError.js';
-
-    /**
-     * Represents the contents of a
-     * {@link https://github.com/CesiumGS/3d-tiles/tree/master/specification/TileFormats/Composite|Composite}
-     * tile in a {@link https://github.com/CesiumGS/3d-tiles/tree/master/specification|3D Tiles} tileset.
-     * <p>
-     * Implements the {@link Cesium3DTileContent} interface.
-     * </p>
-     *
-     * @alias Composite3DTileContent
-     * @constructor
-     *
-     * @private
-     */
-    function Composite3DTileContent(tileset, tile, resource, arrayBuffer, byteOffset, factory) {
-        this._tileset = tileset;
-        this._tile = tile;
-        this._resource = resource;
-        this._contents = [];
-        this._readyPromise = defer();
-
-        initialize(this, arrayBuffer, byteOffset, factory);
-    }
-
-    Object.defineProperties(Composite3DTileContent.prototype, {
-        featurePropertiesDirty : {
-            get : function() {
-                var contents = this._contents;
-                var length = contents.length;
-                for (var i = 0; i < length; ++i) {
-                    if (contents[i].featurePropertiesDirty) {
-                        return true;
-                    }
-                }
-
-                return false;
-            },
-            set : function(value) {
-                var contents = this._contents;
-                var length = contents.length;
-                for (var i = 0; i < length; ++i) {
-                    contents[i].featurePropertiesDirty = value;
-                }
-            }
-        },
-
-        /**
-         * Part of the {@link Cesium3DTileContent} interface.  <code>Composite3DTileContent</code>
-         * always returns <code>0</code>.  Instead call <code>featuresLength</code> for a tile in the composite.
-         * @memberof Composite3DTileContent.prototype
-         */
-        featuresLength : {
-            get : function() {
-                return 0;
-            }
-        },
-
-        /**
-         * Part of the {@link Cesium3DTileContent} interface.  <code>Composite3DTileContent</code>
-         * always returns <code>0</code>.  Instead call <code>pointsLength</code> for a tile in the composite.
-         * @memberof Composite3DTileContent.prototype
-         */
-        pointsLength : {
-            get : function() {
-                return 0;
-            }
-        },
-
-        /**
-         * Part of the {@link Cesium3DTileContent} interface.  <code>Composite3DTileContent</code>
-         * always returns <code>0</code>.  Instead call <code>trianglesLength</code> for a tile in the composite.
-         * @memberof Composite3DTileContent.prototype
-         */
-        trianglesLength : {
-            get : function() {
-                return 0;
-            }
-        },
-
-        /**
-         * Part of the {@link Cesium3DTileContent} interface.  <code>Composite3DTileContent</code>
-         * always returns <code>0</code>.  Instead call <code>geometryByteLength</code> for a tile in the composite.
-         * @memberof Composite3DTileContent.prototype
-         */
-        geometryByteLength : {
-            get : function() {
-                return 0;
-            }
-        },
-
-        /**
-         * Part of the {@link Cesium3DTileContent} interface.   <code>Composite3DTileContent</code>
-         * always returns <code>0</code>.  Instead call <code>texturesByteLength</code> for a tile in the composite.
-         * @memberof Composite3DTileContent.prototype
-         */
-        texturesByteLength : {
-            get : function() {
-                return 0;
-            }
-        },
-
-        /**
-         * Part of the {@link Cesium3DTileContent} interface.  <code>Composite3DTileContent</code>
-         * always returns <code>0</code>.  Instead call <code>batchTableByteLength</code> for a tile in the composite.
-         * @memberof Composite3DTileContent.prototype
-         */
-        batchTableByteLength : {
-            get : function() {
-                return 0;
-            }
-        },
-
-        innerContents : {
-            get : function() {
-                return this._contents;
-            }
-        },
-
-        readyPromise : {
-            get : function() {
-                return this._readyPromise.promise;
-            }
-        },
-
-        tileset : {
-            get : function() {
-                return this._tileset;
-            }
-        },
-
-        tile : {
-            get : function() {
-                return this._tile;
-            }
-        },
-
-        url : {
-            get : function() {
-                return this._resource.getUrlComponent(true);
-            }
-        },
-
-        /**
-         * Part of the {@link Cesium3DTileContent} interface. <code>Composite3DTileContent</code>
-         * always returns <code>undefined</code>.  Instead call <code>batchTable</code> for a tile in the composite.
-         * @memberof Composite3DTileContent.prototype
-         */
-        batchTable : {
-            get : function() {
-                return undefined;
-            }
-        }
-    });
-
-    var sizeOfUint32 = Uint32Array.BYTES_PER_ELEMENT;
-
-    function initialize(content, arrayBuffer, byteOffset, factory) {
-        byteOffset = defaultValue(byteOffset, 0);
-
-        var uint8Array = new Uint8Array(arrayBuffer);
-        var view = new DataView(arrayBuffer);
-        byteOffset += sizeOfUint32;  // Skip magic
-
-        var version = view.getUint32(byteOffset, true);
-        if (version !== 1) {
-            throw new RuntimeError('Only Composite Tile version 1 is supported. Version ' + version + ' is not.');
-        }
-        byteOffset += sizeOfUint32;
-
-        // Skip byteLength
-        byteOffset += sizeOfUint32;
-
-        var tilesLength = view.getUint32(byteOffset, true);
-        byteOffset += sizeOfUint32;
-
-        var contentPromises = [];
-
-        for (var i = 0; i < tilesLength; ++i) {
-            var tileType = getMagic(uint8Array, byteOffset);
-
-            // Tile byte length is stored after magic and version
-            var tileByteLength = view.getUint32(byteOffset + sizeOfUint32 * 2, true);
-
-            var contentFactory = factory[tileType];
-
-            if (defined(contentFactory)) {
-                var innerContent = contentFactory(content._tileset, content._tile, content._resource, arrayBuffer, byteOffset);
-                content._contents.push(innerContent);
-                contentPromises.push(innerContent.readyPromise);
-            } else {
-                throw new RuntimeError('Unknown tile content type, ' + tileType + ', inside Composite tile');
-            }
-
-            byteOffset += tileByteLength;
-        }
-
-        Promise.all(contentPromises).then(function() {
-            content._readyPromise.resolve(content);
-        }).catch(function(error) {
-            content._readyPromise.reject(error);
-        });
-=======
 import defaultValue from "../Core/defaultValue.js";
+import defer from "../Core/defer.js";
 import defined from "../Core/defined.js";
 import destroyObject from "../Core/destroyObject.js";
 import getMagic from "../Core/getMagic.js";
 import RuntimeError from "../Core/RuntimeError.js";
-import when from "../ThirdParty/when.js";
 
 /**
  * Represents the contents of a
@@ -239,7 +30,7 @@
   this._tile = tile;
   this._resource = resource;
   this._contents = [];
-  this._readyPromise = when.defer();
+  this._readyPromise = defer();
 
   initialize(this, arrayBuffer, byteOffset, factory);
 }
@@ -423,18 +214,16 @@
       throw new RuntimeError(
         "Unknown tile content type, " + tileType + ", inside Composite tile"
       );
->>>>>>> 2fd0e8f7
     }
 
     byteOffset += tileByteLength;
   }
 
-  when
-    .all(contentPromises)
+  Promise.all(contentPromises)
     .then(function () {
       content._readyPromise.resolve(content);
     })
-    .otherwise(function (error) {
+    .catch(function (error) {
       content._readyPromise.reject(error);
     });
 }
