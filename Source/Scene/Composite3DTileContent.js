import defaultValue from "../Core/defaultValue.js";
import defer from "../Core/defer.js";
import defined from "../Core/defined.js";
import destroyObject from "../Core/destroyObject.js";
import getMagic from "../Core/getMagic.js";
import RuntimeError from "../Core/RuntimeError.js";

/**
 * Represents the contents of a
 * {@link https://github.com/CesiumGS/3d-tiles/tree/main/specification/TileFormats/Composite|Composite}
 * tile in a {@link https://github.com/CesiumGS/3d-tiles/tree/main/specification|3D Tiles} tileset.
 * <p>
 * Implements the {@link Cesium3DTileContent} interface.
 * </p>
 *
 * @alias Composite3DTileContent
 * @constructor
 *
 * @private
 */
function Composite3DTileContent(
  tileset,
  tile,
  resource,
  arrayBuffer,
  byteOffset,
  factory
) {
  this._tileset = tileset;
  this._tile = tile;
  this._resource = resource;
  this._contents = [];
<<<<<<< HEAD
  this._readyPromise = when.defer();

  this._metadata = undefined;
=======
  this._readyPromise = defer();
>>>>>>> 2d74054e
  this._groupMetadata = undefined;

  initialize(this, arrayBuffer, byteOffset, factory);
}

Object.defineProperties(Composite3DTileContent.prototype, {
  featurePropertiesDirty: {
    get: function () {
      const contents = this._contents;
      const length = contents.length;
      for (let i = 0; i < length; ++i) {
        if (contents[i].featurePropertiesDirty) {
          return true;
        }
      }

      return false;
    },
    set: function (value) {
      const contents = this._contents;
      const length = contents.length;
      for (let i = 0; i < length; ++i) {
        contents[i].featurePropertiesDirty = value;
      }
    },
  },

  /**
   * Part of the {@link Cesium3DTileContent} interface.  <code>Composite3DTileContent</code>
   * always returns <code>0</code>.  Instead call <code>featuresLength</code> for a tile in the composite.
   * @memberof Composite3DTileContent.prototype
   */
  featuresLength: {
    get: function () {
      return 0;
    },
  },

  /**
   * Part of the {@link Cesium3DTileContent} interface.  <code>Composite3DTileContent</code>
   * always returns <code>0</code>.  Instead call <code>pointsLength</code> for a tile in the composite.
   * @memberof Composite3DTileContent.prototype
   */
  pointsLength: {
    get: function () {
      return 0;
    },
  },

  /**
   * Part of the {@link Cesium3DTileContent} interface.  <code>Composite3DTileContent</code>
   * always returns <code>0</code>.  Instead call <code>trianglesLength</code> for a tile in the composite.
   * @memberof Composite3DTileContent.prototype
   */
  trianglesLength: {
    get: function () {
      return 0;
    },
  },

  /**
   * Part of the {@link Cesium3DTileContent} interface.  <code>Composite3DTileContent</code>
   * always returns <code>0</code>.  Instead call <code>geometryByteLength</code> for a tile in the composite.
   * @memberof Composite3DTileContent.prototype
   */
  geometryByteLength: {
    get: function () {
      return 0;
    },
  },

  /**
   * Part of the {@link Cesium3DTileContent} interface.   <code>Composite3DTileContent</code>
   * always returns <code>0</code>.  Instead call <code>texturesByteLength</code> for a tile in the composite.
   * @memberof Composite3DTileContent.prototype
   */
  texturesByteLength: {
    get: function () {
      return 0;
    },
  },

  /**
   * Part of the {@link Cesium3DTileContent} interface.  <code>Composite3DTileContent</code>
   * always returns <code>0</code>.  Instead call <code>batchTableByteLength</code> for a tile in the composite.
   * @memberof Composite3DTileContent.prototype
   */
  batchTableByteLength: {
    get: function () {
      return 0;
    },
  },

  innerContents: {
    get: function () {
      return this._contents;
    },
  },

  readyPromise: {
    get: function () {
      return this._readyPromise.promise;
    },
  },

  tileset: {
    get: function () {
      return this._tileset;
    },
  },

  tile: {
    get: function () {
      return this._tile;
    },
  },

  url: {
    get: function () {
      return this._resource.getUrlComponent(true);
    },
  },

  /**
   * Part of the {@link Cesium3DTileContent} interface. <code>Composite3DTileContent</code>
   * both stores the content metadata and propagates the content metadata to all of its children.
   * @memberof Composite3DTileContent.prototype
   * @private
   * @experimental This feature is using part of the 3D Tiles spec that is not final and is subject to change without Cesium's standard deprecation policy.
   */
  metadata: {
    get: function () {
      return this._metadata;
    },
    set: function (value) {
      this._metadata = value;
      const contents = this._contents;
      const length = contents.length;
      for (let i = 0; i < length; ++i) {
        contents[i].metadata = value;
      }
    },
  },

  /**
   * Part of the {@link Cesium3DTileContent} interface. <code>Composite3DTileContent</code>
   * always returns <code>undefined</code>.  Instead call <code>batchTable</code> for a tile in the composite.
   * @memberof Composite3DTileContent.prototype
   */
  batchTable: {
    get: function () {
      return undefined;
    },
  },

  /**
   * Part of the {@link Cesium3DTileContent} interface. <code>Composite3DTileContent</code>
   * both stores the group metadata and propagates the group metadata to all of its children.
   * @memberof Composite3DTileContent.prototype
   * @private
   * @experimental This feature is using part of the 3D Tiles spec that is not final and is subject to change without Cesium's standard deprecation policy.
   */
  groupMetadata: {
    get: function () {
      return this._groupMetadata;
    },
    set: function (value) {
      this._groupMetadata = value;
      const contents = this._contents;
      const length = contents.length;
      for (let i = 0; i < length; ++i) {
        contents[i].groupMetadata = value;
      }
    },
  },
});

const sizeOfUint32 = Uint32Array.BYTES_PER_ELEMENT;

function initialize(content, arrayBuffer, byteOffset, factory) {
  byteOffset = defaultValue(byteOffset, 0);

  const uint8Array = new Uint8Array(arrayBuffer);
  const view = new DataView(arrayBuffer);
  byteOffset += sizeOfUint32; // Skip magic

  const version = view.getUint32(byteOffset, true);
  if (version !== 1) {
    throw new RuntimeError(
      `Only Composite Tile version 1 is supported. Version ${version} is not.`
    );
  }
  byteOffset += sizeOfUint32;

  // Skip byteLength
  byteOffset += sizeOfUint32;

  const tilesLength = view.getUint32(byteOffset, true);
  byteOffset += sizeOfUint32;

  const contentPromises = [];

  for (let i = 0; i < tilesLength; ++i) {
    const tileType = getMagic(uint8Array, byteOffset);

    // Tile byte length is stored after magic and version
    const tileByteLength = view.getUint32(byteOffset + sizeOfUint32 * 2, true);

    const contentFactory = factory[tileType];

    if (defined(contentFactory)) {
      const innerContent = contentFactory(
        content._tileset,
        content._tile,
        content._resource,
        arrayBuffer,
        byteOffset
      );
      content._contents.push(innerContent);
      contentPromises.push(innerContent.readyPromise);
    } else {
      throw new RuntimeError(
        `Unknown tile content type, ${tileType}, inside Composite tile`
      );
    }

    byteOffset += tileByteLength;
  }

  Promise.all(contentPromises)
    .then(function () {
      content._readyPromise.resolve(content);
    })
    .catch(function (error) {
      content._readyPromise.reject(error);
    });
}

/**
 * Part of the {@link Cesium3DTileContent} interface.  <code>Composite3DTileContent</code>
 * always returns <code>false</code>.  Instead call <code>hasProperty</code> for a tile in the composite.
 */
Composite3DTileContent.prototype.hasProperty = function (batchId, name) {
  return false;
};

/**
 * Part of the {@link Cesium3DTileContent} interface.  <code>Composite3DTileContent</code>
 * always returns <code>undefined</code>.  Instead call <code>getFeature</code> for a tile in the composite.
 */
Composite3DTileContent.prototype.getFeature = function (batchId) {
  return undefined;
};

Composite3DTileContent.prototype.applyDebugSettings = function (
  enabled,
  color
) {
  const contents = this._contents;
  const length = contents.length;
  for (let i = 0; i < length; ++i) {
    contents[i].applyDebugSettings(enabled, color);
  }
};

Composite3DTileContent.prototype.applyStyle = function (style) {
  const contents = this._contents;
  const length = contents.length;
  for (let i = 0; i < length; ++i) {
    contents[i].applyStyle(style);
  }
};

Composite3DTileContent.prototype.update = function (tileset, frameState) {
  const contents = this._contents;
  const length = contents.length;
  for (let i = 0; i < length; ++i) {
    contents[i].update(tileset, frameState);
  }
};

Composite3DTileContent.prototype.isDestroyed = function () {
  return false;
};

Composite3DTileContent.prototype.destroy = function () {
  const contents = this._contents;
  const length = contents.length;
  for (let i = 0; i < length; ++i) {
    contents[i].destroy();
  }
  return destroyObject(this);
};
export default Composite3DTileContent;<|MERGE_RESOLUTION|>--- conflicted
+++ resolved
@@ -30,13 +30,9 @@
   this._tile = tile;
   this._resource = resource;
   this._contents = [];
-<<<<<<< HEAD
-  this._readyPromise = when.defer();
+  this._readyPromise = defer();
 
   this._metadata = undefined;
-=======
-  this._readyPromise = defer();
->>>>>>> 2d74054e
   this._groupMetadata = undefined;
 
   initialize(this, arrayBuffer, byteOffset, factory);
