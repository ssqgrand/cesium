<<<<<<< HEAD
import arraySlice from '../Core/arraySlice.js';
import ComponentDatatype from '../Core/ComponentDatatype.js';
import defined from '../Core/defined.js';
import FeatureDetection from '../Core/FeatureDetection.js';
import TaskProcessor from '../Core/TaskProcessor.js';
import ForEach from '../ThirdParty/GltfPipeline/ForEach.js';

    /**
     * @private
     */
    function DracoLoader() {}

    // Maximum concurrency to use when decoding draco models
    DracoLoader._maxDecodingConcurrency = Math.max(FeatureDetection.hardwareConcurrency - 1, 1);

    // Exposed for testing purposes
    DracoLoader._decoderTaskProcessor = undefined;
    DracoLoader._taskProcessorReady = false;
    DracoLoader._getDecoderTaskProcessor = function () {
        if (!defined(DracoLoader._decoderTaskProcessor)) {
            var processor = new TaskProcessor('decodeDraco', DracoLoader._maxDecodingConcurrency);
            processor.initWebAssemblyModule({
                modulePath : 'ThirdParty/Workers/draco_wasm_wrapper.js',
                wasmBinaryFile : 'ThirdParty/draco_decoder.wasm',
                fallbackModulePath : 'ThirdParty/Workers/draco_decoder.js'
            }).then(function () {
                DracoLoader._taskProcessorReady = true;
            });
            DracoLoader._decoderTaskProcessor = processor;
        }

        return DracoLoader._decoderTaskProcessor;
    };

    /**
     * Returns true if the model uses or requires KHR_draco_mesh_compression.
     *
     * @private
     */
    DracoLoader.hasExtension = function(model) {
        return (defined(model.extensionsRequired.KHR_draco_mesh_compression)
            || defined(model.extensionsUsed.KHR_draco_mesh_compression));
    };

    function addBufferToLoadResources(loadResources, typedArray) {
        // Create a new id to differentiate from original glTF bufferViews
        var bufferViewId = 'runtime.' + Object.keys(loadResources.createdBufferViews).length;

        var loadResourceBuffers = loadResources.buffers;
        var id = Object.keys(loadResourceBuffers).length;
        loadResourceBuffers[id] = typedArray;
        loadResources.createdBufferViews[bufferViewId] = {
            buffer : id,
            byteOffset : 0,
            byteLength : typedArray.byteLength
        };

        return bufferViewId;
=======
import arraySlice from "../Core/arraySlice.js";
import ComponentDatatype from "../Core/ComponentDatatype.js";
import defined from "../Core/defined.js";
import FeatureDetection from "../Core/FeatureDetection.js";
import TaskProcessor from "../Core/TaskProcessor.js";
import ForEach from "../ThirdParty/GltfPipeline/ForEach.js";
import when from "../ThirdParty/when.js";

/**
 * @private
 */
function DracoLoader() {}

// Maximum concurrency to use when decoding draco models
DracoLoader._maxDecodingConcurrency = Math.max(
  FeatureDetection.hardwareConcurrency - 1,
  1
);

// Exposed for testing purposes
DracoLoader._decoderTaskProcessor = undefined;
DracoLoader._taskProcessorReady = false;
DracoLoader._getDecoderTaskProcessor = function () {
  if (!defined(DracoLoader._decoderTaskProcessor)) {
    var processor = new TaskProcessor(
      "decodeDraco",
      DracoLoader._maxDecodingConcurrency
    );
    processor
      .initWebAssemblyModule({
        modulePath: "ThirdParty/Workers/draco_wasm_wrapper.js",
        wasmBinaryFile: "ThirdParty/draco_decoder.wasm",
        fallbackModulePath: "ThirdParty/Workers/draco_decoder.js",
      })
      .then(function () {
        DracoLoader._taskProcessorReady = true;
      });
    DracoLoader._decoderTaskProcessor = processor;
  }

  return DracoLoader._decoderTaskProcessor;
};

/**
 * Returns true if the model uses or requires KHR_draco_mesh_compression.
 *
 * @private
 */
DracoLoader.hasExtension = function (model) {
  return (
    defined(model.extensionsRequired.KHR_draco_mesh_compression) ||
    defined(model.extensionsUsed.KHR_draco_mesh_compression)
  );
};

function addBufferToLoadResources(loadResources, typedArray) {
  // Create a new id to differentiate from original glTF bufferViews
  var bufferViewId =
    "runtime." + Object.keys(loadResources.createdBufferViews).length;

  var loadResourceBuffers = loadResources.buffers;
  var id = Object.keys(loadResourceBuffers).length;
  loadResourceBuffers[id] = typedArray;
  loadResources.createdBufferViews[bufferViewId] = {
    buffer: id,
    byteOffset: 0,
    byteLength: typedArray.byteLength,
  };

  return bufferViewId;
}

function addNewVertexBuffer(typedArray, model, context) {
  var loadResources = model._loadResources;
  var id = addBufferToLoadResources(loadResources, typedArray);
  loadResources.vertexBuffersToCreate.enqueue(id);
  return id;
}

function addNewIndexBuffer(indexArray, model, context) {
  var typedArray = indexArray.typedArray;
  var loadResources = model._loadResources;
  var id = addBufferToLoadResources(loadResources, typedArray);
  loadResources.indexBuffersToCreate.enqueue({
    id: id,
    componentType: ComponentDatatype.fromTypedArray(typedArray),
  });

  return {
    bufferViewId: id,
    numberOfIndices: indexArray.numberOfIndices,
  };
}

function scheduleDecodingTask(
  decoderTaskProcessor,
  model,
  loadResources,
  context
) {
  if (!DracoLoader._taskProcessorReady) {
    // The task processor is not ready to schedule tasks
    return;
  }

  var taskData = loadResources.primitivesToDecode.peek();
  if (!defined(taskData)) {
    // All primitives are processing
    return;
  }

  var promise = decoderTaskProcessor.scheduleTask(taskData, [
    taskData.array.buffer,
  ]);
  if (!defined(promise)) {
    // Cannot schedule another task this frame
    return;
  }

  loadResources.activeDecodingTasks++;
  loadResources.primitivesToDecode.dequeue();
  return promise.then(function (result) {
    loadResources.activeDecodingTasks--;

    var decodedIndexBuffer = addNewIndexBuffer(
      result.indexArray,
      model,
      context
    );

    var attributes = {};
    var decodedAttributeData = result.attributeData;
    for (var attributeName in decodedAttributeData) {
      if (decodedAttributeData.hasOwnProperty(attributeName)) {
        var attribute = decodedAttributeData[attributeName];
        var vertexArray = attribute.array;
        var vertexBufferView = addNewVertexBuffer(vertexArray, model, context);

        var data = attribute.data;
        data.bufferView = vertexBufferView;

        attributes[attributeName] = data;
      }
>>>>>>> 2fd0e8f7
    }

    model._decodedData[taskData.mesh + ".primitive." + taskData.primitive] = {
      bufferView: decodedIndexBuffer.bufferViewId,
      numberOfIndices: decodedIndexBuffer.numberOfIndices,
      attributes: attributes,
    };
  });
}

DracoLoader._decodedModelResourceCache = undefined;

/**
 * Parses draco extension on model primitives and
 * adds the decoding data to the model's load resources.
 *
 * @private
 */
DracoLoader.parse = function (model, context) {
  if (!DracoLoader.hasExtension(model)) {
    return;
  }

  var loadResources = model._loadResources;
  var cacheKey = model.cacheKey;
  if (defined(cacheKey)) {
    if (!defined(DracoLoader._decodedModelResourceCache)) {
      if (!defined(context.cache.modelDecodingCache)) {
        context.cache.modelDecodingCache = {};
      }

      DracoLoader._decodedModelResourceCache = context.cache.modelDecodingCache;
    }

    // Decoded data for model will be loaded from cache
    var cachedData = DracoLoader._decodedModelResourceCache[cacheKey];
    if (defined(cachedData)) {
      cachedData.count++;
      loadResources.pendingDecodingCache = true;
      return;
    }
  }

  var dequantizeInShader = model._dequantizeInShader;
  var gltf = model.gltf;
  ForEach.mesh(gltf, function (mesh, meshId) {
    ForEach.meshPrimitive(mesh, function (primitive, primitiveId) {
      if (!defined(primitive.extensions)) {
        return;
      }

      var compressionData = primitive.extensions.KHR_draco_mesh_compression;
      if (!defined(compressionData)) {
        return;
      }

      var bufferView = gltf.bufferViews[compressionData.bufferView];
      var typedArray = arraySlice(
        gltf.buffers[bufferView.buffer].extras._pipeline.source,
        bufferView.byteOffset,
        bufferView.byteOffset + bufferView.byteLength
      );
      loadResources.primitivesToDecode.enqueue({
        mesh: meshId,
        primitive: primitiveId,
        array: typedArray,
        bufferView: bufferView,
        compressedAttributes: compressionData.attributes,
        dequantizeInShader: dequantizeInShader,
      });
    });
  });
};

/**
 * Schedules decoding tasks available this frame.
 * @private
 */
DracoLoader.decodeModel = function (model, context) {
  if (!DracoLoader.hasExtension(model)) {
    return when.resolve();
  }

  var loadResources = model._loadResources;
  var cacheKey = model.cacheKey;
  if (defined(cacheKey) && defined(DracoLoader._decodedModelResourceCache)) {
    var cachedData = DracoLoader._decodedModelResourceCache[cacheKey];
    // Load decoded data for model when cache is ready
    if (defined(cachedData) && loadResources.pendingDecodingCache) {
      return when(cachedData.ready, function () {
        model._decodedData = cachedData.data;
        loadResources.pendingDecodingCache = false;
      });
    }

<<<<<<< HEAD
    DracoLoader._decodedModelResourceCache = undefined;

    /**
     * Parses draco extension on model primitives and
     * adds the decoding data to the model's load resources.
     *
     * @private
     */
    DracoLoader.parse = function(model, context) {
        if (!DracoLoader.hasExtension(model)) {
            return;
        }

        var loadResources = model._loadResources;
        var cacheKey = model.cacheKey;
        if (defined(cacheKey)) {
            if (!defined(DracoLoader._decodedModelResourceCache)) {
                if (!defined(context.cache.modelDecodingCache)) {
                    context.cache.modelDecodingCache = {};
                }

                DracoLoader._decodedModelResourceCache = context.cache.modelDecodingCache;
            }

            // Decoded data for model will be loaded from cache
            var cachedData = DracoLoader._decodedModelResourceCache[cacheKey];
            if (defined(cachedData)) {
                cachedData.count++;
                loadResources.pendingDecodingCache = true;
                return;
            }
        }

        var dequantizeInShader = model._dequantizeInShader;
        var gltf = model.gltf;
        ForEach.mesh(gltf, function(mesh, meshId) {
            ForEach.meshPrimitive(mesh, function(primitive, primitiveId) {
                if (!defined(primitive.extensions)) {
                    return;
                }

                var compressionData = primitive.extensions.KHR_draco_mesh_compression;
                if (!defined(compressionData)) {
                    return;
                }

                var bufferView = gltf.bufferViews[compressionData.bufferView];
                var typedArray = arraySlice(gltf.buffers[bufferView.buffer].extras._pipeline.source, bufferView.byteOffset, bufferView.byteOffset + bufferView.byteLength);
                loadResources.primitivesToDecode.enqueue({
                    mesh : meshId,
                    primitive : primitiveId,
                    array : typedArray,
                    bufferView : bufferView,
                    compressedAttributes : compressionData.attributes,
                    dequantizeInShader : dequantizeInShader
                });
            });
        });
    };

    /**
     * Schedules decoding tasks available this frame.
     * @private
     */
    DracoLoader.decodeModel = function(model, context) {
        if (!DracoLoader.hasExtension(model)) {
            return Promise.resolve();
        }

        var loadResources = model._loadResources;
        var cacheKey = model.cacheKey;
        if (defined(cacheKey) && defined(DracoLoader._decodedModelResourceCache)) {
            var cachedData = DracoLoader._decodedModelResourceCache[cacheKey];
            // Load decoded data for model when cache is ready
            if (defined(cachedData) && loadResources.pendingDecodingCache) {
                return Promise.resolve(cachedData.ready).then(function () {
                    model._decodedData = cachedData.data;
                    loadResources.pendingDecodingCache = false;
                });
            }

            // Decoded data for model should be cached when ready
            DracoLoader._decodedModelResourceCache[cacheKey] = {
                ready : false,
                count : 1,
                data : undefined
            };
        }

        if (loadResources.primitivesToDecode.length === 0) {
            // No more tasks to schedule
            return Promise.resolve();
        }

        var decoderTaskProcessor = DracoLoader._getDecoderTaskProcessor();
        var decodingPromises = [];

        var promise = scheduleDecodingTask(decoderTaskProcessor, model, loadResources, context);
        while (defined(promise)) {
            decodingPromises.push(promise);
            promise = scheduleDecodingTask(decoderTaskProcessor, model, loadResources, context);
        }

        return Promise.all(decodingPromises);
    };

    /**
     * Decodes a compressed point cloud. Returns undefined if the task cannot be scheduled.
     * @private
     */
    DracoLoader.decodePointCloud = function(parameters) {
        var decoderTaskProcessor = DracoLoader._getDecoderTaskProcessor();
        if (!DracoLoader._taskProcessorReady) {
            // The task processor is not ready to schedule tasks
            return;
        }
        return decoderTaskProcessor.scheduleTask(parameters, [parameters.buffer.buffer]);
    };

    /**
     * Caches a models decoded data so it doesn't need to decode more than once.
     * @private
     */
    DracoLoader.cacheDataForModel = function(model) {
        var cacheKey = model.cacheKey;
        if (defined(cacheKey) && defined(DracoLoader._decodedModelResourceCache)) {
            var cachedData = DracoLoader._decodedModelResourceCache[cacheKey];
            if (defined(cachedData)) {
                cachedData.ready = true;
                cachedData.data = model._decodedData;
            }
        }
    };

    /**
     * Destroys the cached data that this model references if it is no longer in use.
     * @private
     */
    DracoLoader.destroyCachedDataForModel = function(model) {
        var cacheKey = model.cacheKey;
        if (defined(cacheKey) && defined(DracoLoader._decodedModelResourceCache)) {
            var cachedData = DracoLoader._decodedModelResourceCache[cacheKey];
            if (defined(cachedData) && --cachedData.count === 0) {
                delete DracoLoader._decodedModelResourceCache[cacheKey];
            }
        }
=======
    // Decoded data for model should be cached when ready
    DracoLoader._decodedModelResourceCache[cacheKey] = {
      ready: false,
      count: 1,
      data: undefined,
>>>>>>> 2fd0e8f7
    };
  }

  if (loadResources.primitivesToDecode.length === 0) {
    // No more tasks to schedule
    return when.resolve();
  }

  var decoderTaskProcessor = DracoLoader._getDecoderTaskProcessor();
  var decodingPromises = [];

  var promise = scheduleDecodingTask(
    decoderTaskProcessor,
    model,
    loadResources,
    context
  );
  while (defined(promise)) {
    decodingPromises.push(promise);
    promise = scheduleDecodingTask(
      decoderTaskProcessor,
      model,
      loadResources,
      context
    );
  }

  return when.all(decodingPromises);
};

/**
 * Decodes a compressed point cloud. Returns undefined if the task cannot be scheduled.
 * @private
 */
DracoLoader.decodePointCloud = function (parameters) {
  var decoderTaskProcessor = DracoLoader._getDecoderTaskProcessor();
  if (!DracoLoader._taskProcessorReady) {
    // The task processor is not ready to schedule tasks
    return;
  }
  return decoderTaskProcessor.scheduleTask(parameters, [
    parameters.buffer.buffer,
  ]);
};

/**
 * Caches a models decoded data so it doesn't need to decode more than once.
 * @private
 */
DracoLoader.cacheDataForModel = function (model) {
  var cacheKey = model.cacheKey;
  if (defined(cacheKey) && defined(DracoLoader._decodedModelResourceCache)) {
    var cachedData = DracoLoader._decodedModelResourceCache[cacheKey];
    if (defined(cachedData)) {
      cachedData.ready = true;
      cachedData.data = model._decodedData;
    }
  }
};

/**
 * Destroys the cached data that this model references if it is no longer in use.
 * @private
 */
DracoLoader.destroyCachedDataForModel = function (model) {
  var cacheKey = model.cacheKey;
  if (defined(cacheKey) && defined(DracoLoader._decodedModelResourceCache)) {
    var cachedData = DracoLoader._decodedModelResourceCache[cacheKey];
    if (defined(cachedData) && --cachedData.count === 0) {
      delete DracoLoader._decodedModelResourceCache[cacheKey];
    }
  }
};
export default DracoLoader;<|MERGE_RESOLUTION|>--- conflicted
+++ resolved
@@ -1,70 +1,9 @@
-<<<<<<< HEAD
-import arraySlice from '../Core/arraySlice.js';
-import ComponentDatatype from '../Core/ComponentDatatype.js';
-import defined from '../Core/defined.js';
-import FeatureDetection from '../Core/FeatureDetection.js';
-import TaskProcessor from '../Core/TaskProcessor.js';
-import ForEach from '../ThirdParty/GltfPipeline/ForEach.js';
-
-    /**
-     * @private
-     */
-    function DracoLoader() {}
-
-    // Maximum concurrency to use when decoding draco models
-    DracoLoader._maxDecodingConcurrency = Math.max(FeatureDetection.hardwareConcurrency - 1, 1);
-
-    // Exposed for testing purposes
-    DracoLoader._decoderTaskProcessor = undefined;
-    DracoLoader._taskProcessorReady = false;
-    DracoLoader._getDecoderTaskProcessor = function () {
-        if (!defined(DracoLoader._decoderTaskProcessor)) {
-            var processor = new TaskProcessor('decodeDraco', DracoLoader._maxDecodingConcurrency);
-            processor.initWebAssemblyModule({
-                modulePath : 'ThirdParty/Workers/draco_wasm_wrapper.js',
-                wasmBinaryFile : 'ThirdParty/draco_decoder.wasm',
-                fallbackModulePath : 'ThirdParty/Workers/draco_decoder.js'
-            }).then(function () {
-                DracoLoader._taskProcessorReady = true;
-            });
-            DracoLoader._decoderTaskProcessor = processor;
-        }
-
-        return DracoLoader._decoderTaskProcessor;
-    };
-
-    /**
-     * Returns true if the model uses or requires KHR_draco_mesh_compression.
-     *
-     * @private
-     */
-    DracoLoader.hasExtension = function(model) {
-        return (defined(model.extensionsRequired.KHR_draco_mesh_compression)
-            || defined(model.extensionsUsed.KHR_draco_mesh_compression));
-    };
-
-    function addBufferToLoadResources(loadResources, typedArray) {
-        // Create a new id to differentiate from original glTF bufferViews
-        var bufferViewId = 'runtime.' + Object.keys(loadResources.createdBufferViews).length;
-
-        var loadResourceBuffers = loadResources.buffers;
-        var id = Object.keys(loadResourceBuffers).length;
-        loadResourceBuffers[id] = typedArray;
-        loadResources.createdBufferViews[bufferViewId] = {
-            buffer : id,
-            byteOffset : 0,
-            byteLength : typedArray.byteLength
-        };
-
-        return bufferViewId;
-=======
 import arraySlice from "../Core/arraySlice.js";
 import ComponentDatatype from "../Core/ComponentDatatype.js";
 import defined from "../Core/defined.js";
 import FeatureDetection from "../Core/FeatureDetection.js";
 import TaskProcessor from "../Core/TaskProcessor.js";
 import ForEach from "../ThirdParty/GltfPipeline/ForEach.js";
-import when from "../ThirdParty/when.js";
 
 /**
  * @private
@@ -201,7 +140,6 @@
 
         attributes[attributeName] = data;
       }
->>>>>>> 2fd0e8f7
     }
 
     model._decodedData[taskData.mesh + ".primitive." + taskData.primitive] = {
@@ -282,7 +220,7 @@
  */
 DracoLoader.decodeModel = function (model, context) {
   if (!DracoLoader.hasExtension(model)) {
-    return when.resolve();
+    return Promise.resolve();
   }
 
   var loadResources = model._loadResources;
@@ -291,172 +229,23 @@
     var cachedData = DracoLoader._decodedModelResourceCache[cacheKey];
     // Load decoded data for model when cache is ready
     if (defined(cachedData) && loadResources.pendingDecodingCache) {
-      return when(cachedData.ready, function () {
+      return Promise.resolve(cachedData.ready).then(function () {
         model._decodedData = cachedData.data;
         loadResources.pendingDecodingCache = false;
       });
     }
 
-<<<<<<< HEAD
-    DracoLoader._decodedModelResourceCache = undefined;
-
-    /**
-     * Parses draco extension on model primitives and
-     * adds the decoding data to the model's load resources.
-     *
-     * @private
-     */
-    DracoLoader.parse = function(model, context) {
-        if (!DracoLoader.hasExtension(model)) {
-            return;
-        }
-
-        var loadResources = model._loadResources;
-        var cacheKey = model.cacheKey;
-        if (defined(cacheKey)) {
-            if (!defined(DracoLoader._decodedModelResourceCache)) {
-                if (!defined(context.cache.modelDecodingCache)) {
-                    context.cache.modelDecodingCache = {};
-                }
-
-                DracoLoader._decodedModelResourceCache = context.cache.modelDecodingCache;
-            }
-
-            // Decoded data for model will be loaded from cache
-            var cachedData = DracoLoader._decodedModelResourceCache[cacheKey];
-            if (defined(cachedData)) {
-                cachedData.count++;
-                loadResources.pendingDecodingCache = true;
-                return;
-            }
-        }
-
-        var dequantizeInShader = model._dequantizeInShader;
-        var gltf = model.gltf;
-        ForEach.mesh(gltf, function(mesh, meshId) {
-            ForEach.meshPrimitive(mesh, function(primitive, primitiveId) {
-                if (!defined(primitive.extensions)) {
-                    return;
-                }
-
-                var compressionData = primitive.extensions.KHR_draco_mesh_compression;
-                if (!defined(compressionData)) {
-                    return;
-                }
-
-                var bufferView = gltf.bufferViews[compressionData.bufferView];
-                var typedArray = arraySlice(gltf.buffers[bufferView.buffer].extras._pipeline.source, bufferView.byteOffset, bufferView.byteOffset + bufferView.byteLength);
-                loadResources.primitivesToDecode.enqueue({
-                    mesh : meshId,
-                    primitive : primitiveId,
-                    array : typedArray,
-                    bufferView : bufferView,
-                    compressedAttributes : compressionData.attributes,
-                    dequantizeInShader : dequantizeInShader
-                });
-            });
-        });
-    };
-
-    /**
-     * Schedules decoding tasks available this frame.
-     * @private
-     */
-    DracoLoader.decodeModel = function(model, context) {
-        if (!DracoLoader.hasExtension(model)) {
-            return Promise.resolve();
-        }
-
-        var loadResources = model._loadResources;
-        var cacheKey = model.cacheKey;
-        if (defined(cacheKey) && defined(DracoLoader._decodedModelResourceCache)) {
-            var cachedData = DracoLoader._decodedModelResourceCache[cacheKey];
-            // Load decoded data for model when cache is ready
-            if (defined(cachedData) && loadResources.pendingDecodingCache) {
-                return Promise.resolve(cachedData.ready).then(function () {
-                    model._decodedData = cachedData.data;
-                    loadResources.pendingDecodingCache = false;
-                });
-            }
-
-            // Decoded data for model should be cached when ready
-            DracoLoader._decodedModelResourceCache[cacheKey] = {
-                ready : false,
-                count : 1,
-                data : undefined
-            };
-        }
-
-        if (loadResources.primitivesToDecode.length === 0) {
-            // No more tasks to schedule
-            return Promise.resolve();
-        }
-
-        var decoderTaskProcessor = DracoLoader._getDecoderTaskProcessor();
-        var decodingPromises = [];
-
-        var promise = scheduleDecodingTask(decoderTaskProcessor, model, loadResources, context);
-        while (defined(promise)) {
-            decodingPromises.push(promise);
-            promise = scheduleDecodingTask(decoderTaskProcessor, model, loadResources, context);
-        }
-
-        return Promise.all(decodingPromises);
-    };
-
-    /**
-     * Decodes a compressed point cloud. Returns undefined if the task cannot be scheduled.
-     * @private
-     */
-    DracoLoader.decodePointCloud = function(parameters) {
-        var decoderTaskProcessor = DracoLoader._getDecoderTaskProcessor();
-        if (!DracoLoader._taskProcessorReady) {
-            // The task processor is not ready to schedule tasks
-            return;
-        }
-        return decoderTaskProcessor.scheduleTask(parameters, [parameters.buffer.buffer]);
-    };
-
-    /**
-     * Caches a models decoded data so it doesn't need to decode more than once.
-     * @private
-     */
-    DracoLoader.cacheDataForModel = function(model) {
-        var cacheKey = model.cacheKey;
-        if (defined(cacheKey) && defined(DracoLoader._decodedModelResourceCache)) {
-            var cachedData = DracoLoader._decodedModelResourceCache[cacheKey];
-            if (defined(cachedData)) {
-                cachedData.ready = true;
-                cachedData.data = model._decodedData;
-            }
-        }
-    };
-
-    /**
-     * Destroys the cached data that this model references if it is no longer in use.
-     * @private
-     */
-    DracoLoader.destroyCachedDataForModel = function(model) {
-        var cacheKey = model.cacheKey;
-        if (defined(cacheKey) && defined(DracoLoader._decodedModelResourceCache)) {
-            var cachedData = DracoLoader._decodedModelResourceCache[cacheKey];
-            if (defined(cachedData) && --cachedData.count === 0) {
-                delete DracoLoader._decodedModelResourceCache[cacheKey];
-            }
-        }
-=======
     // Decoded data for model should be cached when ready
     DracoLoader._decodedModelResourceCache[cacheKey] = {
       ready: false,
       count: 1,
       data: undefined,
->>>>>>> 2fd0e8f7
     };
   }
 
   if (loadResources.primitivesToDecode.length === 0) {
     // No more tasks to schedule
-    return when.resolve();
+    return Promise.resolve();
   }
 
   var decoderTaskProcessor = DracoLoader._getDecoderTaskProcessor();
@@ -478,7 +267,7 @@
     );
   }
 
-  return when.all(decodingPromises);
+  return Promise.all(decodingPromises);
 };
 
 /**
