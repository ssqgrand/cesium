import Color from "../Core/Color.js";
import defined from "../Core/defined.js";
import destroyObject from "../Core/destroyObject.js";
import RequestType from "../Core/RequestType.js";
import Pass from "../Renderer/Pass.js";
import Axis from "./Axis.js";
import getModelClass from "./ModelExperimental/getModelClass.js";
import ModelAnimationLoop from "./ModelAnimationLoop.js";
import ExperimentalFeatures from "../Core/ExperimentalFeatures.js";
import ModelExperimental from "./ModelExperimental/ModelExperimental.js";
import combine from "../Core/combine.js";

/**
 * Represents the contents of a glTF or glb tile in a {@link https://github.com/CesiumGS/3d-tiles/tree/main/specification|3D Tiles} tileset using the {@link https://github.com/CesiumGS/3d-tiles/tree/3d-tiles-next/extensions/3DTILES_content_gltf/0.0.0|3DTILES_content_gltf} extension.
 * <p>
 * This class does not yet support the {@link https://github.com/CesiumGS/glTF/tree/3d-tiles-next/extensions/2.0/Vendor/EXT_feature_metadata/1.0.0|EXT_feature_metadata Extension}.
 * </p>
 * <p>
 * Implements the {@link Cesium3DTileContent} interface.
 * </p>
 *
 * @alias Gltf3DTileContent
 * @constructor
 *
 * @private
 * @experimental This feature is using part of the 3D Tiles spec that is not final and is subject to change without Cesium's standard deprecation policy.
 */
function Gltf3DTileContent(tileset, tile, resource, gltf) {
  this._tileset = tileset;
  this._tile = tile;
  this._resource = resource;
  this._model = undefined;

  this.featurePropertiesDirty = false;
  this._groupMetadata = undefined;

  initialize(this, gltf);
}

Object.defineProperties(Gltf3DTileContent.prototype, {
  featuresLength: {
    get: function () {
      return 0;
    },
  },

  pointsLength: {
    get: function () {
      return this._model.pointsLength;
    },
  },

  trianglesLength: {
    get: function () {
      return this._model.trianglesLength;
    },
  },

  geometryByteLength: {
    get: function () {
      return this._model.geometryByteLength;
    },
  },

  texturesByteLength: {
    get: function () {
      return this._model.texturesByteLength;
    },
  },

  batchTableByteLength: {
    get: function () {
      return 0;
    },
  },

  innerContents: {
    get: function () {
      return undefined;
    },
  },

  readyPromise: {
    get: function () {
      return this._model.readyPromise;
    },
  },

  tileset: {
    get: function () {
      return this._tileset;
    },
  },

  tile: {
    get: function () {
      return this._tile;
    },
  },

  url: {
    get: function () {
      return this._resource.getUrlComponent(true);
    },
  },

  batchTable: {
    get: function () {
      return undefined;
    },
  },

  groupMetadata: {
    get: function () {
      return this._groupMetadata;
    },
    set: function (value) {
      this._groupMetadata = value;
    },
  },
});

function initialize(content, gltf) {
  var tileset = content._tileset;
  var tile = content._tile;
  var resource = content._resource;

  var pickObject = {
    content: content,
    primitive: tileset,
  };

<<<<<<< HEAD
  var Model = getModelClass();
  content._model = new Model({
=======
  var modelOptions = {
>>>>>>> edefb597
    gltf: gltf,
    cull: false, // The model is already culled by 3D Tiles
    releaseGltfJson: true, // Models are unique and will not benefit from caching so save memory
    opaquePass: Pass.CESIUM_3D_TILE, // Draw opaque portions of the model during the 3D Tiles pass
    basePath: resource,
    modelMatrix: tile.computedTransform,
    upAxis: tileset._gltfUpAxis,
    forwardAxis: Axis.X,
    incrementallyLoadTextures: false,
<<<<<<< HEAD
    addBatchIdToGeneratedShaders: false,
    pickObject: pickObject,
    imageBasedLightingFactor: tileset.imageBasedLightingFactor,
    lightColor: tileset.lightColor,
    luminanceAtZenith: tileset.luminanceAtZenith,
    sphericalHarmonicCoefficients: tileset.sphericalHarmonicCoefficients,
    specularEnvironmentMaps: tileset.specularEnvironmentMaps,
    backFaceCulling: tileset.backFaceCulling,
    showOutline: tileset.showOutline,
  });
=======
  };

  if (ExperimentalFeatures.enableModelExperimental) {
    content._model = ModelExperimental.fromGltf(modelOptions);
  } else {
    modelOptions = combine(modelOptions, {
      requestType: RequestType.TILES3D,
      shadows: tileset.shadows,
      debugWireframe: tileset.debugWireframe,
      addBatchIdToGeneratedShaders: false,
      pickObject: pickObject,
      imageBasedLightingFactor: tileset.imageBasedLightingFactor,
      lightColor: tileset.lightColor,
      luminanceAtZenith: tileset.luminanceAtZenith,
      sphericalHarmonicCoefficients: tileset.sphericalHarmonicCoefficients,
      specularEnvironmentMaps: tileset.specularEnvironmentMaps,
      backFaceCulling: tileset.backFaceCulling,
      showOutline: tileset.showOutline,
    });
    content._model = new Model(modelOptions);
  }

>>>>>>> edefb597
  content._model.readyPromise.then(function (model) {
    if (defined(model.activeAnimations)) {
      model.activeAnimations.addAll({
        loop: ModelAnimationLoop.REPEAT,
      });
    }
  });
}

Gltf3DTileContent.prototype.hasProperty = function (batchId, name) {
  return false;
};

Gltf3DTileContent.prototype.getFeature = function (batchId) {
  return undefined;
};

Gltf3DTileContent.prototype.applyDebugSettings = function (enabled, color) {
  color = enabled ? color : Color.WHITE;
  this._model.color = color;
};

Gltf3DTileContent.prototype.applyStyle = function (style) {
  var hasColorStyle = defined(style) && defined(style.color);
  var hasShowStyle = defined(style) && defined(style.show);
  this._model.color = hasColorStyle
    ? style.color.evaluateColor(undefined, this._model.color)
    : Color.clone(Color.WHITE, this._model.color);
  this._model.show = hasShowStyle ? style.show.evaluate(undefined) : true;
};

Gltf3DTileContent.prototype.update = function (tileset, frameState) {
  var model = this._model;
  var tile = this._tile;

  model.modelMatrix = tile.computedTransform;
  model.shadows = tileset.shadows;
  model.imageBasedLightingFactor = tileset.imageBasedLightingFactor;
  model.lightColor = tileset.lightColor;
  model.luminanceAtZenith = tileset.luminanceAtZenith;
  model.sphericalHarmonicCoefficients = tileset.sphericalHarmonicCoefficients;
  model.specularEnvironmentMaps = tileset.specularEnvironmentMaps;
  model.backFaceCulling = tileset.backFaceCulling;
  model.debugWireframe = tileset.debugWireframe;

  // Update clipping planes
  var tilesetClippingPlanes = tileset.clippingPlanes;
  model.referenceMatrix = tileset.clippingPlanesOriginMatrix;
  if (defined(tilesetClippingPlanes) && tile.clippingPlanesDirty) {
    // Dereference the clipping planes from the model if they are irrelevant.
    // Link/Dereference directly to avoid ownership checks.
    // This will also trigger synchronous shader regeneration to remove or add the clipping plane and color blending code.
    model._clippingPlanes =
      tilesetClippingPlanes.enabled && tile._isClipped
        ? tilesetClippingPlanes
        : undefined;
  }

  // If the model references a different ClippingPlaneCollection due to the tileset's collection being replaced with a
  // ClippingPlaneCollection that gives this tile the same clipping status, update the model to use the new ClippingPlaneCollection.
  if (
    defined(tilesetClippingPlanes) &&
    defined(model._clippingPlanes) &&
    model._clippingPlanes !== tilesetClippingPlanes
  ) {
    model._clippingPlanes = tilesetClippingPlanes;
  }

  model.update(frameState);
};

Gltf3DTileContent.prototype.isDestroyed = function () {
  return false;
};

Gltf3DTileContent.prototype.destroy = function () {
  this._model = this._model && this._model.destroy();
  return destroyObject(this);
};

export default Gltf3DTileContent;<|MERGE_RESOLUTION|>--- conflicted
+++ resolved
@@ -4,7 +4,7 @@
 import RequestType from "../Core/RequestType.js";
 import Pass from "../Renderer/Pass.js";
 import Axis from "./Axis.js";
-import getModelClass from "./ModelExperimental/getModelClass.js";
+import Model from "./Model.js";
 import ModelAnimationLoop from "./ModelAnimationLoop.js";
 import ExperimentalFeatures from "../Core/ExperimentalFeatures.js";
 import ModelExperimental from "./ModelExperimental/ModelExperimental.js";
@@ -130,12 +130,7 @@
     primitive: tileset,
   };
 
-<<<<<<< HEAD
-  var Model = getModelClass();
-  content._model = new Model({
-=======
   var modelOptions = {
->>>>>>> edefb597
     gltf: gltf,
     cull: false, // The model is already culled by 3D Tiles
     releaseGltfJson: true, // Models are unique and will not benefit from caching so save memory
@@ -145,18 +140,6 @@
     upAxis: tileset._gltfUpAxis,
     forwardAxis: Axis.X,
     incrementallyLoadTextures: false,
-<<<<<<< HEAD
-    addBatchIdToGeneratedShaders: false,
-    pickObject: pickObject,
-    imageBasedLightingFactor: tileset.imageBasedLightingFactor,
-    lightColor: tileset.lightColor,
-    luminanceAtZenith: tileset.luminanceAtZenith,
-    sphericalHarmonicCoefficients: tileset.sphericalHarmonicCoefficients,
-    specularEnvironmentMaps: tileset.specularEnvironmentMaps,
-    backFaceCulling: tileset.backFaceCulling,
-    showOutline: tileset.showOutline,
-  });
-=======
   };
 
   if (ExperimentalFeatures.enableModelExperimental) {
@@ -179,7 +162,6 @@
     content._model = new Model(modelOptions);
   }
 
->>>>>>> edefb597
   content._model.readyPromise.then(function (model) {
     if (defined(model.activeAnimations)) {
       model.activeAnimations.addAll({
