--- conflicted
+++ resolved
@@ -17,10 +17,7 @@
 import GltfFeatureMetadataLoader from "./GltfFeatureMetadataLoader.js";
 import GltfLoaderUtil from "./GltfLoaderUtil.js";
 import InstanceAttributeSemantic from "./InstanceAttributeSemantic.js";
-<<<<<<< HEAD
 //import MetadataType from "./MetadataType.js";
-=======
->>>>>>> c4f748e5
 import ModelComponents from "./ModelComponents.js";
 import ResourceCache from "./ResourceCache.js";
 import ResourceLoader from "./ResourceLoader.js";
@@ -38,10 +35,7 @@
 var Node = ModelComponents.Node;
 var Scene = ModelComponents.Scene;
 var Components = ModelComponents.Components;
-<<<<<<< HEAD
 //var Texture = ModelComponents.Texture;
-=======
->>>>>>> c4f748e5
 var MetallicRoughness = ModelComponents.MetallicRoughness;
 var SpecularGlossiness = ModelComponents.SpecularGlossiness;
 var Material = ModelComponents.Material;
@@ -49,16 +43,9 @@
 var GltfLoaderState = {
   UNLOADED: 0,
   LOADING: 1,
-<<<<<<< HEAD
-  READY_TO_PROCESS: 2,
-  PROCESSING: 3,
-  READY_TO_FINALIZE: 4,
-  PROCESSING_TEXTURES: 4,
-=======
   LOADED: 2,
   PROCESSING: 3,
   PROCESSED: 4,
->>>>>>> c4f748e5
   READY: 4,
   FAILED: 5,
 };
@@ -108,13 +95,8 @@
   this._asynchronous = asynchronous;
   this._incrementallyLoadTextures = incrementallyLoadTextures;
   this._gltfJsonLoader = undefined;
-<<<<<<< HEAD
-  this._state = ResourceLoaderState.UNLOADED;
-  this._texturesLoaded = false;
-=======
   this._state = GltfLoaderState.UNLOADED;
   this._textureState = GltfLoaderState.UNLOADED;
->>>>>>> c4f748e5
   this._promise = when.defer();
   this._texturesLoadedPromise = when.defer();
 
@@ -281,11 +263,7 @@
     return;
   }
 
-<<<<<<< HEAD
-  if (this._state === GltfLoaderState.READY_TO_PROCESS) {
-=======
   if (this._state === GltfLoaderState.LOADED) {
->>>>>>> c4f748e5
     this._state = GltfLoaderState.PROCESSING;
 
     var supportedImageFormats = new SupportedImageFormats({
@@ -314,47 +292,6 @@
     }
   }
 
-<<<<<<< HEAD
-  if (this._state === GltfLoaderState.PROCESSING) {
-    var i;
-    var textureLoaders = this._textureLoaders;
-    var textureLoadersLength = textureLoaders.length;
-    for (i = 0; i < textureLoadersLength; ++i) {
-      textureLoaders[i].process(frameState);
-    }
-
-    var bufferViewLoaders = this._bufferViewLoaders;
-    var bufferViewLoadersLength = bufferViewLoaders.length;
-    for (i = 0; i < bufferViewLoadersLength; ++i) {
-      bufferViewLoaders[i].process(frameState);
-    }
-
-    var geometryLoaders = this._geometryLoaders;
-    var geometryLoadersLength = geometryLoaders.length;
-    for (i = 0; i < geometryLoadersLength; ++i) {
-      geometryLoaders[i].process(frameState);
-    }
-
-    if (defined(this._featureMetadataLoader)) {
-      this._featureMetadataLoader.process(frameState);
-    }
-  }
-
-  if (this._state === GltfLoaderState.READY_TO_FINALIZE) {
-    this._state = ResourceLoaderState.READY;
-
-    // TODO: What needs to be finalized?
-    //finalize(loader, frameState);
-
-    // Buffer views can be unloaded after the data has been copied
-    unloadBufferViews(this);
-
-    this._promise.resolve(this);
-=======
-  if (this._textureState === GltfLoaderState.LOADED) {
-    this._textureState = GltfLoaderState.PROCESSING;
-  }
-
   if (
     this._state === GltfLoaderState.PROCESSING ||
     this._textureState === GltfLoaderState.PROCESSING
@@ -363,15 +300,17 @@
   }
 
   if (this._state === GltfLoaderState.PROCESSED) {
+    this._state = GltfLoaderState.READY;
+    // TODO: What needs to be finalized?
+    //finalize(loader, frameState);
+    //
     unloadBufferViews(this); // Buffer views can be unloaded after the data has been copied
-    this._state = GltfLoaderState.READY;
     this._promise.resolve(this);
   }
 
   if (this._textureState === GltfLoaderState.PROCESSED) {
     this._textureState = GltfLoaderState.READY;
     this._texturesLoadedPromise.resolve(this);
->>>>>>> c4f748e5
   }
 };
 
@@ -678,11 +617,7 @@
 
   loader._textureLoaders.push(textureLoader);
 
-<<<<<<< HEAD
-  var texture = GltfLoaderUtil.createModelTexture({
-=======
   var textureReader = GltfLoaderUtil.createModelTextureReader({
->>>>>>> c4f748e5
     textureInfo: textureInfo,
   });
 
@@ -827,11 +762,7 @@
   var textureInfo = featureIds.texture;
 
   featureIdTexture.featureTableId = gltfFeatureIdTexture.featureTable;
-<<<<<<< HEAD
-  featureIdTexture.texture = loadTexture(
-=======
   featureIdTexture.textureReader = loadTexture(
->>>>>>> c4f748e5
     loader,
     gltf,
     textureInfo,
@@ -839,13 +770,9 @@
     Sampler.NEAREST // Feature ID textures require nearest sampling
   );
 
-<<<<<<< HEAD
   // Feature ID textures require nearest sampling
-  featureIdTexture.texture.sampler = Sampler.NEAREST;
-  featureIdTexture.texture.channels = featureIds.channels;
-=======
+  featureIdTexture.textureReader.texture.sampler = Sampler.NEAREST;
   featureIdTexture.textureReader.channels = featureIds.channels;
->>>>>>> c4f748e5
 
   return featureIdTexture;
 }
@@ -994,13 +921,9 @@
   var instances = new Instances();
   var attributes = instancingExtension.attributes;
   if (defined(attributes)) {
-<<<<<<< HEAD
     var hasRotation = defined(
       getAttributeBySemantic(attributes, InstanceAttributeSemantic.ROTATION)
     );
-=======
-    var hasRotation = defined(attributes.ROTATION);
->>>>>>> c4f748e5
     for (var semantic in attributes) {
       if (attributes.hasOwnProperty(semantic)) {
         // If the instances have rotations load the attributes as typed arrays
@@ -1258,11 +1181,7 @@
       if (loader.isDestroyed()) {
         return;
       }
-<<<<<<< HEAD
-      loader._state = GltfLoaderState.READY_TO_FINALIZE;
-=======
       loader._state = GltfLoaderState.PROCESSED;
->>>>>>> c4f748e5
     })
     .otherwise(function (error) {
       if (loader.isDestroyed()) {
@@ -1275,12 +1194,9 @@
     if (loader.isDestroyed()) {
       return;
     }
-<<<<<<< HEAD
     loader._texturesLoaded = true;
     loader._texturesLoadedPromise.resolve(loader);
-=======
     loader._textureState = GltfLoaderState.PROCESSED;
->>>>>>> c4f748e5
   });
 }
 
