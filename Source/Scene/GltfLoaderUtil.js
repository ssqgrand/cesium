--- conflicted
+++ resolved
@@ -194,26 +194,16 @@
 var defaultScale = new Cartesian2(1.0, 1.0);
 
 /**
-<<<<<<< HEAD
- * Create a model texture.
-=======
  * Create a model texture reader.
->>>>>>> c4f748e5
  *
  * @param {Object} options Object with the following properties:
  * @param {Object} options.textureInfo The texture info JSON.
  * @param {String} [options.channels] The texture channels to read from.
  * @param {Texture} [options.texture] The texture object.
  *
-<<<<<<< HEAD
- * @returns {ModelComponents.Texture} The texture.
- */
-GltfLoaderUtil.createModelTexture = function (options) {
-=======
  * @returns {ModelComponents.TextureReader} The texture reader for this model.
  */
 GltfLoaderUtil.createModelTextureReader = function (options) {
->>>>>>> c4f748e5
   options = defaultValue(options, defaultValue.EMPTY_OBJECT);
   var textureInfo = options.textureInfo;
   var channels = options.channels;
@@ -250,14 +240,13 @@
       );
   }
 
-<<<<<<< HEAD
-  var modelTexture = new ModelComponents.Texture();
-  modelTexture.texture = texture;
-  modelTexture.texCoord = texCoord;
-  modelTexture.transform = transform;
-  modelTexture.channels = channels;
-
-  return modelTexture;
+  var modelTextureReader = new ModelComponents.TextureReader();
+  modelTextureReader.texture = texture;
+  modelTextureReader.texCoord = texCoord;
+  modelTextureReader.transform = transform;
+  modelTextureReader.channels = channels;
+
+  return modelTextureReader;
 };
 
 GltfLoaderUtil.parseAttributeSemantic = function (gltfSemantic, semanticEnum) {
@@ -279,15 +268,6 @@
       semantic: semantic,
       setIndex: setIndex,
     };
-=======
-  var modelTextureReader = new ModelComponents.TextureReader();
-  modelTextureReader.texture = texture;
-  modelTextureReader.texCoord = texCoord;
-  modelTextureReader.transform = transform;
-  modelTextureReader.channels = channels;
-
-  return modelTextureReader;
->>>>>>> c4f748e5
 };
 
 export default GltfLoaderUtil;