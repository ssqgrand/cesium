import BoundingSphere from "../Core/BoundingSphere.js";
import Cartesian2 from "../Core/Cartesian2.js";
import Cartesian3 from "../Core/Cartesian3.js";
import Cartesian4 from "../Core/Cartesian4.js";
import Cartographic from "../Core/Cartographic.js";
import Check from "../Core/Check.js";
import clone from "../Core/clone.js";
import Color from "../Core/Color.js";
import combine from "../Core/combine.js";
import createGuid from "../Core/createGuid.js";
import Credit from "../Core/Credit.js";
import defaultValue from "../Core/defaultValue.js";
import defined from "../Core/defined.js";
import destroyObject from "../Core/destroyObject.js";
import DeveloperError from "../Core/DeveloperError.js";
import DistanceDisplayCondition from "../Core/DistanceDisplayCondition.js";
import FeatureDetection from "../Core/FeatureDetection.js";
import getAbsoluteUri from "../Core/getAbsoluteUri.js";
import getJsonFromTypedArray from "../Core/getJsonFromTypedArray.js";
import getMagic from "../Core/getMagic.js";
import getStringFromTypedArray from "../Core/getStringFromTypedArray.js";
import IndexDatatype from "../Core/IndexDatatype.js";
import loadImageFromTypedArray from "../Core/loadImageFromTypedArray.js";
import loadKTX2 from "../Core/loadKTX2.js";
import CesiumMath from "../Core/Math.js";
import Matrix3 from "../Core/Matrix3.js";
import Matrix4 from "../Core/Matrix4.js";
import PixelFormat from "../Core/PixelFormat.js";
import PrimitiveType from "../Core/PrimitiveType.js";
import Quaternion from "../Core/Quaternion.js";
import Resource from "../Core/Resource.js";
import Transforms from "../Core/Transforms.js";
import WebGLConstants from "../Core/WebGLConstants.js";
import Buffer from "../Renderer/Buffer.js";
import BufferUsage from "../Renderer/BufferUsage.js";
import DrawCommand from "../Renderer/DrawCommand.js";
import Pass from "../Renderer/Pass.js";
import RenderState from "../Renderer/RenderState.js";
import Sampler from "../Renderer/Sampler.js";
import ShaderProgram from "../Renderer/ShaderProgram.js";
import ShaderSource from "../Renderer/ShaderSource.js";
import Texture from "../Renderer/Texture.js";
import TextureMinificationFilter from "../Renderer/TextureMinificationFilter.js";
import TextureWrap from "../Renderer/TextureWrap.js";
import VertexArray from "../Renderer/VertexArray.js";
import addDefaults from "./GltfPipeline/addDefaults.js";
import addPipelineExtras from "./GltfPipeline/addPipelineExtras.js";
import ForEach from "./GltfPipeline/ForEach.js";
import getAccessorByteStride from "./GltfPipeline/getAccessorByteStride.js";
import usesExtension from "./GltfPipeline/usesExtension.js";
import numberOfComponentsForType from "./GltfPipeline/numberOfComponentsForType.js";
import parseGlb from "./GltfPipeline/parseGlb.js";
import updateVersion from "./GltfPipeline/updateVersion.js";
import when from "../ThirdParty/when.js";
import Axis from "./Axis.js";
import BlendingState from "./BlendingState.js";
import ClippingPlaneCollection from "./ClippingPlaneCollection.js";
import ColorBlendMode from "./ColorBlendMode.js";
import DepthFunction from "./DepthFunction.js";
import DracoLoader from "./DracoLoader.js";
import getClipAndStyleCode from "./getClipAndStyleCode.js";
import getClippingFunction from "./getClippingFunction.js";
import HeightReference from "./HeightReference.js";
import JobType from "./JobType.js";
import ModelAnimationCache from "./ModelAnimationCache.js";
import ModelAnimationCollection from "./ModelAnimationCollection.js";
import ModelLoadResources from "./ModelLoadResources.js";
import ModelMaterial from "./ModelMaterial.js";
import ModelMesh from "./ModelMesh.js";
import ModelNode from "./ModelNode.js";
import ModelOutlineLoader from "./ModelOutlineLoader.js";
import ModelUtility from "./ModelUtility.js";
import OctahedralProjectedCubeMap from "./OctahedralProjectedCubeMap.js";
import processModelMaterialsCommon from "./processModelMaterialsCommon.js";
import processPbrMaterials from "./processPbrMaterials.js";
import SceneMode from "./SceneMode.js";
import ShadowMode from "./ShadowMode.js";
import StencilConstants from "./StencilConstants.js";

const boundingSphereCartesian3Scratch = new Cartesian3();

const ModelState = ModelUtility.ModelState;

// glTF MIME types discussed in https://github.com/KhronosGroup/glTF/issues/412 and https://github.com/KhronosGroup/glTF/issues/943
const defaultModelAccept =
  "model/gltf-binary,model/gltf+json;q=0.8,application/json;q=0.2,*/*;q=0.01";

const articulationEpsilon = CesiumMath.EPSILON16;

///////////////////////////////////////////////////////////////////////////

function setCachedGltf(model, cachedGltf) {
  model._cachedGltf = cachedGltf;
}

// glTF JSON can be big given embedded geometry, textures, and animations, so we
// cache it across all models using the same url/cache-key.  This also reduces the
// slight overhead in assigning defaults to missing values.
//
// Note that this is a global cache, compared to renderer resources, which
// are cached per context.
function CachedGltf(options) {
  this._gltf = options.gltf;
  this.ready = options.ready;
  this.modelsToLoad = [];
  this.count = 0;
}

Object.defineProperties(CachedGltf.prototype, {
  gltf: {
    set: function (value) {
      this._gltf = value;
    },

    get: function () {
      return this._gltf;
    },
  },
});

CachedGltf.prototype.makeReady = function (gltfJson) {
  this.gltf = gltfJson;

  const models = this.modelsToLoad;
  const length = models.length;
  for (let i = 0; i < length; ++i) {
    const m = models[i];
    if (!m.isDestroyed()) {
      setCachedGltf(m, this);
    }
  }
  this.modelsToLoad = undefined;
  this.ready = true;
};

const gltfCache = {};
const uriToGuid = {};
///////////////////////////////////////////////////////////////////////////

/**
 * A 3D model based on glTF, the runtime asset format for WebGL, OpenGL ES, and OpenGL.
 * <p>
 * Cesium includes support for geometry and materials, glTF animations, and glTF skinning.
 * In addition, individual glTF nodes are pickable with {@link Scene#pick} and animatable
 * with {@link Model#getNode}.  glTF cameras and lights are not currently supported.
 * </p>
 * <p>
 * An external glTF asset is created with {@link Model.fromGltf}.  glTF JSON can also be
 * created at runtime and passed to this constructor function.  In either case, the
 * {@link Model#readyPromise} is resolved when the model is ready to render, i.e.,
 * when the external binary, image, and shader files are downloaded and the WebGL
 * resources are created.
 * </p>
 * <p>
 * Cesium supports glTF assets with the following extensions:
 * <ul>
 * <li>
 * {@link https://github.com/KhronosGroup/glTF/blob/master/extensions/1.0/Khronos/KHR_binary_glTF/README.md|KHR_binary_glTF (glTF 1.0)}
 * </li><li>
 * {@link https://github.com/KhronosGroup/glTF/blob/master/extensions/1.0/Khronos/KHR_materials_common/README.md|KHR_materials_common (glTF 1.0)}
 * </li><li>
 * {@link https://github.com/KhronosGroup/glTF/blob/master/extensions/1.0/Vendor/WEB3D_quantized_attributes/README.md|WEB3D_quantized_attributes (glTF 1.0)}
 * </li><li>
 * {@link https://github.com/KhronosGroup/glTF/tree/master/extensions/2.0/Vendor/AGI_articulations/README.md|AGI_articulations}
 * </li><li>
 * {@link https://github.com/KhronosGroup/glTF/pull/1302|KHR_blend (draft)}
 * </li><li>
 * {@link https://github.com/KhronosGroup/glTF/blob/master/extensions/2.0/Khronos/KHR_draco_mesh_compression/README.md|KHR_draco_mesh_compression}
 * </li><li>
 * {@link https://github.com/KhronosGroup/glTF/tree/master/extensions/2.0/Khronos/KHR_materials_pbrSpecularGlossiness/README.md|KHR_materials_pbrSpecularGlossiness}
 * </li><li>
 * {@link https://github.com/KhronosGroup/glTF/tree/master/extensions/2.0/Khronos/KHR_materials_unlit/README.md|KHR_materials_unlit}
 * </li><li>
 * {@link https://github.com/KhronosGroup/glTF/blob/master/extensions/2.0/Khronos/KHR_techniques_webgl/README.md|KHR_techniques_webgl}
 * </li><li>
 * {@link https://github.com/KhronosGroup/glTF/blob/master/extensions/2.0/Khronos/KHR_texture_transform/README.md|KHR_texture_transform}
 * </li><li>
 * {@link https://github.com/KhronosGroup/glTF/blob/master/extensions/2.0/Khronos/KHR_texture_basisu|KHR_texture_basisu}
 * </li>
 * </ul>
 * </p>
 * <p>
 * Note: for models with compressed textures using the KHR_texture_basisu extension, we recommend power of 2 textures in both dimensions
 * for maximum compatibility. This is because some samplers require power of 2 textures ({@link https://developer.mozilla.org/en-US/docs/Web/API/WebGL_API/Tutorial/Using_textures_in_WebGL|Using textures in WebGL})
 * and KHR_texture_basisu requires multiple of 4 dimensions ({@link https://github.com/KhronosGroup/glTF/blob/master/extensions/2.0/Khronos/KHR_texture_basisu/README.md#additional-requirements|KHR_texture_basisu additional requirements}).
 * </p>
 * <p>
 * For high-precision rendering, Cesium supports the {@link https://github.com/KhronosGroup/glTF/blob/master/extensions/1.0/Vendor/CESIUM_RTC/README.md|CESIUM_RTC} extension, which introduces the
 * CESIUM_RTC_MODELVIEW parameter semantic that says the node is in WGS84 coordinates translated
 * relative to a local origin.
 * </p>
 *
 * @alias Model
 * @constructor
 *
 * @param {Object} [options] Object with the following properties:
 * @param {Object|ArrayBuffer|Uint8Array} [options.gltf] A glTF JSON object, or a binary glTF buffer.
 * @param {Resource|String} [options.basePath=''] The base path that paths in the glTF JSON are relative to.
 * @param {Boolean} [options.show=true] Determines if the model primitive will be shown.
 * @param {Matrix4} [options.modelMatrix=Matrix4.IDENTITY] The 4x4 transformation matrix that transforms the model from model to world coordinates.
 * @param {Number} [options.scale=1.0] A uniform scale applied to this model.
 * @param {Number} [options.minimumPixelSize=0.0] The approximate minimum pixel size of the model regardless of zoom.
 * @param {Number} [options.maximumScale] The maximum scale size of a model. An upper limit for minimumPixelSize.
 * @param {Object} [options.id] A user-defined object to return when the model is picked with {@link Scene#pick}.
 * @param {Boolean} [options.allowPicking=true] When <code>true</code>, each glTF mesh and primitive is pickable with {@link Scene#pick}.
 * @param {Boolean} [options.incrementallyLoadTextures=true] Determine if textures may continue to stream in after the model is loaded.
 * @param {Boolean} [options.asynchronous=true] Determines if model WebGL resource creation will be spread out over several frames or block until completion once all glTF files are loaded.
 * @param {Boolean} [options.clampAnimations=true] Determines if the model's animations should hold a pose over frames where no keyframes are specified.
 * @param {ShadowMode} [options.shadows=ShadowMode.ENABLED] Determines whether the model casts or receives shadows from light sources.
 * @param {Boolean} [options.debugShowBoundingVolume=false] For debugging only. Draws the bounding sphere for each draw command in the model.
 * @param {Boolean} [options.debugWireframe=false] For debugging only. Draws the model in wireframe.
 * @param {HeightReference} [options.heightReference=HeightReference.NONE] Determines how the model is drawn relative to terrain.
 * @param {Scene} [options.scene] Must be passed in for models that use the height reference property.
 * @param {DistanceDisplayCondition} [options.distanceDisplayCondition] The condition specifying at what distance from the camera that this model will be displayed.
 * @param {Color} [options.color=Color.WHITE] A color that blends with the model's rendered color.
 * @param {ColorBlendMode} [options.colorBlendMode=ColorBlendMode.HIGHLIGHT] Defines how the color blends with the model.
 * @param {Number} [options.colorBlendAmount=0.5] Value used to determine the color strength when the <code>colorBlendMode</code> is <code>MIX</code>. A value of 0.0 results in the model's rendered color while a value of 1.0 results in a solid color, with any value in-between resulting in a mix of the two.
 * @param {Color} [options.silhouetteColor=Color.RED] The silhouette color. If more than 256 models have silhouettes enabled, there is a small chance that overlapping models will have minor artifacts.
 * @param {Number} [options.silhouetteSize=0.0] The size of the silhouette in pixels.
 * @param {ClippingPlaneCollection} [options.clippingPlanes] The {@link ClippingPlaneCollection} used to selectively disable rendering the model.
 * @param {Boolean} [options.dequantizeInShader=true] Determines if a {@link https://github.com/google/draco|Draco} encoded model is dequantized on the GPU. This decreases total memory usage for encoded models.
 * @param {Cartesian2} [options.imageBasedLightingFactor=Cartesian2(1.0, 1.0)] Scales diffuse and specular image-based lighting from the earth, sky, atmosphere and star skybox.
 * @param {Cartesian3} [options.lightColor] The light color when shading the model. When <code>undefined</code> the scene's light color is used instead.
 * @param {Number} [options.luminanceAtZenith=0.2] The sun's luminance at the zenith in kilo candela per meter squared to use for this model's procedural environment map.
 * @param {Cartesian3[]} [options.sphericalHarmonicCoefficients] The third order spherical harmonic coefficients used for the diffuse color of image-based lighting.
 * @param {String} [options.specularEnvironmentMaps] A URL to a KTX2 file that contains a cube map of the specular lighting and the convoluted specular mipmaps.
 * @param {Credit|String} [options.credit] A credit for the data source, which is displayed on the canvas.
 * @param {Boolean} [options.showCreditsOnScreen=false] Whether to display the credits of this model on screen.
 * @param {Boolean} [options.backFaceCulling=true] Whether to cull back-facing geometry. When true, back face culling is determined by the material's doubleSided property; when false, back face culling is disabled. Back faces are not culled if {@link Model#color} is translucent or {@link Model#silhouetteSize} is greater than 0.0.
 * @param {Boolean} [options.showOutline=true] Whether to display the outline for models using the {@link https://github.com/KhronosGroup/glTF/tree/master/extensions/2.0/Vendor/CESIUM_primitive_outline|CESIUM_primitive_outline} extension. When true, outlines are displayed. When false, outlines are not displayed.
 *
 *
 * @see Model.fromGltf
 *
 * @demo {@link https://sandcastle.cesium.com/index.html?src=3D%20Models.html|Cesium Sandcastle Models Demo}
 */
function Model(options) {
  options = defaultValue(options, defaultValue.EMPTY_OBJECT);

  const cacheKey = options.cacheKey;
  this._cacheKey = cacheKey;
  this._cachedGltf = undefined;
  this._releaseGltfJson = defaultValue(options.releaseGltfJson, false);

  let cachedGltf;
  if (
    defined(cacheKey) &&
    defined(gltfCache[cacheKey]) &&
    gltfCache[cacheKey].ready
  ) {
    // glTF JSON is in cache and ready
    cachedGltf = gltfCache[cacheKey];
    ++cachedGltf.count;
  } else {
    // glTF was explicitly provided, e.g., when a user uses the Model constructor directly
    let gltf = options.gltf;

    if (defined(gltf)) {
      if (gltf instanceof ArrayBuffer) {
        gltf = new Uint8Array(gltf);
      }

      if (gltf instanceof Uint8Array) {
        // Binary glTF
        const parsedGltf = parseGlb(gltf);

        cachedGltf = new CachedGltf({
          gltf: parsedGltf,
          ready: true,
        });
      } else {
        // Normal glTF (JSON)
        cachedGltf = new CachedGltf({
          gltf: options.gltf,
          ready: true,
        });
      }

      cachedGltf.count = 1;

      if (defined(cacheKey)) {
        gltfCache[cacheKey] = cachedGltf;
      }
    }
  }
  setCachedGltf(this, cachedGltf);

  const basePath = defaultValue(options.basePath, "");
  this._resource = Resource.createIfNeeded(basePath);

  // User specified credit
  let credit = options.credit;
  if (typeof credit === "string") {
    credit = new Credit(credit);
  }

  this._credit = credit;

  // List of credits to be added from the Resource if it is an IonResource
  this._resourceCredits = [];

  // List of credits to be added from the glTF
  this._gltfCredits = [];

  this._showCreditsOnScreen = defaultValue(options.showCreditsOnScreen, false);

  /**
   * Determines if the model primitive will be shown.
   *
   * @type {Boolean}
   *
   * @default true
   */
  this.show = defaultValue(options.show, true);

  /**
   * The silhouette color.
   *
   * @type {Color}
   *
   * @default Color.RED
   */
  this.silhouetteColor = defaultValue(options.silhouetteColor, Color.RED);
  this._silhouetteColor = new Color();
  this._silhouetteColorPreviousAlpha = 1.0;
  this._normalAttributeName = undefined;

  /**
   * The size of the silhouette in pixels.
   *
   * @type {Number}
   *
   * @default 0.0
   */
  this.silhouetteSize = defaultValue(options.silhouetteSize, 0.0);

  /**
   * The 4x4 transformation matrix that transforms the model from model to world coordinates.
   * When this is the identity matrix, the model is drawn in world coordinates, i.e., Earth's WGS84 coordinates.
   * Local reference frames can be used by providing a different transformation matrix, like that returned
   * by {@link Transforms.eastNorthUpToFixedFrame}.
   *
   * @type {Matrix4}
   *
   * @default {@link Matrix4.IDENTITY}
   *
   * @example
   * const origin = Cesium.Cartesian3.fromDegrees(-95.0, 40.0, 200000.0);
   * m.modelMatrix = Cesium.Transforms.eastNorthUpToFixedFrame(origin);
   */
  this.modelMatrix = Matrix4.clone(
    defaultValue(options.modelMatrix, Matrix4.IDENTITY)
  );
  this._modelMatrix = Matrix4.clone(this.modelMatrix);
  this._clampedModelMatrix = undefined;

  /**
   * A uniform scale applied to this model before the {@link Model#modelMatrix}.
   * Values greater than <code>1.0</code> increase the size of the model; values
   * less than <code>1.0</code> decrease.
   *
   * @type {Number}
   *
   * @default 1.0
   */
  this.scale = defaultValue(options.scale, 1.0);
  this._scale = this.scale;

  /**
   * The approximate minimum pixel size of the model regardless of zoom.
   * This can be used to ensure that a model is visible even when the viewer
   * zooms out.  When <code>0.0</code>, no minimum size is enforced.
   *
   * @type {Number}
   *
   * @default 0.0
   */
  this.minimumPixelSize = defaultValue(options.minimumPixelSize, 0.0);
  this._minimumPixelSize = this.minimumPixelSize;

  /**
   * The maximum scale size for a model. This can be used to give
   * an upper limit to the {@link Model#minimumPixelSize}, ensuring that the model
   * is never an unreasonable scale.
   *
   * @type {Number}
   */
  this.maximumScale = options.maximumScale;
  this._maximumScale = this.maximumScale;

  /**
   * User-defined object returned when the model is picked.
   *
   * @type Object
   *
   * @default undefined
   *
   * @see Scene#pick
   */
  this.id = options.id;
  this._id = options.id;

  /**
   * Returns the height reference of the model
   *
   * @type {HeightReference}
   *
   * @default HeightReference.NONE
   */
  this.heightReference = defaultValue(
    options.heightReference,
    HeightReference.NONE
  );
  this._heightReference = this.heightReference;
  this._heightChanged = false;
  this._removeUpdateHeightCallback = undefined;
  const scene = options.scene;
  this._scene = scene;
  if (defined(scene) && defined(scene.terrainProviderChanged)) {
    this._terrainProviderChangedCallback = scene.terrainProviderChanged.addEventListener(
      function () {
        this._heightChanged = true;
      },
      this
    );
  }

  /**
   * Used for picking primitives that wrap a model.
   *
   * @private
   */
  this._pickObject = options.pickObject;
  this._allowPicking = defaultValue(options.allowPicking, true);

  this._ready = false;
  this._readyPromise = when.defer();

  /**
   * The currently playing glTF animations.
   *
   * @type {ModelAnimationCollection}
   */
  this.activeAnimations = new ModelAnimationCollection(this);

  /**
   * Determines if the model's animations should hold a pose over frames where no keyframes are specified.
   *
   * @type {Boolean}
   */
  this.clampAnimations = defaultValue(options.clampAnimations, true);

  this._defaultTexture = undefined;
  this._incrementallyLoadTextures = defaultValue(
    options.incrementallyLoadTextures,
    true
  );
  this._asynchronous = defaultValue(options.asynchronous, true);

  /**
   * Determines whether the model casts or receives shadows from light sources.
   *
   * @type {ShadowMode}
   *
   * @default ShadowMode.ENABLED
   */
  this.shadows = defaultValue(options.shadows, ShadowMode.ENABLED);
  this._shadows = this.shadows;

  /**
   * A color that blends with the model's rendered color.
   *
   * @type {Color}
   *
   * @default Color.WHITE
   */
  this.color = Color.clone(defaultValue(options.color, Color.WHITE));
  this._colorPreviousAlpha = 1.0;

  /**
   * Defines how the color blends with the model.
   *
   * @type {ColorBlendMode}
   *
   * @default ColorBlendMode.HIGHLIGHT
   */
  this.colorBlendMode = defaultValue(
    options.colorBlendMode,
    ColorBlendMode.HIGHLIGHT
  );

  /**
   * Value used to determine the color strength when the <code>colorBlendMode</code> is <code>MIX</code>.
   * A value of 0.0 results in the model's rendered color while a value of 1.0 results in a solid color, with
   * any value in-between resulting in a mix of the two.
   *
   * @type {Number}
   *
   * @default 0.5
   */
  this.colorBlendAmount = defaultValue(options.colorBlendAmount, 0.5);

  this._colorShadingEnabled = false;

  this._clippingPlanes = undefined;
  this.clippingPlanes = options.clippingPlanes;
  // Used for checking if shaders need to be regenerated due to clipping plane changes.
  this._clippingPlanesState = 0;

  // If defined, use this matrix to transform miscellaneous properties like
  // clipping planes and IBL instead of the modelMatrix. This is so that when
  // models are part of a tileset these properties get transformed relative to
  // a common reference (such as the root).
  this.referenceMatrix = undefined;

  /**
   * Whether to cull back-facing geometry. When true, back face culling is
   * determined by the material's doubleSided property; when false, back face
   * culling is disabled. Back faces are not culled if {@link Model#color} is
   * translucent or {@link Model#silhouetteSize} is greater than 0.0.
   *
   * @type {Boolean}
   *
   * @default true
   */
  this.backFaceCulling = defaultValue(options.backFaceCulling, true);

  /**
   * Whether to display the outline for models using the
   * {@link https://github.com/KhronosGroup/glTF/tree/master/extensions/2.0/Vendor/CESIUM_primitive_outline|CESIUM_primitive_outline} extension.
   * When true, outlines are displayed. When false, outlines are not displayed.
   *
   * @type {Boolean}
   * @readonly
   *
   * @default true
   */
  this.showOutline = defaultValue(options.showOutline, true);

  /**
   * This property is for debugging only; it is not for production use nor is it optimized.
   * <p>
   * Draws the bounding sphere for each draw command in the model.  A glTF primitive corresponds
   * to one draw command.  A glTF mesh has an array of primitives, often of length one.
   * </p>
   *
   * @type {Boolean}
   *
   * @default false
   */
  this.debugShowBoundingVolume = defaultValue(
    options.debugShowBoundingVolume,
    false
  );
  this._debugShowBoundingVolume = false;

  /**
   * This property is for debugging only; it is not for production use nor is it optimized.
   * <p>
   * Draws the model in wireframe.
   * </p>
   *
   * @type {Boolean}
   *
   * @default false
   */
  this.debugWireframe = defaultValue(options.debugWireframe, false);
  this._debugWireframe = false;

  this._distanceDisplayCondition = options.distanceDisplayCondition;

  // Undocumented options
  this._addBatchIdToGeneratedShaders = options.addBatchIdToGeneratedShaders;
  this._precreatedAttributes = options.precreatedAttributes;
  this._vertexShaderLoaded = options.vertexShaderLoaded;
  this._fragmentShaderLoaded = options.fragmentShaderLoaded;
  this._uniformMapLoaded = options.uniformMapLoaded;
  this._pickIdLoaded = options.pickIdLoaded;
  this._ignoreCommands = defaultValue(options.ignoreCommands, false);
  this._requestType = options.requestType;
  this._upAxis = defaultValue(options.upAxis, Axis.Y);
  this._gltfForwardAxis = Axis.Z;
  this._forwardAxis = options.forwardAxis;

  /**
   * @private
   * @readonly
   */
  this.cull = defaultValue(options.cull, true);

  /**
   * @private
   * @readonly
   */
  this.opaquePass = defaultValue(options.opaquePass, Pass.OPAQUE);

  this._computedModelMatrix = new Matrix4(); // Derived from modelMatrix and scale
  this._clippingPlanesMatrix = Matrix4.clone(Matrix4.IDENTITY); // Derived from reference matrix and the current view matrix
  this._iblReferenceFrameMatrix = Matrix3.clone(Matrix3.IDENTITY); // Derived from reference matrix and the current view matrix
  this._initialRadius = undefined; // Radius without model's scale property, model-matrix scale, animations, or skins
  this._boundingSphere = undefined;
  this._scaledBoundingSphere = new BoundingSphere();
  this._state = ModelState.NEEDS_LOAD;
  this._loadResources = undefined;

  this._mode = undefined;

  this._perNodeShowDirty = false; // true when the Cesium API was used to change a node's show property
  this._cesiumAnimationsDirty = false; // true when the Cesium API, not a glTF animation, changed a node transform
  this._dirty = false; // true when the model was transformed this frame
  this._maxDirtyNumber = 0; // Used in place of a dirty boolean flag to avoid an extra graph traversal

  this._runtime = {
    animations: undefined,
    articulationsByName: undefined,
    articulationsByStageKey: undefined,
    stagesByKey: undefined,
    rootNodes: undefined,
    nodes: undefined, // Indexed with the node's index
    nodesByName: undefined, // Indexed with name property in the node
    skinnedNodes: undefined,
    meshesByName: undefined, // Indexed with the name property in the mesh
    materialsByName: undefined, // Indexed with the name property in the material
    materialsById: undefined, // Indexed with the material's index
  };

  this._uniformMaps = {}; // Not cached since it can be targeted by glTF animation
  this._extensionsUsed = undefined; // Cached used glTF extensions
  this._extensionsRequired = undefined; // Cached required glTF extensions
  this._quantizedUniforms = {}; // Quantized uniforms for each program for WEB3D_quantized_attributes
  this._programPrimitives = {};
  this._rendererResources = {
    // Cached between models with the same url/cache-key
    buffers: {},
    vertexArrays: {},
    programs: {},
    sourceShaders: {},
    silhouettePrograms: {},
    textures: {},
    samplers: {},
    renderStates: {},
  };
  this._cachedRendererResources = undefined;
  this._loadRendererResourcesFromCache = false;

  this._dequantizeInShader = defaultValue(options.dequantizeInShader, true);
  this._decodedData = {};

  this._cachedGeometryByteLength = 0;
  this._cachedTexturesByteLength = 0;
  this._geometryByteLength = 0;
  this._texturesByteLength = 0;
  this._trianglesLength = 0;
  this._pointsLength = 0;

  // Hold references for shader reconstruction.
  // Hold these separately because _cachedGltf may get released (this.releaseGltfJson)
  this._sourceTechniques = {};
  this._sourcePrograms = {};
  this._quantizedVertexShaders = {};

  this._nodeCommands = [];
  this._pickIds = [];

  // CESIUM_RTC extension
  this._rtcCenter = undefined; // reference to either 3D or 2D
  this._rtcCenterEye = undefined; // in eye coordinates
  this._rtcCenter3D = undefined; // in world coordinates
  this._rtcCenter2D = undefined; // in projected world coordinates

  this._sourceVersion = undefined;
  this._sourceKHRTechniquesWebGL = undefined;

  this._imageBasedLightingFactor = new Cartesian2(1.0, 1.0);
  Cartesian2.clone(
    options.imageBasedLightingFactor,
    this._imageBasedLightingFactor
  );
  this._lightColor = Cartesian3.clone(options.lightColor);

  this._luminanceAtZenith = undefined;
  this.luminanceAtZenith = defaultValue(options.luminanceAtZenith, 0.2);

  this._sphericalHarmonicCoefficients = options.sphericalHarmonicCoefficients;
  this._specularEnvironmentMaps = options.specularEnvironmentMaps;
  this._shouldUpdateSpecularMapAtlas = true;
  this._specularEnvironmentMapAtlas = undefined;

  this._useDefaultSphericalHarmonics = false;
  this._useDefaultSpecularMaps = false;

  this._shouldRegenerateShaders = false;
}

Object.defineProperties(Model.prototype, {
  /**
   * The object for the glTF JSON, including properties with default values omitted
   * from the JSON provided to this model.
   *
   * @memberof Model.prototype
   *
   * @type {Object}
   * @readonly
   *
   * @default undefined
   */
  gltf: {
    get: function () {
      return defined(this._cachedGltf) ? this._cachedGltf.gltf : undefined;
    },
  },

  /**
   * When <code>true</code>, the glTF JSON is not stored with the model once the model is
   * loaded (when {@link Model#ready} is <code>true</code>).  This saves memory when
   * geometry, textures, and animations are embedded in the .gltf file.
   * This is especially useful for cases like 3D buildings, where each .gltf model is unique
   * and caching the glTF JSON is not effective.
   *
   * @memberof Model.prototype
   *
   * @type {Boolean}
   * @readonly
   *
   * @default false
   *
   * @private
   */
  releaseGltfJson: {
    get: function () {
      return this._releaseGltfJson;
    },
  },

  /**
   * The key identifying this model in the model cache for glTF JSON, renderer resources, and animations.
   * Caching saves memory and improves loading speed when several models with the same url are created.
   * <p>
   * This key is automatically generated when the model is created with {@link Model.fromGltf}.  If the model
   * is created directly from glTF JSON using the {@link Model} constructor, this key can be manually
   * provided; otherwise, the model will not be changed.
   * </p>
   *
   * @memberof Model.prototype
   *
   * @type {String}
   * @readonly
   *
   * @private
   */
  cacheKey: {
    get: function () {
      return this._cacheKey;
    },
  },

  /**
   * The base path that paths in the glTF JSON are relative to.  The base
   * path is the same path as the path containing the .gltf file
   * minus the .gltf file, when binary, image, and shader files are
   * in the same directory as the .gltf.  When this is <code>''</code>,
   * the app's base path is used.
   *
   * @memberof Model.prototype
   *
   * @type {String}
   * @readonly
   *
   * @default ''
   */
  basePath: {
    get: function () {
      return this._resource.url;
    },
  },

  /**
   * The model's bounding sphere in its local coordinate system.  This does not take into
   * account glTF animations and skins nor does it take into account {@link Model#minimumPixelSize}.
   *
   * @memberof Model.prototype
   *
   * @type {BoundingSphere}
   * @readonly
   *
   * @default undefined
   *
   * @exception {DeveloperError} The model is not loaded.  Use Model.readyPromise or wait for Model.ready to be true.
   *
   * @example
   * // Center in WGS84 coordinates
   * const center = Cesium.Matrix4.multiplyByPoint(model.modelMatrix, model.boundingSphere.center, new Cesium.Cartesian3());
   */
  boundingSphere: {
    get: function () {
      //>>includeStart('debug', pragmas.debug);
      if (this._state !== ModelState.LOADED) {
        throw new DeveloperError(
          "The model is not loaded.  Use Model.readyPromise or wait for Model.ready to be true."
        );
      }
      //>>includeEnd('debug');

      let modelMatrix = this.modelMatrix;
      if (
        this.heightReference !== HeightReference.NONE &&
        this._clampedModelMatrix
      ) {
        modelMatrix = this._clampedModelMatrix;
      }

      const nonUniformScale = Matrix4.getScale(
        modelMatrix,
        boundingSphereCartesian3Scratch
      );
      const scale = defined(this.maximumScale)
        ? Math.min(this.maximumScale, this.scale)
        : this.scale;
      Cartesian3.multiplyByScalar(nonUniformScale, scale, nonUniformScale);

      const scaledBoundingSphere = this._scaledBoundingSphere;
      scaledBoundingSphere.center = Cartesian3.multiplyComponents(
        this._boundingSphere.center,
        nonUniformScale,
        scaledBoundingSphere.center
      );
      scaledBoundingSphere.radius =
        Cartesian3.maximumComponent(nonUniformScale) * this._initialRadius;

      if (defined(this._rtcCenter)) {
        Cartesian3.add(
          this._rtcCenter,
          scaledBoundingSphere.center,
          scaledBoundingSphere.center
        );
      }

      return scaledBoundingSphere;
    },
  },

  /**
   * When <code>true</code>, this model is ready to render, i.e., the external binary, image,
   * and shader files were downloaded and the WebGL resources were created.  This is set to
   * <code>true</code> right before {@link Model#readyPromise} is resolved.
   *
   * @memberof Model.prototype
   *
   * @type {Boolean}
   * @readonly
   *
   * @default false
   */
  ready: {
    get: function () {
      return this._ready;
    },
  },

  /**
   * Gets the promise that will be resolved when this model is ready to render, i.e., when the external binary, image,
   * and shader files were downloaded and the WebGL resources were created.
   * <p>
   * This promise is resolved at the end of the frame before the first frame the model is rendered in.
   * </p>
   *
   * @memberof Model.prototype
   * @type {Promise.<Model>}
   * @readonly
   *
   * @example
   * // Play all animations at half-speed when the model is ready to render
   * Cesium.when(model.readyPromise).then(function(model) {
   *   model.activeAnimations.addAll({
   *     multiplier : 0.5
   *   });
   * }).otherwise(function(error){
   *   window.alert(error);
   * });
   *
   * @see Model#ready
   */
  readyPromise: {
    get: function () {
      return this._readyPromise.promise;
    },
  },

  /**
   * Determines if model WebGL resource creation will be spread out over several frames or
   * block until completion once all glTF files are loaded.
   *
   * @memberof Model.prototype
   *
   * @type {Boolean}
   * @readonly
   *
   * @default true
   */
  asynchronous: {
    get: function () {
      return this._asynchronous;
    },
  },

  /**
   * When <code>true</code>, each glTF mesh and primitive is pickable with {@link Scene#pick}.  When <code>false</code>, GPU memory is saved.
   *
   * @memberof Model.prototype
   *
   * @type {Boolean}
   * @readonly
   *
   * @default true
   */
  allowPicking: {
    get: function () {
      return this._allowPicking;
    },
  },

  /**
   * Determine if textures may continue to stream in after the model is loaded.
   *
   * @memberof Model.prototype
   *
   * @type {Boolean}
   * @readonly
   *
   * @default true
   */
  incrementallyLoadTextures: {
    get: function () {
      return this._incrementallyLoadTextures;
    },
  },

  /**
   * Return the number of pending texture loads.
   *
   * @memberof Model.prototype
   *
   * @type {Number}
   * @readonly
   */
  pendingTextureLoads: {
    get: function () {
      return defined(this._loadResources)
        ? this._loadResources.pendingTextureLoads
        : 0;
    },
  },

  /**
   * Returns true if the model was transformed this frame
   *
   * @memberof Model.prototype
   *
   * @type {Boolean}
   * @readonly
   *
   * @private
   */
  dirty: {
    get: function () {
      return this._dirty;
    },
  },

  /**
   * Gets or sets the condition specifying at what distance from the camera that this model will be displayed.
   * @memberof Model.prototype
   * @type {DistanceDisplayCondition}
   * @default undefined
   */
  distanceDisplayCondition: {
    get: function () {
      return this._distanceDisplayCondition;
    },
    set: function (value) {
      //>>includeStart('debug', pragmas.debug);
      if (defined(value) && value.far <= value.near) {
        throw new DeveloperError("far must be greater than near");
      }
      //>>includeEnd('debug');
      this._distanceDisplayCondition = DistanceDisplayCondition.clone(
        value,
        this._distanceDisplayCondition
      );
    },
  },

  extensionsUsed: {
    get: function () {
      if (!defined(this._extensionsUsed)) {
        this._extensionsUsed = ModelUtility.getUsedExtensions(this.gltf);
      }
      return this._extensionsUsed;
    },
  },

  extensionsRequired: {
    get: function () {
      if (!defined(this._extensionsRequired)) {
        this._extensionsRequired = ModelUtility.getRequiredExtensions(
          this.gltf
        );
      }
      return this._extensionsRequired;
    },
  },

  /**
   * Gets the model's up-axis.
   * By default models are y-up according to the glTF spec, however geo-referenced models will typically be z-up.
   *
   * @memberof Model.prototype
   *
   * @type {Number}
   * @default Axis.Y
   * @readonly
   *
   * @private
   */
  upAxis: {
    get: function () {
      return this._upAxis;
    },
  },

  /**
   * Gets the model's forward axis.
   * By default, glTF 2.0 models are z-forward according to the glTF spec, however older
   * glTF (1.0, 0.8) models used x-forward.  Note that only Axis.X and Axis.Z are supported.
   *
   * @memberof Model.prototype
   *
   * @type {Number}
   * @default Axis.Z
   * @readonly
   *
   * @private
   */
  forwardAxis: {
    get: function () {
      if (defined(this._forwardAxis)) {
        return this._forwardAxis;
      }
      return this._gltfForwardAxis;
    },
  },

  /**
   * Gets the model's triangle count.
   *
   * @private
   */
  trianglesLength: {
    get: function () {
      return this._trianglesLength;
    },
  },

  /**
   * Gets the model's point count.
   *
   * @private
   */
  pointsLength: {
    get: function () {
      return this._pointsLength;
    },
  },

  /**
   * Gets the model's geometry memory in bytes. This includes all vertex and index buffers.
   *
   * @private
   */
  geometryByteLength: {
    get: function () {
      return this._geometryByteLength;
    },
  },

  /**
   * Gets the model's texture memory in bytes.
   *
   * @private
   */
  texturesByteLength: {
    get: function () {
      return this._texturesByteLength;
    },
  },

  /**
   * Gets the model's cached geometry memory in bytes. This includes all vertex and index buffers.
   *
   * @private
   */
  cachedGeometryByteLength: {
    get: function () {
      return this._cachedGeometryByteLength;
    },
  },

  /**
   * Gets the model's cached texture memory in bytes.
   *
   * @private
   */
  cachedTexturesByteLength: {
    get: function () {
      return this._cachedTexturesByteLength;
    },
  },

  /**
   * The {@link ClippingPlaneCollection} used to selectively disable rendering the model.
   *
   * @memberof Model.prototype
   *
   * @type {ClippingPlaneCollection}
   */
  clippingPlanes: {
    get: function () {
      return this._clippingPlanes;
    },
    set: function (value) {
      if (value === this._clippingPlanes) {
        return;
      }
      // Handle destroying, checking of unknown, checking for existing ownership
      ClippingPlaneCollection.setOwner(value, this, "_clippingPlanes");
    },
  },

  /**
   * @private
   */
  pickIds: {
    get: function () {
      return this._pickIds;
    },
  },

  /**
   * Cesium adds lighting from the earth, sky, atmosphere, and star skybox. This cartesian is used to scale the final
   * diffuse and specular lighting contribution from those sources to the final color. A value of 0.0 will disable those light sources.
   *
   * @memberof Model.prototype
   *
   * @type {Cartesian2}
   * @default Cartesian2(1.0, 1.0)
   */
  imageBasedLightingFactor: {
    get: function () {
      return this._imageBasedLightingFactor;
    },
    set: function (value) {
      //>>includeStart('debug', pragmas.debug);
      Check.typeOf.object("imageBasedLightingFactor", value);
      Check.typeOf.number.greaterThanOrEquals(
        "imageBasedLightingFactor.x",
        value.x,
        0.0
      );
      Check.typeOf.number.lessThanOrEquals(
        "imageBasedLightingFactor.x",
        value.x,
        1.0
      );
      Check.typeOf.number.greaterThanOrEquals(
        "imageBasedLightingFactor.y",
        value.y,
        0.0
      );
      Check.typeOf.number.lessThanOrEquals(
        "imageBasedLightingFactor.y",
        value.y,
        1.0
      );
      //>>includeEnd('debug');
      const imageBasedLightingFactor = this._imageBasedLightingFactor;
      if (
        value === imageBasedLightingFactor ||
        Cartesian2.equals(value, imageBasedLightingFactor)
      ) {
        return;
      }
      this._shouldRegenerateShaders =
        this._shouldRegenerateShaders ||
        (this._imageBasedLightingFactor.x > 0.0 && value.x === 0.0) ||
        (this._imageBasedLightingFactor.x === 0.0 && value.x > 0.0);
      this._shouldRegenerateShaders =
        this._shouldRegenerateShaders ||
        (this._imageBasedLightingFactor.y > 0.0 && value.y === 0.0) ||
        (this._imageBasedLightingFactor.y === 0.0 && value.y > 0.0);
      Cartesian2.clone(value, this._imageBasedLightingFactor);
    },
  },

  /**
   * The light color when shading the model. When <code>undefined</code> the scene's light color is used instead.
   * <p>
   * For example, disabling additional light sources by setting <code>model.imageBasedLightingFactor = new Cesium.Cartesian2(0.0, 0.0)</code> will make the
   * model much darker. Here, increasing the intensity of the light source will make the model brighter.
   * </p>
   *
   * @memberof Model.prototype
   *
   * @type {Cartesian3}
   * @default undefined
   */
  lightColor: {
    get: function () {
      return this._lightColor;
    },
    set: function (value) {
      const lightColor = this._lightColor;
      if (value === lightColor || Cartesian3.equals(value, lightColor)) {
        return;
      }
      this._shouldRegenerateShaders =
        this._shouldRegenerateShaders ||
        (defined(lightColor) && !defined(value)) ||
        (defined(value) && !defined(lightColor));
      this._lightColor = Cartesian3.clone(value, lightColor);
    },
  },

  /**
   * The sun's luminance at the zenith in kilo candela per meter squared to use for this model's procedural environment map.
   * This is used when {@link Model#specularEnvironmentMaps} and {@link Model#sphericalHarmonicCoefficients} are not defined.
   *
   * @memberof Model.prototype
   *
   * @demo {@link https://sandcastle.cesium.com/index.html?src=Image-Based Lighting.html|Sandcastle Image Based Lighting Demo}
   * @type {Number}
   * @default 0.2
   */
  luminanceAtZenith: {
    get: function () {
      return this._luminanceAtZenith;
    },
    set: function (value) {
      const lum = this._luminanceAtZenith;
      if (value === lum) {
        return;
      }
      this._shouldRegenerateShaders =
        this._shouldRegenerateShaders ||
        (defined(lum) && !defined(value)) ||
        (defined(value) && !defined(lum));
      this._luminanceAtZenith = value;
    },
  },

  /**
   * The third order spherical harmonic coefficients used for the diffuse color of image-based lighting. When <code>undefined</code>, a diffuse irradiance
   * computed from the atmosphere color is used.
   * <p>
   * There are nine <code>Cartesian3</code> coefficients.
   * The order of the coefficients is: L<sub>00</sub>, L<sub>1-1</sub>, L<sub>10</sub>, L<sub>11</sub>, L<sub>2-2</sub>, L<sub>2-1</sub>, L<sub>20</sub>, L<sub>21</sub>, L<sub>22</sub>
   * </p>
   *
   * These values can be obtained by preprocessing the environment map using the <code>cmgen</code> tool of
   * {@link https://github.com/google/filament/releases|Google's Filament project}. This will also generate a KTX file that can be
   * supplied to {@link Model#specularEnvironmentMaps}.
   *
   * @memberof Model.prototype
   *
   * @type {Cartesian3[]}
   * @demo {@link https://sandcastle.cesium.com/index.html?src=Image-Based Lighting.html|Sandcastle Image Based Lighting Demo}
   * @see {@link https://graphics.stanford.edu/papers/envmap/envmap.pdf|An Efficient Representation for Irradiance Environment Maps}
   */
  sphericalHarmonicCoefficients: {
    get: function () {
      return this._sphericalHarmonicCoefficients;
    },
    set: function (value) {
      //>>includeStart('debug', pragmas.debug);
      if (defined(value) && (!Array.isArray(value) || value.length !== 9)) {
        throw new DeveloperError(
          "sphericalHarmonicCoefficients must be an array of 9 Cartesian3 values."
        );
      }
      //>>includeEnd('debug');
      if (value === this._sphericalHarmonicCoefficients) {
        return;
      }
      this._sphericalHarmonicCoefficients = value;
      this._shouldRegenerateShaders = true;
    },
  },

  /**
   * A URL to a KTX2 file that contains a cube map of the specular lighting and the convoluted specular mipmaps.
   *
   * @memberof Model.prototype
   * @demo {@link https://sandcastle.cesium.com/index.html?src=Image-Based Lighting.html|Sandcastle Image Based Lighting Demo}
   * @type {String}
   * @see Model#sphericalHarmonicCoefficients
   */
  specularEnvironmentMaps: {
    get: function () {
      return this._specularEnvironmentMaps;
    },
    set: function (value) {
      this._shouldUpdateSpecularMapAtlas =
        this._shouldUpdateSpecularMapAtlas ||
        value !== this._specularEnvironmentMaps;
      this._specularEnvironmentMaps = value;
    },
  },

  /**
   * Gets the credit that will be displayed for the model
   * @memberof Model.prototype
   * @type {Credit}
   */
  credit: {
    get: function () {
      return this._credit;
    },
  },

  /**
   * Gets or sets whether the credits of the model will be displayed on the screen
   * @memberof Model.prototype
   * @type {Boolean}
   */
  showCreditsOnScreen: {
    get: function () {
      return this._showCreditsOnScreen;
    },
    set: function (value) {
      if (this._showCreditsOnScreen !== value) {
        if (defined(this._credit)) {
          this._credit.showOnScreen = value;
        }

        const resourceCreditsLength = this._resourceCredits.length;
        for (let i = 0; i < resourceCreditsLength; i++) {
          this._resourceCredits[i].showOnScreen = value;
        }

        const gltfCreditsLength = this._gltfCredits.length;
        for (let i = 0; i < gltfCreditsLength; i++) {
          this._gltfCredits[i].showOnScreen = value;
        }
      }

      this._showCreditsOnScreen = value;
    },
  },
});

function silhouetteSupported(context) {
  return context.stencilBuffer;
}

function isColorShadingEnabled(model) {
  return (
    !Color.equals(model.color, Color.WHITE) ||
    model.colorBlendMode !== ColorBlendMode.HIGHLIGHT
  );
}

function isClippingEnabled(model) {
  const clippingPlanes = model._clippingPlanes;
  return (
    defined(clippingPlanes) &&
    clippingPlanes.enabled &&
    clippingPlanes.length !== 0
  );
}

/**
 * Determines if silhouettes are supported.
 *
 * @param {Scene} scene The scene.
 * @returns {Boolean} <code>true</code> if silhouettes are supported; otherwise, returns <code>false</code>
 */
Model.silhouetteSupported = function (scene) {
  return silhouetteSupported(scene.context);
};

function containsGltfMagic(uint8Array) {
  const magic = getMagic(uint8Array);
  return magic === "glTF";
}

/**
 * <p>
 * Creates a model from a glTF asset.  When the model is ready to render, i.e., when the external binary, image,
 * and shader files are downloaded and the WebGL resources are created, the {@link Model#readyPromise} is resolved.
 * </p>
 * <p>
 * The model can be a traditional glTF asset with a .gltf extension or a Binary glTF using the .glb extension.
 * </p>
 * <p>
 * Cesium supports glTF assets with the following extensions:
 * <ul>
 * <li>
 * {@link https://github.com/KhronosGroup/glTF/blob/master/extensions/1.0/Khronos/KHR_binary_glTF/README.md|KHR_binary_glTF (glTF 1.0)}
 * </li><li>
 * {@link https://github.com/KhronosGroup/glTF/blob/master/extensions/1.0/Khronos/KHR_materials_common/README.md|KHR_materials_common (glTF 1.0)}
 * </li><li>
 * {@link https://github.com/KhronosGroup/glTF/blob/master/extensions/1.0/Vendor/WEB3D_quantized_attributes/README.md|WEB3D_quantized_attributes (glTF 1.0)}
 * </li><li>
 * {@link https://github.com/KhronosGroup/glTF/tree/master/extensions/2.0/Vendor/AGI_articulations/README.md|AGI_articulations}
 * </li><li>
 * {@link https://github.com/KhronosGroup/glTF/pull/1302|KHR_blend (draft)}
 * </li><li>
 * {@link https://github.com/KhronosGroup/glTF/blob/master/extensions/2.0/Khronos/KHR_draco_mesh_compression/README.md|KHR_draco_mesh_compression}
 * </li><li>
 * {@link https://github.com/KhronosGroup/glTF/tree/master/extensions/2.0/Khronos/KHR_materials_pbrSpecularGlossiness/README.md|KHR_materials_pbrSpecularGlossiness}
 * </li><li>
 * {@link https://github.com/KhronosGroup/glTF/tree/master/extensions/2.0/Khronos/KHR_materials_unlit/README.md|KHR_materials_unlit}
 * </li><li>
 * {@link https://github.com/KhronosGroup/glTF/blob/master/extensions/2.0/Khronos/KHR_techniques_webgl/README.md|KHR_techniques_webgl}
 * </li><li>
 * {@link https://github.com/KhronosGroup/glTF/blob/master/extensions/2.0/Khronos/KHR_texture_transform/README.md|KHR_texture_transform}
 * </li><li>
 * {@link https://github.com/KhronosGroup/glTF/blob/master/extensions/2.0/Khronos/KHR_texture_basisu/README.md|KHR_texture_basisu}
 * </li>
 * </ul>
 * </p>
 * <p>
 * For high-precision rendering, Cesium supports the {@link https://github.com/KhronosGroup/glTF/blob/master/extensions/1.0/Vendor/CESIUM_RTC/README.md|CESIUM_RTC} extension, which introduces the
 * CESIUM_RTC_MODELVIEW parameter semantic that says the node is in WGS84 coordinates translated
 * relative to a local origin.
 * </p>
 *
 * @param {Object} options Object with the following properties:
 * @param {Resource|String} options.url The url to the .gltf file.
 * @param {Resource|String} [options.basePath] The base path that paths in the glTF JSON are relative to.
 * @param {Boolean} [options.show=true] Determines if the model primitive will be shown.
 * @param {Matrix4} [options.modelMatrix=Matrix4.IDENTITY] The 4x4 transformation matrix that transforms the model from model to world coordinates.
 * @param {Number} [options.scale=1.0] A uniform scale applied to this model.
 * @param {Number} [options.minimumPixelSize=0.0] The approximate minimum pixel size of the model regardless of zoom.
 * @param {Number} [options.maximumScale] The maximum scale for the model.
 * @param {Object} [options.id] A user-defined object to return when the model is picked with {@link Scene#pick}.
 * @param {Boolean} [options.allowPicking=true] When <code>true</code>, each glTF mesh and primitive is pickable with {@link Scene#pick}.
 * @param {Boolean} [options.incrementallyLoadTextures=true] Determine if textures may continue to stream in after the model is loaded.
 * @param {Boolean} [options.asynchronous=true] Determines if model WebGL resource creation will be spread out over several frames or block until completion once all glTF files are loaded.
 * @param {Boolean} [options.clampAnimations=true] Determines if the model's animations should hold a pose over frames where no keyframes are specified.
 * @param {ShadowMode} [options.shadows=ShadowMode.ENABLED] Determines whether the model casts or receives shadows from light sources.
 * @param {Boolean} [options.debugShowBoundingVolume=false] For debugging only. Draws the bounding sphere for each draw command in the model.
 * @param {Boolean} [options.debugWireframe=false] For debugging only. Draws the model in wireframe.
 * @param {HeightReference} [options.heightReference=HeightReference.NONE] Determines how the model is drawn relative to terrain.
 * @param {Scene} [options.scene] Must be passed in for models that use the height reference property.
 * @param {DistanceDisplayCondition} [options.distanceDisplayCondition] The condition specifying at what distance from the camera that this model will be displayed.
 * @param {Color} [options.color=Color.WHITE] A color that blends with the model's rendered color.
 * @param {ColorBlendMode} [options.colorBlendMode=ColorBlendMode.HIGHLIGHT] Defines how the color blends with the model.
 * @param {Number} [options.colorBlendAmount=0.5] Value used to determine the color strength when the <code>colorBlendMode</code> is <code>MIX</code>. A value of 0.0 results in the model's rendered color while a value of 1.0 results in a solid color, with any value in-between resulting in a mix of the two.
 * @param {Color} [options.silhouetteColor=Color.RED] The silhouette color. If more than 256 models have silhouettes enabled, there is a small chance that overlapping models will have minor artifacts.
 * @param {Number} [options.silhouetteSize=0.0] The size of the silhouette in pixels.
 * @param {ClippingPlaneCollection} [options.clippingPlanes] The {@link ClippingPlaneCollection} used to selectively disable rendering the model.
 * @param {Boolean} [options.dequantizeInShader=true] Determines if a {@link https://github.com/google/draco|Draco} encoded model is dequantized on the GPU. This decreases total memory usage for encoded models.
 * @param {Credit|String} [options.credit] A credit for the model, which is displayed on the canvas.
 * @param {Boolean} [options.showCreditsOnScreen=false] Whether to display the credits of this model on screen.
 * @param {Boolean} [options.backFaceCulling=true] Whether to cull back-facing geometry. When true, back face culling is determined by the material's doubleSided property; when false, back face culling is disabled. Back faces are not culled if {@link Model#color} is translucent or {@link Model#silhouetteSize} is greater than 0.0.
 * @param {Boolean} [options.showOutline=true] Whether to display the outline for models using the {@link https://github.com/KhronosGroup/glTF/tree/master/extensions/2.0/Vendor/CESIUM_primitive_outline|CESIUM_primitive_outline} extension. When true, outlines are displayed. When false, outlines are not displayed.
 * @returns {Model} The newly created model.
 *
 * @example
 * // Example 1. Create a model from a glTF asset
 * const model = scene.primitives.add(Cesium.Model.fromGltf({
 *   url : './duck/duck.gltf'
 * }));
 *
 * @example
 * // Example 2. Create model and provide all properties and events
 * const origin = Cesium.Cartesian3.fromDegrees(-95.0, 40.0, 200000.0);
 * const modelMatrix = Cesium.Transforms.eastNorthUpToFixedFrame(origin);
 *
 * const model = scene.primitives.add(Cesium.Model.fromGltf({
 *   url : './duck/duck.gltf',
 *   show : true,                     // default
 *   modelMatrix : modelMatrix,
 *   scale : 2.0,                     // double size
 *   minimumPixelSize : 128,          // never smaller than 128 pixels
 *   maximumScale: 20000,             // never larger than 20000 * model size (overrides minimumPixelSize)
 *   allowPicking : false,            // not pickable
 *   debugShowBoundingVolume : false, // default
 *   debugWireframe : false
 * }));
 *
 * model.readyPromise.then(function(model) {
 *   // Play all animations when the model is ready to render
 *   model.activeAnimations.addAll();
 * });
 */
Model.fromGltf = function (options) {
  //>>includeStart('debug', pragmas.debug);
  if (!defined(options) || !defined(options.url)) {
    throw new DeveloperError("options.url is required");
  }
  //>>includeEnd('debug');

  const url = options.url;
  options = clone(options);

  // Create resource for the model file
  const modelResource = Resource.createIfNeeded(url);

  // Setup basePath to get dependent files
  const basePath = defaultValue(options.basePath, modelResource.clone());
  const resource = Resource.createIfNeeded(basePath);

  // If no cache key is provided, use a GUID.
  // Check using a URI to GUID dictionary that we have not already added this model.
  let cacheKey = defaultValue(
    options.cacheKey,
    uriToGuid[getAbsoluteUri(modelResource.url)]
  );
  if (!defined(cacheKey)) {
    cacheKey = createGuid();
    uriToGuid[getAbsoluteUri(modelResource.url)] = cacheKey;
  }

  if (defined(options.basePath) && !defined(options.cacheKey)) {
    cacheKey += resource.url;
  }
  options.cacheKey = cacheKey;
  options.basePath = resource;

  const model = new Model(options);

  let cachedGltf = gltfCache[cacheKey];
  if (!defined(cachedGltf)) {
    cachedGltf = new CachedGltf({
      ready: false,
    });
    cachedGltf.count = 1;
    cachedGltf.modelsToLoad.push(model);
    setCachedGltf(model, cachedGltf);
    gltfCache[cacheKey] = cachedGltf;

    // Add Accept header if we need it
    if (!defined(modelResource.headers.Accept)) {
      modelResource.headers.Accept = defaultModelAccept;
    }

    modelResource
      .fetchArrayBuffer()
      .then(function (arrayBuffer) {
        const array = new Uint8Array(arrayBuffer);
        if (containsGltfMagic(array)) {
          // Load binary glTF
          const parsedGltf = parseGlb(array);
          cachedGltf.makeReady(parsedGltf);
        } else {
          // Load text (JSON) glTF
          const json = getJsonFromTypedArray(array);
          cachedGltf.makeReady(json);
        }

        const resourceCredits = model._resourceCredits;
        const credits = modelResource.credits;
        if (defined(credits)) {
          const length = credits.length;
          for (let i = 0; i < length; i++) {
            resourceCredits.push(credits[i]);
          }
        }
      })
      .otherwise(
        ModelUtility.getFailedLoadFunction(model, "model", modelResource.url)
      );
  } else if (!cachedGltf.ready) {
    // Cache hit but the fetchArrayBuffer() or fetchText() request is still pending
    ++cachedGltf.count;
    cachedGltf.modelsToLoad.push(model);
  }
  // else if the cached glTF is defined and ready, the
  // model constructor will pick it up using the cache key.

  return model;
};

/**
 * For the unit tests to verify model caching.
 *
 * @private
 */
Model._gltfCache = gltfCache;

function getRuntime(model, runtimeName, name) {
  //>>includeStart('debug', pragmas.debug);
  if (model._state !== ModelState.LOADED) {
    throw new DeveloperError(
      "The model is not loaded.  Use Model.readyPromise or wait for Model.ready to be true."
    );
  }

  if (!defined(name)) {
    throw new DeveloperError("name is required.");
  }
  //>>includeEnd('debug');

  return model._runtime[runtimeName][name];
}

/**
 * Returns the glTF node with the given <code>name</code> property.  This is used to
 * modify a node's transform for animation outside of glTF animations.
 *
 * @param {String} name The glTF name of the node.
 * @returns {ModelNode} The node or <code>undefined</code> if no node with <code>name</code> exists.
 *
 * @exception {DeveloperError} The model is not loaded.  Use Model.readyPromise or wait for Model.ready to be true.
 *
 * @example
 * // Apply non-uniform scale to node LOD3sp
 * const node = model.getNode('LOD3sp');
 * node.matrix = Cesium.Matrix4.fromScale(new Cesium.Cartesian3(5.0, 1.0, 1.0), node.matrix);
 */
Model.prototype.getNode = function (name) {
  const node = getRuntime(this, "nodesByName", name);
  return defined(node) ? node.publicNode : undefined;
};

/**
 * Returns the glTF mesh with the given <code>name</code> property.
 *
 * @param {String} name The glTF name of the mesh.
 *
 * @returns {ModelMesh} The mesh or <code>undefined</code> if no mesh with <code>name</code> exists.
 *
 * @exception {DeveloperError} The model is not loaded.  Use Model.readyPromise or wait for Model.ready to be true.
 */
Model.prototype.getMesh = function (name) {
  return getRuntime(this, "meshesByName", name);
};

/**
 * Returns the glTF material with the given <code>name</code> property.
 *
 * @param {String} name The glTF name of the material.
 * @returns {ModelMaterial} The material or <code>undefined</code> if no material with <code>name</code> exists.
 *
 * @exception {DeveloperError} The model is not loaded.  Use Model.readyPromise or wait for Model.ready to be true.
 */
Model.prototype.getMaterial = function (name) {
  return getRuntime(this, "materialsByName", name);
};

/**
 * Sets the current value of an articulation stage.  After setting one or multiple stage values, call
 * Model.applyArticulations() to cause the node matrices to be recalculated.
 *
 * @param {String} articulationStageKey The name of the articulation, a space, and the name of the stage.
 * @param {Number} value The numeric value of this stage of the articulation.
 *
 * @exception {DeveloperError} The model is not loaded.  Use Model.readyPromise or wait for Model.ready to be true.
 *
 * @see Model#applyArticulations
 */
Model.prototype.setArticulationStage = function (articulationStageKey, value) {
  //>>includeStart('debug', pragmas.debug);
  Check.typeOf.number("value", value);
  //>>includeEnd('debug');

  const stage = getRuntime(this, "stagesByKey", articulationStageKey);
  const articulation = getRuntime(
    this,
    "articulationsByStageKey",
    articulationStageKey
  );
  if (defined(stage) && defined(articulation)) {
    value = CesiumMath.clamp(value, stage.minimumValue, stage.maximumValue);
    if (
      !CesiumMath.equalsEpsilon(stage.currentValue, value, articulationEpsilon)
    ) {
      stage.currentValue = value;
      articulation.isDirty = true;
    }
  }
};

const scratchArticulationCartesian = new Cartesian3();
const scratchArticulationRotation = new Matrix3();

/**
 * Modifies a Matrix4 by applying a transformation for a given value of a stage.  Note this is different usage
 * from the typical <code>result</code> parameter, in that the incoming value of <code>result</code> is
 * meaningful.  Various stages of an articulation can be multiplied together, so their
 * transformations are all merged into a composite Matrix4 representing them all.
 *
 * @param {object} stage The stage of an articulation that is being evaluated.
 * @param {Matrix4} result The matrix to be modified.
 * @returns {Matrix4} A matrix transformed as requested by the articulation stage.
 *
 * @private
 */
function applyArticulationStageMatrix(stage, result) {
  //>>includeStart('debug', pragmas.debug);
  Check.typeOf.object("stage", stage);
  Check.typeOf.object("result", result);
  //>>includeEnd('debug');

  const value = stage.currentValue;
  const cartesian = scratchArticulationCartesian;
  let rotation;
  switch (stage.type) {
    case "xRotate":
      rotation = Matrix3.fromRotationX(
        CesiumMath.toRadians(value),
        scratchArticulationRotation
      );
      Matrix4.multiplyByMatrix3(result, rotation, result);
      break;
    case "yRotate":
      rotation = Matrix3.fromRotationY(
        CesiumMath.toRadians(value),
        scratchArticulationRotation
      );
      Matrix4.multiplyByMatrix3(result, rotation, result);
      break;
    case "zRotate":
      rotation = Matrix3.fromRotationZ(
        CesiumMath.toRadians(value),
        scratchArticulationRotation
      );
      Matrix4.multiplyByMatrix3(result, rotation, result);
      break;
    case "xTranslate":
      cartesian.x = value;
      cartesian.y = 0.0;
      cartesian.z = 0.0;
      Matrix4.multiplyByTranslation(result, cartesian, result);
      break;
    case "yTranslate":
      cartesian.x = 0.0;
      cartesian.y = value;
      cartesian.z = 0.0;
      Matrix4.multiplyByTranslation(result, cartesian, result);
      break;
    case "zTranslate":
      cartesian.x = 0.0;
      cartesian.y = 0.0;
      cartesian.z = value;
      Matrix4.multiplyByTranslation(result, cartesian, result);
      break;
    case "xScale":
      cartesian.x = value;
      cartesian.y = 1.0;
      cartesian.z = 1.0;
      Matrix4.multiplyByScale(result, cartesian, result);
      break;
    case "yScale":
      cartesian.x = 1.0;
      cartesian.y = value;
      cartesian.z = 1.0;
      Matrix4.multiplyByScale(result, cartesian, result);
      break;
    case "zScale":
      cartesian.x = 1.0;
      cartesian.y = 1.0;
      cartesian.z = value;
      Matrix4.multiplyByScale(result, cartesian, result);
      break;
    case "uniformScale":
      Matrix4.multiplyByUniformScale(result, value, result);
      break;
    default:
      break;
  }
  return result;
}

const scratchApplyArticulationTransform = new Matrix4();

/**
 * Applies any modified articulation stages to the matrix of each node that participates
 * in any articulation.  Note that this will overwrite any nodeTransformations on participating nodes.
 *
 * @exception {DeveloperError} The model is not loaded.  Use Model.readyPromise or wait for Model.ready to be true.
 */
Model.prototype.applyArticulations = function () {
  const articulationsByName = this._runtime.articulationsByName;
  for (const articulationName in articulationsByName) {
    if (articulationsByName.hasOwnProperty(articulationName)) {
      const articulation = articulationsByName[articulationName];
      if (articulation.isDirty) {
        articulation.isDirty = false;
        const numNodes = articulation.nodes.length;
        for (let n = 0; n < numNodes; ++n) {
          const node = articulation.nodes[n];
          let transform = Matrix4.clone(
            node.originalMatrix,
            scratchApplyArticulationTransform
          );

          const numStages = articulation.stages.length;
          for (let s = 0; s < numStages; ++s) {
            const stage = articulation.stages[s];
            transform = applyArticulationStageMatrix(stage, transform);
          }
          node.matrix = transform;
        }
      }
    }
  }
};

///////////////////////////////////////////////////////////////////////////

function addBuffersToLoadResources(model) {
  const gltf = model.gltf;
  const loadResources = model._loadResources;
  ForEach.buffer(gltf, function (buffer, id) {
    loadResources.buffers[id] = buffer.extras._pipeline.source;
  });
}

function bufferLoad(model, id) {
  return function (arrayBuffer) {
    const loadResources = model._loadResources;
    const buffer = new Uint8Array(arrayBuffer);
    --loadResources.pendingBufferLoads;
    model.gltf.buffers[id].extras._pipeline.source = buffer;
  };
}

function parseBufferViews(model) {
  const bufferViews = model.gltf.bufferViews;
  const vertexBuffersToCreate = model._loadResources.vertexBuffersToCreate;

  // Only ARRAY_BUFFER here.  ELEMENT_ARRAY_BUFFER created below.
  ForEach.bufferView(model.gltf, function (bufferView, id) {
    if (bufferView.target === WebGLConstants.ARRAY_BUFFER) {
      vertexBuffersToCreate.enqueue(id);
    }
  });

  const indexBuffersToCreate = model._loadResources.indexBuffersToCreate;
  const indexBufferIds = {};

  // The Cesium Renderer requires knowing the datatype for an index buffer
  // at creation type, which is not part of the glTF bufferview so loop
  // through glTF accessors to create the bufferview's index buffer.
  ForEach.accessor(model.gltf, function (accessor) {
    const bufferViewId = accessor.bufferView;
    if (!defined(bufferViewId)) {
      return;
    }

    const bufferView = bufferViews[bufferViewId];
    if (
      bufferView.target === WebGLConstants.ELEMENT_ARRAY_BUFFER &&
      !defined(indexBufferIds[bufferViewId])
    ) {
      indexBufferIds[bufferViewId] = true;
      indexBuffersToCreate.enqueue({
        id: bufferViewId,
        componentType: accessor.componentType,
      });
    }
  });
}

function parseTechniques(model) {
  // retain references to gltf techniques
  const gltf = model.gltf;
  if (!usesExtension(gltf, "KHR_techniques_webgl")) {
    return;
  }

  const sourcePrograms = model._sourcePrograms;
  const sourceTechniques = model._sourceTechniques;
  const programs = gltf.extensions.KHR_techniques_webgl.programs;

  ForEach.technique(gltf, function (technique, techniqueId) {
    sourceTechniques[techniqueId] = clone(technique);

    const programId = technique.program;
    if (!defined(sourcePrograms[programId])) {
      sourcePrograms[programId] = clone(programs[programId]);
    }
  });
}

function shaderLoad(model, type, id) {
  return function (source) {
    const loadResources = model._loadResources;
    loadResources.shaders[id] = {
      source: source,
      type: type,
      bufferView: undefined,
    };
    --loadResources.pendingShaderLoads;
    model._rendererResources.sourceShaders[id] = source;
  };
}

function parseShaders(model) {
  const gltf = model.gltf;
  const buffers = gltf.buffers;
  const bufferViews = gltf.bufferViews;
  const sourceShaders = model._rendererResources.sourceShaders;
  ForEach.shader(gltf, function (shader, id) {
    // Shader references either uri (external or base64-encoded) or bufferView
    if (defined(shader.bufferView)) {
      const bufferViewId = shader.bufferView;
      const bufferView = bufferViews[bufferViewId];
      const bufferId = bufferView.buffer;
      const buffer = buffers[bufferId];
      const source = getStringFromTypedArray(
        buffer.extras._pipeline.source,
        bufferView.byteOffset,
        bufferView.byteLength
      );
      sourceShaders[id] = source;
    } else if (defined(shader.extras._pipeline.source)) {
      sourceShaders[id] = shader.extras._pipeline.source;
    } else {
      ++model._loadResources.pendingShaderLoads;

      const shaderResource = model._resource.getDerivedResource({
        url: shader.uri,
      });

      shaderResource
        .fetchText()
        .then(shaderLoad(model, shader.type, id))
        .otherwise(
          ModelUtility.getFailedLoadFunction(
            model,
            "shader",
            shaderResource.url
          )
        );
    }
  });
}

function parsePrograms(model) {
  const sourceTechniques = model._sourceTechniques;
  for (const techniqueId in sourceTechniques) {
    if (sourceTechniques.hasOwnProperty(techniqueId)) {
      const technique = sourceTechniques[techniqueId];
      model._loadResources.programsToCreate.enqueue({
        programId: technique.program,
        techniqueId: techniqueId,
      });
    }
  }
}

function parseArticulations(model) {
  const articulationsByName = {};
  const articulationsByStageKey = {};
  const runtimeStagesByKey = {};

  model._runtime.articulationsByName = articulationsByName;
  model._runtime.articulationsByStageKey = articulationsByStageKey;
  model._runtime.stagesByKey = runtimeStagesByKey;

  const gltf = model.gltf;
  if (
    !usesExtension(gltf, "AGI_articulations") ||
    !defined(gltf.extensions) ||
    !defined(gltf.extensions.AGI_articulations)
  ) {
    return;
  }

  const gltfArticulations = gltf.extensions.AGI_articulations.articulations;
  if (!defined(gltfArticulations)) {
    return;
  }

  const numArticulations = gltfArticulations.length;
  for (let i = 0; i < numArticulations; ++i) {
    const articulation = clone(gltfArticulations[i]);
    articulation.nodes = [];
    articulation.isDirty = true;
    articulationsByName[articulation.name] = articulation;

    const numStages = articulation.stages.length;
    for (let s = 0; s < numStages; ++s) {
      const stage = articulation.stages[s];
      stage.currentValue = stage.initialValue;

      const stageKey = `${articulation.name} ${stage.name}`;
      articulationsByStageKey[stageKey] = articulation;
      runtimeStagesByKey[stageKey] = stage;
    }
  }
}

function imageLoad(model, textureId) {
  return function (image) {
    const loadResources = model._loadResources;
    --loadResources.pendingTextureLoads;

    // Images transcoded from KTX2 can contain multiple mip levels:
    // https://github.com/KhronosGroup/glTF/tree/master/extensions/2.0/Khronos/KHR_texture_basisu
    let mipLevels;
    if (Array.isArray(image)) {
      // highest detail mip should be level 0
      mipLevels = image.slice(1, image.length).map(function (mipLevel) {
        return mipLevel.bufferView;
      });
      image = image[0];
    }

    loadResources.texturesToCreate.enqueue({
      id: textureId,
      image: image,
      bufferView: image.bufferView,
      width: image.width,
      height: image.height,
      internalFormat: image.internalFormat,
      mipLevels: mipLevels,
    });
  };
}

const ktx2Regex = /(^data:image\/ktx2)|(\.ktx2$)/i;

function parseTextures(model, context, supportsWebP) {
  const gltf = model.gltf;
  const images = gltf.images;
  let uri;
  ForEach.texture(gltf, function (texture, id) {
    let imageId = texture.source;

    if (
      defined(texture.extensions) &&
      defined(texture.extensions.EXT_texture_webp) &&
      supportsWebP
    ) {
      imageId = texture.extensions.EXT_texture_webp.source;
    } else if (
      defined(texture.extensions) &&
      defined(texture.extensions.KHR_texture_basisu) &&
      context.supportsBasis
    ) {
      imageId = texture.extensions.KHR_texture_basisu.source;
    }

    const gltfImage = images[imageId];

    const bufferViewId = gltfImage.bufferView;
    const mimeType = gltfImage.mimeType;
    uri = gltfImage.uri;

    // Image references either uri (external or base64-encoded) or bufferView
    if (defined(bufferViewId)) {
      model._loadResources.texturesToCreateFromBufferView.enqueue({
        id: id,
        image: undefined,
        bufferView: bufferViewId,
        mimeType: mimeType,
      });
    } else {
      ++model._loadResources.pendingTextureLoads;

      const imageResource = model._resource.getDerivedResource({
        url: uri,
      });

      let promise;
      if (ktx2Regex.test(uri)) {
        promise = loadKTX2(imageResource);
      } else {
        promise = imageResource.fetchImage({
          skipColorSpaceConversion: true,
          preferImageBitmap: true,
        });
      }
      promise
        .then(imageLoad(model, id, imageId))
        .otherwise(
          ModelUtility.getFailedLoadFunction(model, "image", imageResource.url)
        );
    }
  });
}

const scratchArticulationStageInitialTransform = new Matrix4();

function parseNodes(model) {
  const runtimeNodes = {};
  const runtimeNodesByName = {};
  const skinnedNodes = [];

  const skinnedNodesIds = model._loadResources.skinnedNodesIds;
  const articulationsByName = model._runtime.articulationsByName;

  ForEach.node(model.gltf, function (node, id) {
    const runtimeNode = {
      // Animation targets
      matrix: undefined,
      translation: undefined,
      rotation: undefined,
      scale: undefined,

      // Per-node show inherited from parent
      computedShow: true,

      // Computed transforms
      transformToRoot: new Matrix4(),
      computedMatrix: new Matrix4(),
      dirtyNumber: 0, // The frame this node was made dirty by an animation; for graph traversal

      // Rendering
      commands: [], // empty for transform, light, and camera nodes

      // Skinned node
      inverseBindMatrices: undefined, // undefined when node is not skinned
      bindShapeMatrix: undefined, // undefined when node is not skinned or identity
      joints: [], // empty when node is not skinned
      computedJointMatrices: [], // empty when node is not skinned

      // Joint node
      jointName: node.jointName, // undefined when node is not a joint

      weights: [],

      // Graph pointers
      children: [], // empty for leaf nodes
      parents: [], // empty for root nodes

      // Publicly-accessible ModelNode instance to modify animation targets
      publicNode: undefined,
    };
    runtimeNode.publicNode = new ModelNode(
      model,
      node,
      runtimeNode,
      id,
      ModelUtility.getTransform(node)
    );

    runtimeNodes[id] = runtimeNode;
    runtimeNodesByName[node.name] = runtimeNode;

    if (defined(node.skin)) {
      skinnedNodesIds.push(id);
      skinnedNodes.push(runtimeNode);
    }

    if (
      defined(node.extensions) &&
      defined(node.extensions.AGI_articulations)
    ) {
      const articulationName =
        node.extensions.AGI_articulations.articulationName;
      if (defined(articulationName)) {
        let transform = Matrix4.clone(
          runtimeNode.publicNode.originalMatrix,
          scratchArticulationStageInitialTransform
        );
        const articulation = articulationsByName[articulationName];
        articulation.nodes.push(runtimeNode.publicNode);

        const numStages = articulation.stages.length;
        for (let s = 0; s < numStages; ++s) {
          const stage = articulation.stages[s];
          transform = applyArticulationStageMatrix(stage, transform);
        }
        runtimeNode.publicNode.matrix = transform;
      }
    }
  });

  model._runtime.nodes = runtimeNodes;
  model._runtime.nodesByName = runtimeNodesByName;
  model._runtime.skinnedNodes = skinnedNodes;
}

function parseMaterials(model) {
  const gltf = model.gltf;
  const techniques = model._sourceTechniques;

  const runtimeMaterialsByName = {};
  const runtimeMaterialsById = {};
  const uniformMaps = model._uniformMaps;

  ForEach.material(gltf, function (material, materialId) {
    // Allocated now so ModelMaterial can keep a reference to it.
    uniformMaps[materialId] = {
      uniformMap: undefined,
      values: undefined,
      jointMatrixUniformName: undefined,
      morphWeightsUniformName: undefined,
    };

    const modelMaterial = new ModelMaterial(model, material, materialId);

    if (
      defined(material.extensions) &&
      defined(material.extensions.KHR_techniques_webgl)
    ) {
      const techniqueId = material.extensions.KHR_techniques_webgl.technique;
      modelMaterial._technique = techniqueId;
      modelMaterial._program = techniques[techniqueId].program;

      ForEach.materialValue(material, function (value, uniformName) {
        if (!defined(modelMaterial._values)) {
          modelMaterial._values = {};
        }

        modelMaterial._values[uniformName] = clone(value);
      });
    }

    runtimeMaterialsByName[material.name] = modelMaterial;
    runtimeMaterialsById[materialId] = modelMaterial;
  });

  model._runtime.materialsByName = runtimeMaterialsByName;
  model._runtime.materialsById = runtimeMaterialsById;
}

function parseMeshes(model) {
  const runtimeMeshesByName = {};
  const runtimeMaterialsById = model._runtime.materialsById;

  ForEach.mesh(model.gltf, function (mesh, meshId) {
    runtimeMeshesByName[mesh.name] = new ModelMesh(
      mesh,
      runtimeMaterialsById,
      meshId
    );
    if (
      defined(model.extensionsUsed.WEB3D_quantized_attributes) ||
      model._dequantizeInShader
    ) {
      // Cache primitives according to their program
      ForEach.meshPrimitive(mesh, function (primitive, primitiveId) {
        const programId = getProgramForPrimitive(model, primitive);
        let programPrimitives = model._programPrimitives[programId];
        if (!defined(programPrimitives)) {
          programPrimitives = {};
          model._programPrimitives[programId] = programPrimitives;
        }
        programPrimitives[`${meshId}.primitive.${primitiveId}`] = primitive;
      });
    }
  });

  model._runtime.meshesByName = runtimeMeshesByName;
}

function parseCredits(model) {
  const asset = model.gltf.asset;
  const copyright = asset.copyright;
  if (!defined(copyright)) {
    return;
  }

<<<<<<< HEAD
  const showOnScreen = model._showCreditsOnScreen;
  const credits = copyright.split(",").map(function (string) {
    return new Credit(string.trim(), showOnScreen);
=======
  const credits = copyright.split(";").map(function (string) {
    return new Credit(string.trim());
>>>>>>> ac41312e
  });

  model._gltfCredits = credits;
}

///////////////////////////////////////////////////////////////////////////

const CreateVertexBufferJob = function () {
  this.id = undefined;
  this.model = undefined;
  this.context = undefined;
};

CreateVertexBufferJob.prototype.set = function (id, model, context) {
  this.id = id;
  this.model = model;
  this.context = context;
};

CreateVertexBufferJob.prototype.execute = function () {
  createVertexBuffer(this.id, this.model, this.context);
};

///////////////////////////////////////////////////////////////////////////

function createVertexBuffer(bufferViewId, model, context) {
  const loadResources = model._loadResources;
  const bufferViews = model.gltf.bufferViews;
  let bufferView = bufferViews[bufferViewId];

  // Use bufferView created at runtime
  if (!defined(bufferView)) {
    bufferView = loadResources.createdBufferViews[bufferViewId];
  }

  const vertexBuffer = Buffer.createVertexBuffer({
    context: context,
    typedArray: loadResources.getBuffer(bufferView),
    usage: BufferUsage.STATIC_DRAW,
  });
  vertexBuffer.vertexArrayDestroyable = false;
  model._rendererResources.buffers[bufferViewId] = vertexBuffer;
  model._geometryByteLength += vertexBuffer.sizeInBytes;
}

///////////////////////////////////////////////////////////////////////////

const CreateIndexBufferJob = function () {
  this.id = undefined;
  this.componentType = undefined;
  this.model = undefined;
  this.context = undefined;
};

CreateIndexBufferJob.prototype.set = function (
  id,
  componentType,
  model,
  context
) {
  this.id = id;
  this.componentType = componentType;
  this.model = model;
  this.context = context;
};

CreateIndexBufferJob.prototype.execute = function () {
  createIndexBuffer(this.id, this.componentType, this.model, this.context);
};

///////////////////////////////////////////////////////////////////////////

function createIndexBuffer(bufferViewId, componentType, model, context) {
  const loadResources = model._loadResources;
  const bufferViews = model.gltf.bufferViews;
  let bufferView = bufferViews[bufferViewId];

  // Use bufferView created at runtime
  if (!defined(bufferView)) {
    bufferView = loadResources.createdBufferViews[bufferViewId];
  }

  const indexBuffer = Buffer.createIndexBuffer({
    context: context,
    typedArray: loadResources.getBuffer(bufferView),
    usage: BufferUsage.STATIC_DRAW,
    indexDatatype: componentType,
  });
  indexBuffer.vertexArrayDestroyable = false;
  model._rendererResources.buffers[bufferViewId] = indexBuffer;
  model._geometryByteLength += indexBuffer.sizeInBytes;
}

const scratchVertexBufferJob = new CreateVertexBufferJob();
const scratchIndexBufferJob = new CreateIndexBufferJob();

function createBuffers(model, frameState) {
  const loadResources = model._loadResources;

  if (loadResources.pendingBufferLoads !== 0) {
    return;
  }

  const context = frameState.context;
  const vertexBuffersToCreate = loadResources.vertexBuffersToCreate;
  const indexBuffersToCreate = loadResources.indexBuffersToCreate;
  let i;

  if (model.asynchronous) {
    while (vertexBuffersToCreate.length > 0) {
      scratchVertexBufferJob.set(vertexBuffersToCreate.peek(), model, context);
      if (
        !frameState.jobScheduler.execute(scratchVertexBufferJob, JobType.BUFFER)
      ) {
        break;
      }
      vertexBuffersToCreate.dequeue();
    }

    while (indexBuffersToCreate.length > 0) {
      i = indexBuffersToCreate.peek();
      scratchIndexBufferJob.set(i.id, i.componentType, model, context);
      if (
        !frameState.jobScheduler.execute(scratchIndexBufferJob, JobType.BUFFER)
      ) {
        break;
      }
      indexBuffersToCreate.dequeue();
    }
  } else {
    while (vertexBuffersToCreate.length > 0) {
      createVertexBuffer(vertexBuffersToCreate.dequeue(), model, context);
    }

    while (indexBuffersToCreate.length > 0) {
      i = indexBuffersToCreate.dequeue();
      createIndexBuffer(i.id, i.componentType, model, context);
    }
  }
}

function getProgramForPrimitive(model, primitive) {
  const material = model._runtime.materialsById[primitive.material];
  if (!defined(material)) {
    return;
  }

  return material._program;
}

function modifyShaderForQuantizedAttributes(shader, programName, model) {
  let primitive;
  const primitives = model._programPrimitives[programName];

  // If no primitives were cached for this program, there's no need to modify the shader
  if (!defined(primitives)) {
    return shader;
  }

  let primitiveId;
  for (primitiveId in primitives) {
    if (primitives.hasOwnProperty(primitiveId)) {
      primitive = primitives[primitiveId];
      if (getProgramForPrimitive(model, primitive) === programName) {
        break;
      }
    }
  }

  // This is not needed after the program is processed, free the memory
  model._programPrimitives[programName] = undefined;

  let result;
  if (model.extensionsUsed.WEB3D_quantized_attributes) {
    result = ModelUtility.modifyShaderForQuantizedAttributes(
      model.gltf,
      primitive,
      shader
    );
    model._quantizedUniforms[programName] = result.uniforms;
  } else {
    const decodedData = model._decodedData[primitiveId];
    if (defined(decodedData)) {
      result = ModelUtility.modifyShaderForDracoQuantizedAttributes(
        model.gltf,
        primitive,
        shader,
        decodedData.attributes
      );
    } else {
      return shader;
    }
  }

  return result.shader;
}

function modifyShaderForColor(shader) {
  shader = ShaderSource.replaceMain(shader, "gltf_blend_main");
  shader +=
    "uniform vec4 gltf_color; \n" +
    "uniform float gltf_colorBlend; \n" +
    "void main() \n" +
    "{ \n" +
    "    gltf_blend_main(); \n" +
    "    gl_FragColor.rgb = mix(gl_FragColor.rgb, gltf_color.rgb, gltf_colorBlend); \n" +
    "    float highlight = ceil(gltf_colorBlend); \n" +
    "    gl_FragColor.rgb *= mix(gltf_color.rgb, vec3(1.0), highlight); \n" +
    "    gl_FragColor.a *= gltf_color.a; \n" +
    "} \n";

  return shader;
}

function modifyShader(shader, programName, callback) {
  if (defined(callback)) {
    shader = callback(shader, programName);
  }
  return shader;
}

const CreateProgramJob = function () {
  this.programToCreate = undefined;
  this.model = undefined;
  this.context = undefined;
};

CreateProgramJob.prototype.set = function (programToCreate, model, context) {
  this.programToCreate = programToCreate;
  this.model = model;
  this.context = context;
};

CreateProgramJob.prototype.execute = function () {
  createProgram(this.programToCreate, this.model, this.context);
};

///////////////////////////////////////////////////////////////////////////

// When building programs for the first time, do not include modifiers for clipping planes and color
// since this is the version of the program that will be cached for use with other Models.
function createProgram(programToCreate, model, context) {
  const programId = programToCreate.programId;
  const techniqueId = programToCreate.techniqueId;
  const program = model._sourcePrograms[programId];
  const shaders = model._rendererResources.sourceShaders;

  let vs = shaders[program.vertexShader];
  const fs = shaders[program.fragmentShader];

  const quantizedVertexShaders = model._quantizedVertexShaders;

  if (
    model.extensionsUsed.WEB3D_quantized_attributes ||
    model._dequantizeInShader
  ) {
    let quantizedVS = quantizedVertexShaders[programId];
    if (!defined(quantizedVS)) {
      quantizedVS = modifyShaderForQuantizedAttributes(vs, programId, model);
      quantizedVertexShaders[programId] = quantizedVS;
    }
    vs = quantizedVS;
  }

  const drawVS = modifyShader(vs, programId, model._vertexShaderLoaded);
  let drawFS = modifyShader(fs, programId, model._fragmentShaderLoaded);

  if (!defined(model._uniformMapLoaded)) {
    drawFS = `uniform vec4 czm_pickColor;\n${drawFS}`;
  }

  const useIBL =
    model._imageBasedLightingFactor.x > 0.0 ||
    model._imageBasedLightingFactor.y > 0.0;
  if (useIBL) {
    drawFS = `#define USE_IBL_LIGHTING \n\n${drawFS}`;
  }

  if (defined(model._lightColor)) {
    drawFS = `#define USE_CUSTOM_LIGHT_COLOR \n\n${drawFS}`;
  }

  if (model._sourceVersion !== "2.0" || model._sourceKHRTechniquesWebGL) {
    drawFS = ShaderSource.replaceMain(drawFS, "non_gamma_corrected_main");
    drawFS =
      `${drawFS}\n` +
      `void main() { \n` +
      `    non_gamma_corrected_main(); \n` +
      `    gl_FragColor = czm_gammaCorrect(gl_FragColor); \n` +
      `} \n`;
  }

  if (OctahedralProjectedCubeMap.isSupported(context)) {
    const usesSH =
      defined(model._sphericalHarmonicCoefficients) ||
      model._useDefaultSphericalHarmonics;
    const usesSM =
      (defined(model._specularEnvironmentMapAtlas) &&
        model._specularEnvironmentMapAtlas.ready) ||
      model._useDefaultSpecularMaps;
    const addMatrix = usesSH || usesSM || useIBL;
    if (addMatrix) {
      drawFS = `uniform mat3 gltf_iblReferenceFrameMatrix; \n${drawFS}`;
    }

    if (defined(model._sphericalHarmonicCoefficients)) {
      drawFS = `${
        "#define DIFFUSE_IBL \n" +
        "#define CUSTOM_SPHERICAL_HARMONICS \n" +
        "uniform vec3 gltf_sphericalHarmonicCoefficients[9]; \n"
      }${drawFS}`;
    } else if (model._useDefaultSphericalHarmonics) {
      drawFS = `#define DIFFUSE_IBL \n${drawFS}`;
    }

    if (
      defined(model._specularEnvironmentMapAtlas) &&
      model._specularEnvironmentMapAtlas.ready
    ) {
      drawFS = `${
        "#define SPECULAR_IBL \n" +
        "#define CUSTOM_SPECULAR_IBL \n" +
        "uniform sampler2D gltf_specularMap; \n" +
        "uniform vec2 gltf_specularMapSize; \n" +
        "uniform float gltf_maxSpecularLOD; \n"
      }${drawFS}`;
    } else if (model._useDefaultSpecularMaps) {
      drawFS = `#define SPECULAR_IBL \n${drawFS}`;
    }
  }

  if (defined(model._luminanceAtZenith)) {
    drawFS = `${
      "#define USE_SUN_LUMINANCE \n" + "uniform float gltf_luminanceAtZenith;\n"
    }${drawFS}`;
  }

  createAttributesAndProgram(
    programId,
    techniqueId,
    drawFS,
    drawVS,
    model,
    context
  );
}

function recreateProgram(programToCreate, model, context) {
  const programId = programToCreate.programId;
  const techniqueId = programToCreate.techniqueId;
  const program = model._sourcePrograms[programId];
  const shaders = model._rendererResources.sourceShaders;

  const quantizedVertexShaders = model._quantizedVertexShaders;

  const clippingPlaneCollection = model.clippingPlanes;
  const addClippingPlaneCode = isClippingEnabled(model);

  let vs = shaders[program.vertexShader];
  const fs = shaders[program.fragmentShader];

  if (
    model.extensionsUsed.WEB3D_quantized_attributes ||
    model._dequantizeInShader
  ) {
    vs = quantizedVertexShaders[programId];
  }

  let finalFS = fs;
  if (isColorShadingEnabled(model)) {
    finalFS = Model._modifyShaderForColor(finalFS);
  }
  if (addClippingPlaneCode) {
    finalFS = modifyShaderForClippingPlanes(
      finalFS,
      clippingPlaneCollection,
      context
    );
  }

  const drawVS = modifyShader(vs, programId, model._vertexShaderLoaded);
  let drawFS = modifyShader(finalFS, programId, model._fragmentShaderLoaded);

  if (!defined(model._uniformMapLoaded)) {
    drawFS = `uniform vec4 czm_pickColor;\n${drawFS}`;
  }

  const useIBL =
    model._imageBasedLightingFactor.x > 0.0 ||
    model._imageBasedLightingFactor.y > 0.0;
  if (useIBL) {
    drawFS = `#define USE_IBL_LIGHTING \n\n${drawFS}`;
  }

  if (defined(model._lightColor)) {
    drawFS = `#define USE_CUSTOM_LIGHT_COLOR \n\n${drawFS}`;
  }

  if (model._sourceVersion !== "2.0" || model._sourceKHRTechniquesWebGL) {
    drawFS = ShaderSource.replaceMain(drawFS, "non_gamma_corrected_main");
    drawFS =
      `${drawFS}\n` +
      `void main() { \n` +
      `    non_gamma_corrected_main(); \n` +
      `    gl_FragColor = czm_gammaCorrect(gl_FragColor); \n` +
      `} \n`;
  }

  if (OctahedralProjectedCubeMap.isSupported(context)) {
    const usesSH =
      defined(model._sphericalHarmonicCoefficients) ||
      model._useDefaultSphericalHarmonics;
    const usesSM =
      (defined(model._specularEnvironmentMapAtlas) &&
        model._specularEnvironmentMapAtlas.ready) ||
      model._useDefaultSpecularMaps;
    const addMatrix = usesSH || usesSM || useIBL;
    if (addMatrix) {
      drawFS = `uniform mat3 gltf_iblReferenceFrameMatrix; \n${drawFS}`;
    }

    if (defined(model._sphericalHarmonicCoefficients)) {
      drawFS = `${
        "#define DIFFUSE_IBL \n" +
        "#define CUSTOM_SPHERICAL_HARMONICS \n" +
        "uniform vec3 gltf_sphericalHarmonicCoefficients[9]; \n"
      }${drawFS}`;
    } else if (model._useDefaultSphericalHarmonics) {
      drawFS = `#define DIFFUSE_IBL \n${drawFS}`;
    }

    if (
      defined(model._specularEnvironmentMapAtlas) &&
      model._specularEnvironmentMapAtlas.ready
    ) {
      drawFS = `${
        "#define SPECULAR_IBL \n" +
        "#define CUSTOM_SPECULAR_IBL \n" +
        "uniform sampler2D gltf_specularMap; \n" +
        "uniform vec2 gltf_specularMapSize; \n" +
        "uniform float gltf_maxSpecularLOD; \n"
      }${drawFS}`;
    } else if (model._useDefaultSpecularMaps) {
      drawFS = `#define SPECULAR_IBL \n${drawFS}`;
    }
  }

  if (defined(model._luminanceAtZenith)) {
    drawFS = `${
      "#define USE_SUN_LUMINANCE \n" + "uniform float gltf_luminanceAtZenith;\n"
    }${drawFS}`;
  }

  createAttributesAndProgram(
    programId,
    techniqueId,
    drawFS,
    drawVS,
    model,
    context
  );
}

function createAttributesAndProgram(
  programId,
  techniqueId,
  drawFS,
  drawVS,
  model,
  context
) {
  const technique = model._sourceTechniques[techniqueId];
  const attributeLocations = ModelUtility.createAttributeLocations(
    technique,
    model._precreatedAttributes
  );

  model._rendererResources.programs[programId] = ShaderProgram.fromCache({
    context: context,
    vertexShaderSource: drawVS,
    fragmentShaderSource: drawFS,
    attributeLocations: attributeLocations,
  });
}

const scratchCreateProgramJob = new CreateProgramJob();

function createPrograms(model, frameState) {
  const loadResources = model._loadResources;
  const programsToCreate = loadResources.programsToCreate;

  if (loadResources.pendingShaderLoads !== 0) {
    return;
  }

  // PERFORMANCE_IDEA: this could be more fine-grained by looking
  // at the shader's bufferView's to determine the buffer dependencies.
  if (loadResources.pendingBufferLoads !== 0) {
    return;
  }

  const context = frameState.context;

  if (model.asynchronous) {
    while (programsToCreate.length > 0) {
      scratchCreateProgramJob.set(programsToCreate.peek(), model, context);
      if (
        !frameState.jobScheduler.execute(
          scratchCreateProgramJob,
          JobType.PROGRAM
        )
      ) {
        break;
      }
      programsToCreate.dequeue();
    }
  } else {
    // Create all loaded programs this frame
    while (programsToCreate.length > 0) {
      createProgram(programsToCreate.dequeue(), model, context);
    }
  }
}

function getOnImageCreatedFromTypedArray(loadResources, gltfTexture) {
  return function (image) {
    loadResources.texturesToCreate.enqueue({
      id: gltfTexture.id,
      image: image,
      bufferView: undefined,
    });

    --loadResources.pendingBufferViewToImage;
  };
}

function loadTexturesFromBufferViews(model) {
  const loadResources = model._loadResources;

  if (loadResources.pendingBufferLoads !== 0) {
    return;
  }

  while (loadResources.texturesToCreateFromBufferView.length > 0) {
    const gltfTexture = loadResources.texturesToCreateFromBufferView.dequeue();

    const gltf = model.gltf;
    const bufferView = gltf.bufferViews[gltfTexture.bufferView];
    const imageId = gltf.textures[gltfTexture.id].source;

    const onerror = ModelUtility.getFailedLoadFunction(
      model,
      "image",
      `id: ${gltfTexture.id}, bufferView: ${gltfTexture.bufferView}`
    );

    if (gltfTexture.mimeType === "image/ktx2") {
      // Need to make a copy of the embedded KTX2 buffer otherwise the underlying
      // ArrayBuffer may be accessed on both the worker and the main thread and
      // throw an error like "Cannot perform Construct on a detached ArrayBuffer".
      // Look into SharedArrayBuffer at some point to get around this.
      const ktxBuffer = new Uint8Array(loadResources.getBuffer(bufferView));
      loadKTX2(ktxBuffer)
        .then(imageLoad(model, gltfTexture.id, imageId))
        .otherwise(onerror);
      ++model._loadResources.pendingTextureLoads;
    } else {
      const onload = getOnImageCreatedFromTypedArray(
        loadResources,
        gltfTexture
      );
      loadImageFromTypedArray({
        uint8Array: loadResources.getBuffer(bufferView),
        format: gltfTexture.mimeType,
        flipY: false,
        skipColorSpaceConversion: true,
      })
        .then(onload)
        .otherwise(onerror);
      ++loadResources.pendingBufferViewToImage;
    }
  }
}

function createSamplers(model) {
  const loadResources = model._loadResources;
  if (loadResources.createSamplers) {
    loadResources.createSamplers = false;

    const rendererSamplers = model._rendererResources.samplers;
    ForEach.sampler(model.gltf, function (sampler, samplerId) {
      rendererSamplers[samplerId] = new Sampler({
        wrapS: sampler.wrapS,
        wrapT: sampler.wrapT,
        minificationFilter: sampler.minFilter,
        magnificationFilter: sampler.magFilter,
      });
    });
  }
}

///////////////////////////////////////////////////////////////////////////

const CreateTextureJob = function () {
  this.gltfTexture = undefined;
  this.model = undefined;
  this.context = undefined;
};

CreateTextureJob.prototype.set = function (gltfTexture, model, context) {
  this.gltfTexture = gltfTexture;
  this.model = model;
  this.context = context;
};

CreateTextureJob.prototype.execute = function () {
  createTexture(this.gltfTexture, this.model, this.context);
};

///////////////////////////////////////////////////////////////////////////

function createTexture(gltfTexture, model, context) {
  const textures = model.gltf.textures;
  const texture = textures[gltfTexture.id];

  const rendererSamplers = model._rendererResources.samplers;
  let sampler = rendererSamplers[texture.sampler];
  if (!defined(sampler)) {
    sampler = new Sampler({
      wrapS: TextureWrap.REPEAT,
      wrapT: TextureWrap.REPEAT,
    });
  }

  let usesTextureTransform = false;
  const materials = model.gltf.materials;
  const materialsLength = materials.length;
  for (let i = 0; i < materialsLength; ++i) {
    const material = materials[i];
    if (
      defined(material.extensions) &&
      defined(material.extensions.KHR_techniques_webgl)
    ) {
      const values = material.extensions.KHR_techniques_webgl.values;
      for (const valueName in values) {
        if (
          values.hasOwnProperty(valueName) &&
          valueName.indexOf("Texture") !== -1
        ) {
          const value = values[valueName];
          if (
            value.index === gltfTexture.id &&
            defined(value.extensions) &&
            defined(value.extensions.KHR_texture_transform)
          ) {
            usesTextureTransform = true;
            break;
          }
        }
      }
    }
    if (usesTextureTransform) {
      break;
    }
  }

  const wrapS = sampler.wrapS;
  const wrapT = sampler.wrapT;
  let minFilter = sampler.minificationFilter;

  if (
    usesTextureTransform &&
    minFilter !== TextureMinificationFilter.LINEAR &&
    minFilter !== TextureMinificationFilter.NEAREST
  ) {
    if (
      minFilter === TextureMinificationFilter.NEAREST_MIPMAP_NEAREST ||
      minFilter === TextureMinificationFilter.NEAREST_MIPMAP_LINEAR
    ) {
      minFilter = TextureMinificationFilter.NEAREST;
    } else {
      minFilter = TextureMinificationFilter.LINEAR;
    }

    sampler = new Sampler({
      wrapS: sampler.wrapS,
      wrapT: sampler.wrapT,
      minificationFilter: minFilter,
      magnificationFilter: sampler.magnificationFilter,
    });
  }

  const internalFormat = gltfTexture.internalFormat;

  const mipmap =
    !(
      defined(internalFormat) && PixelFormat.isCompressedFormat(internalFormat)
    ) &&
    (minFilter === TextureMinificationFilter.NEAREST_MIPMAP_NEAREST ||
      minFilter === TextureMinificationFilter.NEAREST_MIPMAP_LINEAR ||
      minFilter === TextureMinificationFilter.LINEAR_MIPMAP_NEAREST ||
      minFilter === TextureMinificationFilter.LINEAR_MIPMAP_LINEAR);
  const requiresNpot =
    mipmap ||
    wrapS === TextureWrap.REPEAT ||
    wrapS === TextureWrap.MIRRORED_REPEAT ||
    wrapT === TextureWrap.REPEAT ||
    wrapT === TextureWrap.MIRRORED_REPEAT;
  let npot;
  let tx;
  let source = gltfTexture.image;

  if (defined(internalFormat)) {
    npot =
      !CesiumMath.isPowerOfTwo(gltfTexture.width) ||
      !CesiumMath.isPowerOfTwo(gltfTexture.height);

    // Warning to encourage power of 2 texture dimensions with KHR_texture_basisu
    if (
      !context.webgl2 &&
      PixelFormat.isCompressedFormat(internalFormat) &&
      npot &&
      requiresNpot
    ) {
      console.warn(
        "Compressed texture uses REPEAT or MIRRORED_REPEAT texture wrap mode and dimensions are not powers of two. The texture may be rendered incorrectly. See the Model.js constructor documentation for more information."
      );
    }

    let minificationFilter = sampler.minificationFilter;
    if (
      !defined(gltfTexture.mipLevels) &&
      (minFilter === TextureMinificationFilter.NEAREST_MIPMAP_NEAREST ||
        minFilter === TextureMinificationFilter.NEAREST_MIPMAP_LINEAR)
    ) {
      minificationFilter = TextureMinificationFilter.NEAREST;
    } else if (
      !defined(gltfTexture.mipLevels) &&
      (minFilter === TextureMinificationFilter.LINEAR_MIPMAP_NEAREST ||
        minFilter === TextureMinificationFilter.LINEAR_MIPMAP_LINEAR)
    ) {
      minificationFilter = TextureMinificationFilter.LINEAR;
    }
    sampler = new Sampler({
      wrapS: sampler.wrapS,
      wrapT: sampler.wrapT,
      minificationFilter: minificationFilter,
      magnificationFilter: sampler.magnificationFilter,
    });

    tx = new Texture({
      context: context,
      source: {
        arrayBufferView: gltfTexture.bufferView,
        mipLevels: gltfTexture.mipLevels,
      },
      width: gltfTexture.width,
      height: gltfTexture.height,
      pixelFormat: internalFormat,
      sampler: sampler,
    });
  } else if (defined(source)) {
    npot =
      !CesiumMath.isPowerOfTwo(source.width) ||
      !CesiumMath.isPowerOfTwo(source.height);
    if (requiresNpot && npot) {
      // WebGL requires power-of-two texture dimensions for mipmapping and REPEAT/MIRRORED_REPEAT wrap modes.
      const canvas = document.createElement("canvas");
      canvas.width = CesiumMath.nextPowerOfTwo(source.width);
      canvas.height = CesiumMath.nextPowerOfTwo(source.height);
      const canvasContext = canvas.getContext("2d");
      canvasContext.drawImage(
        source,
        0,
        0,
        source.width,
        source.height,
        0,
        0,
        canvas.width,
        canvas.height
      );
      source = canvas;
    }

    tx = new Texture({
      context: context,
      source: source,
      pixelFormat: texture.internalFormat,
      pixelDatatype: texture.type,
      sampler: sampler,
      flipY: false,
      skipColorSpaceConversion: true,
    });
    // GLTF_SPEC: Support TEXTURE_CUBE_MAP.  https://github.com/KhronosGroup/glTF/issues/40
    if (mipmap) {
      tx.generateMipmap();
    }
  }
  if (defined(tx)) {
    model._rendererResources.textures[gltfTexture.id] = tx;
    model._texturesByteLength += tx.sizeInBytes;
  }
}

const scratchCreateTextureJob = new CreateTextureJob();

function createTextures(model, frameState) {
  const context = frameState.context;
  const texturesToCreate = model._loadResources.texturesToCreate;

  if (model.asynchronous) {
    while (texturesToCreate.length > 0) {
      scratchCreateTextureJob.set(texturesToCreate.peek(), model, context);
      if (
        !frameState.jobScheduler.execute(
          scratchCreateTextureJob,
          JobType.TEXTURE
        )
      ) {
        break;
      }
      texturesToCreate.dequeue();
    }
  } else {
    // Create all loaded textures this frame
    while (texturesToCreate.length > 0) {
      createTexture(texturesToCreate.dequeue(), model, context);
    }
  }
}

function getAttributeLocations(model, primitive) {
  const techniques = model._sourceTechniques;

  // Retrieve the compiled shader program to assign index values to attributes
  const attributeLocations = {};

  let location;
  let index;
  const material = model._runtime.materialsById[primitive.material];
  if (!defined(material)) {
    return attributeLocations;
  }

  const technique = techniques[material._technique];
  if (!defined(technique)) {
    return attributeLocations;
  }

  const attributes = technique.attributes;
  const program = model._rendererResources.programs[technique.program];
  const programAttributeLocations = program._attributeLocations;

  for (location in programAttributeLocations) {
    if (programAttributeLocations.hasOwnProperty(location)) {
      const attribute = attributes[location];
      if (defined(attribute)) {
        index = programAttributeLocations[location];
        attributeLocations[attribute.semantic] = index;
      }
    }
  }

  // Add pre-created attributes.
  const precreatedAttributes = model._precreatedAttributes;
  if (defined(precreatedAttributes)) {
    for (location in precreatedAttributes) {
      if (precreatedAttributes.hasOwnProperty(location)) {
        index = programAttributeLocations[location];
        attributeLocations[location] = index;
      }
    }
  }

  return attributeLocations;
}

function createJoints(model, runtimeSkins) {
  const gltf = model.gltf;
  const skins = gltf.skins;
  const nodes = gltf.nodes;
  const runtimeNodes = model._runtime.nodes;

  const skinnedNodesIds = model._loadResources.skinnedNodesIds;
  const length = skinnedNodesIds.length;
  for (let j = 0; j < length; ++j) {
    const id = skinnedNodesIds[j];
    const skinnedNode = runtimeNodes[id];
    const node = nodes[id];

    const runtimeSkin = runtimeSkins[node.skin];
    skinnedNode.inverseBindMatrices = runtimeSkin.inverseBindMatrices;
    skinnedNode.bindShapeMatrix = runtimeSkin.bindShapeMatrix;

    const gltfJoints = skins[node.skin].joints;
    const jointsLength = gltfJoints.length;
    for (let i = 0; i < jointsLength; ++i) {
      const nodeId = gltfJoints[i];
      const jointNode = runtimeNodes[nodeId];
      skinnedNode.joints.push(jointNode);
    }
  }
}

function createSkins(model) {
  const loadResources = model._loadResources;

  if (loadResources.pendingBufferLoads !== 0) {
    return;
  }

  if (!loadResources.createSkins) {
    return;
  }
  loadResources.createSkins = false;

  const gltf = model.gltf;
  const accessors = gltf.accessors;
  const runtimeSkins = {};

  ForEach.skin(gltf, function (skin, id) {
    const accessor = accessors[skin.inverseBindMatrices];

    let bindShapeMatrix;
    if (!Matrix4.equals(skin.bindShapeMatrix, Matrix4.IDENTITY)) {
      bindShapeMatrix = Matrix4.clone(skin.bindShapeMatrix);
    }

    runtimeSkins[id] = {
      inverseBindMatrices: ModelAnimationCache.getSkinInverseBindMatrices(
        model,
        accessor
      ),
      bindShapeMatrix: bindShapeMatrix, // not used when undefined
    };
  });

  createJoints(model, runtimeSkins);
}

function getChannelEvaluator(model, runtimeNode, targetPath, spline) {
  return function (localAnimationTime) {
    if (defined(spline)) {
      localAnimationTime = model.clampAnimations
        ? spline.clampTime(localAnimationTime)
        : spline.wrapTime(localAnimationTime);
      runtimeNode[targetPath] = spline.evaluate(
        localAnimationTime,
        runtimeNode[targetPath]
      );
      runtimeNode.dirtyNumber = model._maxDirtyNumber;
    }
  };
}

function createRuntimeAnimations(model) {
  const loadResources = model._loadResources;

  if (!loadResources.finishedPendingBufferLoads()) {
    return;
  }

  if (!loadResources.createRuntimeAnimations) {
    return;
  }
  loadResources.createRuntimeAnimations = false;

  model._runtime.animations = [];

  const runtimeNodes = model._runtime.nodes;
  const accessors = model.gltf.accessors;

  ForEach.animation(model.gltf, function (animation, i) {
    const channels = animation.channels;
    const samplers = animation.samplers;

    // Find start and stop time for the entire animation
    let startTime = Number.MAX_VALUE;
    let stopTime = -Number.MAX_VALUE;

    const channelsLength = channels.length;
    const channelEvaluators = new Array(channelsLength);

    for (let j = 0; j < channelsLength; ++j) {
      const channel = channels[j];
      const target = channel.target;
      const path = target.path;
      const sampler = samplers[channel.sampler];
      const input = ModelAnimationCache.getAnimationParameterValues(
        model,
        accessors[sampler.input]
      );
      const output = ModelAnimationCache.getAnimationParameterValues(
        model,
        accessors[sampler.output]
      );

      startTime = Math.min(startTime, input[0]);
      stopTime = Math.max(stopTime, input[input.length - 1]);

      const spline = ModelAnimationCache.getAnimationSpline(
        model,
        i,
        animation,
        channel.sampler,
        sampler,
        input,
        path,
        output
      );

      channelEvaluators[j] = getChannelEvaluator(
        model,
        runtimeNodes[target.node],
        target.path,
        spline
      );
    }

    model._runtime.animations[i] = {
      name: animation.name,
      startTime: startTime,
      stopTime: stopTime,
      channelEvaluators: channelEvaluators,
    };
  });
}

function createVertexArrays(model, context) {
  const loadResources = model._loadResources;
  if (
    !loadResources.finishedBuffersCreation() ||
    !loadResources.finishedProgramCreation() ||
    !loadResources.createVertexArrays
  ) {
    return;
  }
  loadResources.createVertexArrays = false;

  const rendererBuffers = model._rendererResources.buffers;
  const rendererVertexArrays = model._rendererResources.vertexArrays;
  const gltf = model.gltf;
  const accessors = gltf.accessors;
  ForEach.mesh(gltf, function (mesh, meshId) {
    ForEach.meshPrimitive(mesh, function (primitive, primitiveId) {
      const attributes = [];
      let attributeLocation;
      const attributeLocations = getAttributeLocations(model, primitive);
      const decodedData =
        model._decodedData[`${meshId}.primitive.${primitiveId}`];
      ForEach.meshPrimitiveAttribute(primitive, function (
        accessorId,
        attributeName
      ) {
        // Skip if the attribute is not used by the material, e.g., because the asset
        // was exported with an attribute that wasn't used and the asset wasn't optimized.
        attributeLocation = attributeLocations[attributeName];
        if (defined(attributeLocation)) {
          // Use attributes of previously decoded draco geometry
          if (defined(decodedData)) {
            const decodedAttributes = decodedData.attributes;
            if (decodedAttributes.hasOwnProperty(attributeName)) {
              const decodedAttribute = decodedAttributes[attributeName];
              attributes.push({
                index: attributeLocation,
                vertexBuffer: rendererBuffers[decodedAttribute.bufferView],
                componentsPerAttribute: decodedAttribute.componentsPerAttribute,
                componentDatatype: decodedAttribute.componentDatatype,
                normalize: decodedAttribute.normalized,
                offsetInBytes: decodedAttribute.byteOffset,
                strideInBytes: decodedAttribute.byteStride,
              });

              return;
            }
          }

          const a = accessors[accessorId];
          const normalize = defined(a.normalized) && a.normalized;
          attributes.push({
            index: attributeLocation,
            vertexBuffer: rendererBuffers[a.bufferView],
            componentsPerAttribute: numberOfComponentsForType(a.type),
            componentDatatype: a.componentType,
            normalize: normalize,
            offsetInBytes: a.byteOffset,
            strideInBytes: getAccessorByteStride(gltf, a),
          });
        }
      });

      // Add pre-created attributes
      let attribute;
      let attributeName;
      const precreatedAttributes = model._precreatedAttributes;
      if (defined(precreatedAttributes)) {
        for (attributeName in precreatedAttributes) {
          if (precreatedAttributes.hasOwnProperty(attributeName)) {
            attributeLocation = attributeLocations[attributeName];
            if (defined(attributeLocation)) {
              attribute = precreatedAttributes[attributeName];
              attribute.index = attributeLocation;
              attributes.push(attribute);
            }
          }
        }
      }

      let indexBuffer;
      if (defined(primitive.indices)) {
        const accessor = accessors[primitive.indices];
        let bufferView = accessor.bufferView;

        // Use buffer of previously decoded draco geometry
        if (defined(decodedData)) {
          bufferView = decodedData.bufferView;
        }

        indexBuffer = rendererBuffers[bufferView];
      }
      rendererVertexArrays[
        `${meshId}.primitive.${primitiveId}`
      ] = new VertexArray({
        context: context,
        attributes: attributes,
        indexBuffer: indexBuffer,
      });
    });
  });
}

function createRenderStates(model) {
  const loadResources = model._loadResources;
  if (loadResources.createRenderStates) {
    loadResources.createRenderStates = false;

    ForEach.material(model.gltf, function (material, materialId) {
      createRenderStateForMaterial(model, material, materialId);
    });
  }
}

function createRenderStateForMaterial(model, material, materialId) {
  const rendererRenderStates = model._rendererResources.renderStates;

  let blendEquationSeparate = [
    WebGLConstants.FUNC_ADD,
    WebGLConstants.FUNC_ADD,
  ];
  let blendFuncSeparate = [
    WebGLConstants.ONE,
    WebGLConstants.ONE_MINUS_SRC_ALPHA,
    WebGLConstants.ONE,
    WebGLConstants.ONE_MINUS_SRC_ALPHA,
  ];

  if (defined(material.extensions) && defined(material.extensions.KHR_blend)) {
    blendEquationSeparate = material.extensions.KHR_blend.blendEquation;
    blendFuncSeparate = material.extensions.KHR_blend.blendFactors;
  }

  const enableCulling = !material.doubleSided;
  const blendingEnabled = material.alphaMode === "BLEND";
  rendererRenderStates[materialId] = RenderState.fromCache({
    cull: {
      enabled: enableCulling,
    },
    depthTest: {
      enabled: true,
      func: DepthFunction.LESS_OR_EQUAL,
    },
    depthMask: !blendingEnabled,
    blending: {
      enabled: blendingEnabled,
      equationRgb: blendEquationSeparate[0],
      equationAlpha: blendEquationSeparate[1],
      functionSourceRgb: blendFuncSeparate[0],
      functionDestinationRgb: blendFuncSeparate[1],
      functionSourceAlpha: blendFuncSeparate[2],
      functionDestinationAlpha: blendFuncSeparate[3],
    },
  });
}

///////////////////////////////////////////////////////////////////////////

const gltfUniformsFromNode = {
  MODEL: function (uniformState, model, runtimeNode) {
    return function () {
      return runtimeNode.computedMatrix;
    };
  },
  VIEW: function (uniformState, model, runtimeNode) {
    return function () {
      return uniformState.view;
    };
  },
  PROJECTION: function (uniformState, model, runtimeNode) {
    return function () {
      return uniformState.projection;
    };
  },
  MODELVIEW: function (uniformState, model, runtimeNode) {
    const mv = new Matrix4();
    return function () {
      return Matrix4.multiplyTransformation(
        uniformState.view,
        runtimeNode.computedMatrix,
        mv
      );
    };
  },
  CESIUM_RTC_MODELVIEW: function (uniformState, model, runtimeNode) {
    // CESIUM_RTC extension
    const mvRtc = new Matrix4();
    return function () {
      Matrix4.multiplyTransformation(
        uniformState.view,
        runtimeNode.computedMatrix,
        mvRtc
      );
      return Matrix4.setTranslation(mvRtc, model._rtcCenterEye, mvRtc);
    };
  },
  MODELVIEWPROJECTION: function (uniformState, model, runtimeNode) {
    const mvp = new Matrix4();
    return function () {
      Matrix4.multiplyTransformation(
        uniformState.view,
        runtimeNode.computedMatrix,
        mvp
      );
      return Matrix4.multiply(uniformState._projection, mvp, mvp);
    };
  },
  MODELINVERSE: function (uniformState, model, runtimeNode) {
    const mInverse = new Matrix4();
    return function () {
      return Matrix4.inverse(runtimeNode.computedMatrix, mInverse);
    };
  },
  VIEWINVERSE: function (uniformState, model) {
    return function () {
      return uniformState.inverseView;
    };
  },
  PROJECTIONINVERSE: function (uniformState, model, runtimeNode) {
    return function () {
      return uniformState.inverseProjection;
    };
  },
  MODELVIEWINVERSE: function (uniformState, model, runtimeNode) {
    const mv = new Matrix4();
    const mvInverse = new Matrix4();
    return function () {
      Matrix4.multiplyTransformation(
        uniformState.view,
        runtimeNode.computedMatrix,
        mv
      );
      return Matrix4.inverse(mv, mvInverse);
    };
  },
  MODELVIEWPROJECTIONINVERSE: function (uniformState, model, runtimeNode) {
    const mvp = new Matrix4();
    const mvpInverse = new Matrix4();
    return function () {
      Matrix4.multiplyTransformation(
        uniformState.view,
        runtimeNode.computedMatrix,
        mvp
      );
      Matrix4.multiply(uniformState._projection, mvp, mvp);
      return Matrix4.inverse(mvp, mvpInverse);
    };
  },
  MODELINVERSETRANSPOSE: function (uniformState, model, runtimeNode) {
    const mInverse = new Matrix4();
    const mInverseTranspose = new Matrix3();
    return function () {
      Matrix4.inverse(runtimeNode.computedMatrix, mInverse);
      Matrix4.getMatrix3(mInverse, mInverseTranspose);
      return Matrix3.transpose(mInverseTranspose, mInverseTranspose);
    };
  },
  MODELVIEWINVERSETRANSPOSE: function (uniformState, model, runtimeNode) {
    const mv = new Matrix4();
    const mvInverse = new Matrix4();
    const mvInverseTranspose = new Matrix3();
    return function () {
      Matrix4.multiplyTransformation(
        uniformState.view,
        runtimeNode.computedMatrix,
        mv
      );
      Matrix4.inverse(mv, mvInverse);
      Matrix4.getMatrix3(mvInverse, mvInverseTranspose);
      return Matrix3.transpose(mvInverseTranspose, mvInverseTranspose);
    };
  },
  VIEWPORT: function (uniformState, model, runtimeNode) {
    return function () {
      return uniformState.viewportCartesian4;
    };
  },
};

function getUniformFunctionFromSource(source, model, semantic, uniformState) {
  const runtimeNode = model._runtime.nodes[source];
  return gltfUniformsFromNode[semantic](uniformState, model, runtimeNode);
}

function createUniformsForMaterial(
  model,
  material,
  technique,
  instanceValues,
  context,
  textures,
  defaultTexture
) {
  const uniformMap = {};
  const uniformValues = {};
  let jointMatrixUniformName;
  let morphWeightsUniformName;

  ForEach.techniqueUniform(technique, function (uniform, uniformName) {
    // GLTF_SPEC: This does not take into account uniform arrays,
    // indicated by uniforms with a count property.
    //
    // https://github.com/KhronosGroup/glTF/issues/258

    // GLTF_SPEC: In this implementation, material parameters with a
    // semantic or targeted via a source (for animation) are not
    // targetable for material animations.  Is this too strict?
    //
    // https://github.com/KhronosGroup/glTF/issues/142

    let uv;
    if (defined(instanceValues) && defined(instanceValues[uniformName])) {
      // Parameter overrides by the instance technique
      uv = ModelUtility.createUniformFunction(
        uniform.type,
        instanceValues[uniformName],
        textures,
        defaultTexture
      );
      uniformMap[uniformName] = uv.func;
      uniformValues[uniformName] = uv;
    } else if (defined(uniform.node)) {
      uniformMap[uniformName] = getUniformFunctionFromSource(
        uniform.node,
        model,
        uniform.semantic,
        context.uniformState
      );
    } else if (defined(uniform.semantic)) {
      if (uniform.semantic === "JOINTMATRIX") {
        jointMatrixUniformName = uniformName;
      } else if (uniform.semantic === "MORPHWEIGHTS") {
        morphWeightsUniformName = uniformName;
      } else if (uniform.semantic === "ALPHACUTOFF") {
        // The material's alphaCutoff value uses a uniform with semantic ALPHACUTOFF.
        // A uniform with this semantic will ignore the instance or default values.
        const alphaMode = material.alphaMode;
        if (defined(alphaMode) && alphaMode === "MASK") {
          const alphaCutoffValue = defaultValue(material.alphaCutoff, 0.5);
          uv = ModelUtility.createUniformFunction(
            uniform.type,
            alphaCutoffValue,
            textures,
            defaultTexture
          );
          uniformMap[uniformName] = uv.func;
          uniformValues[uniformName] = uv;
        }
      } else {
        // Map glTF semantic to Cesium automatic uniform
        uniformMap[uniformName] = ModelUtility.getGltfSemanticUniforms()[
          uniform.semantic
        ](context.uniformState, model);
      }
    } else if (defined(uniform.value)) {
      // Technique value that isn't overridden by a material
      const uv2 = ModelUtility.createUniformFunction(
        uniform.type,
        uniform.value,
        textures,
        defaultTexture
      );
      uniformMap[uniformName] = uv2.func;
      uniformValues[uniformName] = uv2;
    }
  });

  return {
    map: uniformMap,
    values: uniformValues,
    jointMatrixUniformName: jointMatrixUniformName,
    morphWeightsUniformName: morphWeightsUniformName,
  };
}

function createUniformMaps(model, context) {
  const loadResources = model._loadResources;

  if (!loadResources.finishedProgramCreation()) {
    return;
  }

  if (!loadResources.createUniformMaps) {
    return;
  }
  loadResources.createUniformMaps = false;

  const gltf = model.gltf;
  const techniques = model._sourceTechniques;
  const uniformMaps = model._uniformMaps;

  const textures = model._rendererResources.textures;
  const defaultTexture = model._defaultTexture;

  ForEach.material(gltf, function (material, materialId) {
    const modelMaterial = model._runtime.materialsById[materialId];
    const technique = techniques[modelMaterial._technique];
    const instanceValues = modelMaterial._values;

    const uniforms = createUniformsForMaterial(
      model,
      material,
      technique,
      instanceValues,
      context,
      textures,
      defaultTexture
    );

    const u = uniformMaps[materialId];
    u.uniformMap = uniforms.map; // uniform name -> function for the renderer
    u.values = uniforms.values; // material parameter name -> ModelMaterial for modifying the parameter at runtime
    u.jointMatrixUniformName = uniforms.jointMatrixUniformName;
    u.morphWeightsUniformName = uniforms.morphWeightsUniformName;

    if (defined(technique.attributes.a_outlineCoordinates)) {
      const outlineTexture = ModelOutlineLoader.createTexture(model, context);
      u.uniformMap.u_outlineTexture = function () {
        return outlineTexture;
      };
    }
  });
}

function createUniformsForDracoQuantizedAttributes(decodedData) {
  return ModelUtility.createUniformsForDracoQuantizedAttributes(
    decodedData.attributes
  );
}

function createUniformsForQuantizedAttributes(model, primitive) {
  const programId = getProgramForPrimitive(model, primitive);
  const quantizedUniforms = model._quantizedUniforms[programId];
  return ModelUtility.createUniformsForQuantizedAttributes(
    model.gltf,
    primitive,
    quantizedUniforms
  );
}

function createPickColorFunction(color) {
  return function () {
    return color;
  };
}

function createJointMatricesFunction(runtimeNode) {
  return function () {
    return runtimeNode.computedJointMatrices;
  };
}

function createMorphWeightsFunction(runtimeNode) {
  return function () {
    return runtimeNode.weights;
  };
}

function createSilhouetteColorFunction(model) {
  return function () {
    return model.silhouetteColor;
  };
}

function createSilhouetteSizeFunction(model) {
  return function () {
    return model.silhouetteSize;
  };
}

function createColorFunction(model) {
  return function () {
    return model.color;
  };
}

function createClippingPlanesMatrixFunction(model) {
  return function () {
    return model._clippingPlanesMatrix;
  };
}

function createIBLReferenceFrameMatrixFunction(model) {
  return function () {
    return model._iblReferenceFrameMatrix;
  };
}

function createClippingPlanesFunction(model) {
  return function () {
    const clippingPlanes = model.clippingPlanes;
    return !defined(clippingPlanes) || !clippingPlanes.enabled
      ? model._defaultTexture
      : clippingPlanes.texture;
  };
}

function createClippingPlanesEdgeStyleFunction(model) {
  return function () {
    const clippingPlanes = model.clippingPlanes;
    if (!defined(clippingPlanes)) {
      return Color.WHITE.withAlpha(0.0);
    }

    const style = Color.clone(clippingPlanes.edgeColor);
    style.alpha = clippingPlanes.edgeWidth;
    return style;
  };
}

function createColorBlendFunction(model) {
  return function () {
    return ColorBlendMode.getColorBlend(
      model.colorBlendMode,
      model.colorBlendAmount
    );
  };
}

function createIBLFactorFunction(model) {
  return function () {
    return model._imageBasedLightingFactor;
  };
}

function createLightColorFunction(model) {
  return function () {
    return model._lightColor;
  };
}

function createLuminanceAtZenithFunction(model) {
  return function () {
    return model.luminanceAtZenith;
  };
}

function createSphericalHarmonicCoefficientsFunction(model) {
  return function () {
    return model._sphericalHarmonicCoefficients;
  };
}

function createSpecularEnvironmentMapFunction(model) {
  return function () {
    return model._specularEnvironmentMapAtlas.texture;
  };
}

function createSpecularEnvironmentMapSizeFunction(model) {
  return function () {
    return model._specularEnvironmentMapAtlas.texture.dimensions;
  };
}

function createSpecularEnvironmentMapLOD(model) {
  return function () {
    return model._specularEnvironmentMapAtlas.maximumMipmapLevel;
  };
}

function triangleCountFromPrimitiveIndices(primitive, indicesCount) {
  switch (primitive.mode) {
    case PrimitiveType.TRIANGLES:
      return indicesCount / 3;
    case PrimitiveType.TRIANGLE_STRIP:
    case PrimitiveType.TRIANGLE_FAN:
      return Math.max(indicesCount - 2, 0);
    default:
      return 0;
  }
}

function createCommand(model, gltfNode, runtimeNode, context, scene3DOnly) {
  const nodeCommands = model._nodeCommands;
  const pickIds = model._pickIds;
  const allowPicking = model.allowPicking;
  const runtimeMeshesByName = model._runtime.meshesByName;

  const resources = model._rendererResources;
  const rendererVertexArrays = resources.vertexArrays;
  const rendererPrograms = resources.programs;
  const rendererRenderStates = resources.renderStates;
  const uniformMaps = model._uniformMaps;

  const gltf = model.gltf;
  const accessors = gltf.accessors;
  const gltfMeshes = gltf.meshes;

  const id = gltfNode.mesh;
  const mesh = gltfMeshes[id];

  const primitives = mesh.primitives;
  const length = primitives.length;

  // The glTF node hierarchy is a DAG so a node can have more than one
  // parent, so a node may already have commands.  If so, append more
  // since they will have a different model matrix.

  for (let i = 0; i < length; ++i) {
    const primitive = primitives[i];
    const ix = accessors[primitive.indices];
    const material = model._runtime.materialsById[primitive.material];
    const programId = material._program;
    const decodedData = model._decodedData[`${id}.primitive.${i}`];

    let boundingSphere;
    const positionAccessor = primitive.attributes.POSITION;
    if (defined(positionAccessor)) {
      const minMax = ModelUtility.getAccessorMinMax(gltf, positionAccessor);
      boundingSphere = BoundingSphere.fromCornerPoints(
        Cartesian3.fromArray(minMax.min),
        Cartesian3.fromArray(minMax.max)
      );
    }

    const vertexArray = rendererVertexArrays[`${id}.primitive.${i}`];
    let offset;
    let count;

    // Use indices of the previously decoded Draco geometry.
    if (defined(decodedData)) {
      count = decodedData.numberOfIndices;
      offset = 0;
    } else if (defined(ix)) {
      count = ix.count;
      offset = ix.byteOffset / IndexDatatype.getSizeInBytes(ix.componentType); // glTF has offset in bytes.  Cesium has offsets in indices
    } else {
      const positions = accessors[primitive.attributes.POSITION];
      count = positions.count;
      offset = 0;
    }

    // Update model triangle count using number of indices
    model._trianglesLength += triangleCountFromPrimitiveIndices(
      primitive,
      count
    );

    if (primitive.mode === PrimitiveType.POINTS) {
      model._pointsLength += count;
    }

    const um = uniformMaps[primitive.material];
    let uniformMap = um.uniformMap;
    if (defined(um.jointMatrixUniformName)) {
      const jointUniformMap = {};
      jointUniformMap[um.jointMatrixUniformName] = createJointMatricesFunction(
        runtimeNode
      );

      uniformMap = combine(uniformMap, jointUniformMap);
    }
    if (defined(um.morphWeightsUniformName)) {
      const morphWeightsUniformMap = {};
      morphWeightsUniformMap[
        um.morphWeightsUniformName
      ] = createMorphWeightsFunction(runtimeNode);

      uniformMap = combine(uniformMap, morphWeightsUniformMap);
    }

    uniformMap = combine(uniformMap, {
      gltf_color: createColorFunction(model),
      gltf_colorBlend: createColorBlendFunction(model),
      gltf_clippingPlanes: createClippingPlanesFunction(model),
      gltf_clippingPlanesEdgeStyle: createClippingPlanesEdgeStyleFunction(
        model
      ),
      gltf_clippingPlanesMatrix: createClippingPlanesMatrixFunction(model),
      gltf_iblReferenceFrameMatrix: createIBLReferenceFrameMatrixFunction(
        model
      ),
      gltf_iblFactor: createIBLFactorFunction(model),
      gltf_lightColor: createLightColorFunction(model),
      gltf_sphericalHarmonicCoefficients: createSphericalHarmonicCoefficientsFunction(
        model
      ),
      gltf_specularMap: createSpecularEnvironmentMapFunction(model),
      gltf_specularMapSize: createSpecularEnvironmentMapSizeFunction(model),
      gltf_maxSpecularLOD: createSpecularEnvironmentMapLOD(model),
      gltf_luminanceAtZenith: createLuminanceAtZenithFunction(model),
    });

    // Allow callback to modify the uniformMap
    if (defined(model._uniformMapLoaded)) {
      uniformMap = model._uniformMapLoaded(uniformMap, programId, runtimeNode);
    }

    // Add uniforms for decoding quantized attributes if used
    let quantizedUniformMap = {};
    if (model.extensionsUsed.WEB3D_quantized_attributes) {
      quantizedUniformMap = createUniformsForQuantizedAttributes(
        model,
        primitive
      );
    } else if (model._dequantizeInShader && defined(decodedData)) {
      quantizedUniformMap = createUniformsForDracoQuantizedAttributes(
        decodedData
      );
    }
    uniformMap = combine(uniformMap, quantizedUniformMap);

    const rs = rendererRenderStates[primitive.material];
    const isTranslucent = rs.blending.enabled;

    let owner = model._pickObject;
    if (!defined(owner)) {
      owner = {
        primitive: model,
        id: model.id,
        node: runtimeNode.publicNode,
        mesh: runtimeMeshesByName[mesh.name],
      };
    }

    const castShadows = ShadowMode.castShadows(model._shadows);
    const receiveShadows = ShadowMode.receiveShadows(model._shadows);

    let pickId;
    if (allowPicking && !defined(model._uniformMapLoaded)) {
      pickId = context.createPickId(owner);
      pickIds.push(pickId);
      const pickUniforms = {
        czm_pickColor: createPickColorFunction(pickId.color),
      };
      uniformMap = combine(uniformMap, pickUniforms);
    }

    if (allowPicking) {
      if (defined(model._pickIdLoaded) && defined(model._uniformMapLoaded)) {
        pickId = model._pickIdLoaded();
      } else {
        pickId = "czm_pickColor";
      }
    }

    const command = new DrawCommand({
      boundingVolume: new BoundingSphere(), // updated in update()
      cull: model.cull,
      modelMatrix: new Matrix4(), // computed in update()
      primitiveType: primitive.mode,
      vertexArray: vertexArray,
      count: count,
      offset: offset,
      shaderProgram: rendererPrograms[programId],
      castShadows: castShadows,
      receiveShadows: receiveShadows,
      uniformMap: uniformMap,
      renderState: rs,
      owner: owner,
      pass: isTranslucent ? Pass.TRANSLUCENT : model.opaquePass,
      pickId: pickId,
    });

    let command2D;
    if (!scene3DOnly) {
      command2D = DrawCommand.shallowClone(command);
      command2D.boundingVolume = new BoundingSphere(); // updated in update()
      command2D.modelMatrix = new Matrix4(); // updated in update()
    }

    const nodeCommand = {
      show: true,
      boundingSphere: boundingSphere,
      command: command,
      command2D: command2D,
      // Generated on demand when silhouette size is greater than 0.0 and silhouette alpha is greater than 0.0
      silhouetteModelCommand: undefined,
      silhouetteModelCommand2D: undefined,
      silhouetteColorCommand: undefined,
      silhouetteColorCommand2D: undefined,
      // Generated on demand when color alpha is less than 1.0
      translucentCommand: undefined,
      translucentCommand2D: undefined,
      // Generated on demand when back face culling is false
      disableCullingCommand: undefined,
      disableCullingCommand2D: undefined,
      // For updating node commands on shader reconstruction
      programId: programId,
    };
    runtimeNode.commands.push(nodeCommand);
    nodeCommands.push(nodeCommand);
  }
}

function createRuntimeNodes(model, context, scene3DOnly) {
  const loadResources = model._loadResources;

  if (!loadResources.finishedEverythingButTextureCreation()) {
    return;
  }

  if (!loadResources.createRuntimeNodes) {
    return;
  }
  loadResources.createRuntimeNodes = false;

  const rootNodes = [];
  const runtimeNodes = model._runtime.nodes;

  const gltf = model.gltf;
  const nodes = gltf.nodes;

  const scene = gltf.scenes[gltf.scene];
  const sceneNodes = scene.nodes;
  const length = sceneNodes.length;

  const stack = [];
  const seen = {};

  for (let i = 0; i < length; ++i) {
    stack.push({
      parentRuntimeNode: undefined,
      gltfNode: nodes[sceneNodes[i]],
      id: sceneNodes[i],
    });

    while (stack.length > 0) {
      const n = stack.pop();
      seen[n.id] = true;
      const parentRuntimeNode = n.parentRuntimeNode;
      const gltfNode = n.gltfNode;

      // Node hierarchy is a DAG so a node can have more than one parent so it may already exist
      const runtimeNode = runtimeNodes[n.id];
      if (runtimeNode.parents.length === 0) {
        if (defined(gltfNode.matrix)) {
          runtimeNode.matrix = Matrix4.fromColumnMajorArray(gltfNode.matrix);
        } else {
          // TRS converted to Cesium types
          const rotation = gltfNode.rotation;
          runtimeNode.translation = Cartesian3.fromArray(gltfNode.translation);
          runtimeNode.rotation = Quaternion.unpack(rotation);
          runtimeNode.scale = Cartesian3.fromArray(gltfNode.scale);
        }
      }

      if (defined(parentRuntimeNode)) {
        parentRuntimeNode.children.push(runtimeNode);
        runtimeNode.parents.push(parentRuntimeNode);
      } else {
        rootNodes.push(runtimeNode);
      }

      if (defined(gltfNode.mesh)) {
        createCommand(model, gltfNode, runtimeNode, context, scene3DOnly);
      }

      const children = gltfNode.children;
      if (defined(children)) {
        const childrenLength = children.length;
        for (let j = 0; j < childrenLength; j++) {
          const childId = children[j];
          if (!seen[childId]) {
            stack.push({
              parentRuntimeNode: runtimeNode,
              gltfNode: nodes[childId],
              id: children[j],
            });
          }
        }
      }
    }
  }

  model._runtime.rootNodes = rootNodes;
  model._runtime.nodes = runtimeNodes;
}

function getGeometryByteLength(buffers) {
  let memory = 0;
  for (const id in buffers) {
    if (buffers.hasOwnProperty(id)) {
      memory += buffers[id].sizeInBytes;
    }
  }
  return memory;
}

function getTexturesByteLength(textures) {
  let memory = 0;
  for (const id in textures) {
    if (textures.hasOwnProperty(id)) {
      memory += textures[id].sizeInBytes;
    }
  }
  return memory;
}

function createResources(model, frameState) {
  const context = frameState.context;
  const scene3DOnly = frameState.scene3DOnly;
  const quantizedVertexShaders = model._quantizedVertexShaders;
  const techniques = model._sourceTechniques;
  const programs = model._sourcePrograms;

  const resources = model._rendererResources;
  let shaders = resources.sourceShaders;
  if (model._loadRendererResourcesFromCache) {
    shaders = resources.sourceShaders =
      model._cachedRendererResources.sourceShaders;
  }

  for (const techniqueId in techniques) {
    if (techniques.hasOwnProperty(techniqueId)) {
      const programId = techniques[techniqueId].program;
      const program = programs[programId];
      let shader = shaders[program.vertexShader];

      ModelUtility.checkSupportedGlExtensions(program.glExtensions, context);

      if (
        model.extensionsUsed.WEB3D_quantized_attributes ||
        model._dequantizeInShader
      ) {
        let quantizedVS = quantizedVertexShaders[programId];
        if (!defined(quantizedVS)) {
          quantizedVS = modifyShaderForQuantizedAttributes(
            shader,
            programId,
            model
          );
          quantizedVertexShaders[programId] = quantizedVS;
        }
        shader = quantizedVS;
      }

      shader = modifyShader(shader, programId, model._vertexShaderLoaded);
    }
  }

  if (model._loadRendererResourcesFromCache) {
    const cachedResources = model._cachedRendererResources;

    resources.buffers = cachedResources.buffers;
    resources.vertexArrays = cachedResources.vertexArrays;
    resources.programs = cachedResources.programs;
    resources.silhouettePrograms = cachedResources.silhouettePrograms;
    resources.textures = cachedResources.textures;
    resources.samplers = cachedResources.samplers;
    resources.renderStates = cachedResources.renderStates;

    // Vertex arrays are unique to this model, create instead of using the cache.
    if (defined(model._precreatedAttributes)) {
      createVertexArrays(model, context);
    }

    model._cachedGeometryByteLength += getGeometryByteLength(
      cachedResources.buffers
    );
    model._cachedTexturesByteLength += getTexturesByteLength(
      cachedResources.textures
    );
  } else {
    createBuffers(model, frameState); // using glTF bufferViews
    createPrograms(model, frameState);
    createSamplers(model, context);
    loadTexturesFromBufferViews(model);
    createTextures(model, frameState);
  }

  createSkins(model);
  createRuntimeAnimations(model);

  if (!model._loadRendererResourcesFromCache) {
    createVertexArrays(model, context); // using glTF meshes
    createRenderStates(model); // using glTF materials/techniques/states
    // Long-term, we might not cache render states if they could change
    // due to an animation, e.g., a uniform going from opaque to transparent.
    // Could use copy-on-write if it is worth it.  Probably overkill.
  }

  createUniformMaps(model, context); // using glTF materials/techniques
  createRuntimeNodes(model, context, scene3DOnly); // using glTF scene
}

///////////////////////////////////////////////////////////////////////////

function getNodeMatrix(node, result) {
  const publicNode = node.publicNode;
  const publicMatrix = publicNode.matrix;

  if (publicNode.useMatrix && defined(publicMatrix)) {
    // Public matrix overrides original glTF matrix and glTF animations
    Matrix4.clone(publicMatrix, result);
  } else if (defined(node.matrix)) {
    Matrix4.clone(node.matrix, result);
  } else {
    Matrix4.fromTranslationQuaternionRotationScale(
      node.translation,
      node.rotation,
      node.scale,
      result
    );
    // Keep matrix returned by the node in-sync if the node is targeted by an animation.  Only TRS nodes can be targeted.
    publicNode.setMatrix(result);
  }
}

const scratchNodeStack = [];
const scratchComputedTranslation = new Cartesian4();
const scratchComputedMatrixIn2D = new Matrix4();

function updateNodeHierarchyModelMatrix(
  model,
  modelTransformChanged,
  justLoaded,
  projection
) {
  const maxDirtyNumber = model._maxDirtyNumber;

  const rootNodes = model._runtime.rootNodes;
  const length = rootNodes.length;

  const nodeStack = scratchNodeStack;
  let computedModelMatrix = model._computedModelMatrix;

  if (model._mode !== SceneMode.SCENE3D && !model._ignoreCommands) {
    const translation = Matrix4.getColumn(
      computedModelMatrix,
      3,
      scratchComputedTranslation
    );
    if (!Cartesian4.equals(translation, Cartesian4.UNIT_W)) {
      computedModelMatrix = Transforms.basisTo2D(
        projection,
        computedModelMatrix,
        scratchComputedMatrixIn2D
      );
      model._rtcCenter = model._rtcCenter3D;
    } else {
      const center = model.boundingSphere.center;
      const to2D = Transforms.wgs84To2DModelMatrix(
        projection,
        center,
        scratchComputedMatrixIn2D
      );
      computedModelMatrix = Matrix4.multiply(
        to2D,
        computedModelMatrix,
        scratchComputedMatrixIn2D
      );

      if (defined(model._rtcCenter)) {
        Matrix4.setTranslation(
          computedModelMatrix,
          Cartesian4.UNIT_W,
          computedModelMatrix
        );
        model._rtcCenter = model._rtcCenter2D;
      }
    }
  }

  for (let i = 0; i < length; ++i) {
    let n = rootNodes[i];

    getNodeMatrix(n, n.transformToRoot);
    nodeStack.push(n);

    while (nodeStack.length > 0) {
      n = nodeStack.pop();
      const transformToRoot = n.transformToRoot;
      const commands = n.commands;

      if (
        n.dirtyNumber === maxDirtyNumber ||
        modelTransformChanged ||
        justLoaded
      ) {
        const nodeMatrix = Matrix4.multiplyTransformation(
          computedModelMatrix,
          transformToRoot,
          n.computedMatrix
        );
        const commandsLength = commands.length;
        if (commandsLength > 0) {
          // Node has meshes, which has primitives.  Update their commands.
          for (let j = 0; j < commandsLength; ++j) {
            const primitiveCommand = commands[j];
            let command = primitiveCommand.command;
            Matrix4.clone(nodeMatrix, command.modelMatrix);

            // PERFORMANCE_IDEA: Can use transformWithoutScale if no node up to the root has scale (including animation)
            BoundingSphere.transform(
              primitiveCommand.boundingSphere,
              command.modelMatrix,
              command.boundingVolume
            );

            if (defined(model._rtcCenter)) {
              Cartesian3.add(
                model._rtcCenter,
                command.boundingVolume.center,
                command.boundingVolume.center
              );
            }

            // If the model crosses the IDL in 2D, it will be drawn in one viewport, but part of it
            // will be clipped by the viewport. We create a second command that translates the model
            // model matrix to the opposite side of the map so the part that was clipped in one viewport
            // is drawn in the other.
            command = primitiveCommand.command2D;
            if (defined(command) && model._mode === SceneMode.SCENE2D) {
              Matrix4.clone(nodeMatrix, command.modelMatrix);
              command.modelMatrix[13] -=
                CesiumMath.sign(command.modelMatrix[13]) *
                2.0 *
                CesiumMath.PI *
                projection.ellipsoid.maximumRadius;
              BoundingSphere.transform(
                primitiveCommand.boundingSphere,
                command.modelMatrix,
                command.boundingVolume
              );
            }
          }
        }
      }

      const children = n.children;
      if (defined(children)) {
        const childrenLength = children.length;
        for (let k = 0; k < childrenLength; ++k) {
          const child = children[k];

          // A node's transform needs to be updated if
          // - It was targeted for animation this frame, or
          // - Any of its ancestors were targeted for animation this frame

          // PERFORMANCE_IDEA: if a child has multiple parents and only one of the parents
          // is dirty, all the subtrees for each child instance will be dirty; we probably
          // won't see this in the wild often.
          child.dirtyNumber = Math.max(child.dirtyNumber, n.dirtyNumber);

          if (child.dirtyNumber === maxDirtyNumber || justLoaded) {
            // Don't check for modelTransformChanged since if only the model's model matrix changed,
            // we do not need to rebuild the local transform-to-root, only the final
            // [model's-model-matrix][transform-to-root] above.
            getNodeMatrix(child, child.transformToRoot);
            Matrix4.multiplyTransformation(
              transformToRoot,
              child.transformToRoot,
              child.transformToRoot
            );
          }

          nodeStack.push(child);
        }
      }
    }
  }

  ++model._maxDirtyNumber;
}

let scratchObjectSpace = new Matrix4();

function applySkins(model) {
  const skinnedNodes = model._runtime.skinnedNodes;
  const length = skinnedNodes.length;

  for (let i = 0; i < length; ++i) {
    const node = skinnedNodes[i];

    scratchObjectSpace = Matrix4.inverseTransformation(
      node.transformToRoot,
      scratchObjectSpace
    );

    const computedJointMatrices = node.computedJointMatrices;
    const joints = node.joints;
    const bindShapeMatrix = node.bindShapeMatrix;
    const inverseBindMatrices = node.inverseBindMatrices;
    const inverseBindMatricesLength = inverseBindMatrices.length;

    for (let m = 0; m < inverseBindMatricesLength; ++m) {
      // [joint-matrix] = [node-to-root^-1][joint-to-root][inverse-bind][bind-shape]
      if (!defined(computedJointMatrices[m])) {
        computedJointMatrices[m] = new Matrix4();
      }
      computedJointMatrices[m] = Matrix4.multiplyTransformation(
        scratchObjectSpace,
        joints[m].transformToRoot,
        computedJointMatrices[m]
      );
      computedJointMatrices[m] = Matrix4.multiplyTransformation(
        computedJointMatrices[m],
        inverseBindMatrices[m],
        computedJointMatrices[m]
      );
      if (defined(bindShapeMatrix)) {
        // NOTE: bindShapeMatrix is glTF 1.0 only, removed in glTF 2.0.
        computedJointMatrices[m] = Matrix4.multiplyTransformation(
          computedJointMatrices[m],
          bindShapeMatrix,
          computedJointMatrices[m]
        );
      }
    }
  }
}

function updatePerNodeShow(model) {
  // Totally not worth it, but we could optimize this:
  // http://help.agi.com/AGIComponents/html/BlogDeletionInBoundingVolumeHierarchies.htm

  const rootNodes = model._runtime.rootNodes;
  const length = rootNodes.length;

  const nodeStack = scratchNodeStack;

  for (let i = 0; i < length; ++i) {
    let n = rootNodes[i];
    n.computedShow = n.publicNode.show;
    nodeStack.push(n);

    while (nodeStack.length > 0) {
      n = nodeStack.pop();
      const show = n.computedShow;

      const nodeCommands = n.commands;
      const nodeCommandsLength = nodeCommands.length;
      for (let j = 0; j < nodeCommandsLength; ++j) {
        nodeCommands[j].show = show;
      }
      // if commandsLength is zero, the node has a light or camera

      const children = n.children;
      if (defined(children)) {
        const childrenLength = children.length;
        for (let k = 0; k < childrenLength; ++k) {
          const child = children[k];
          // Parent needs to be shown for child to be shown.
          child.computedShow = show && child.publicNode.show;
          nodeStack.push(child);
        }
      }
    }
  }
}

function updatePickIds(model, context) {
  const id = model.id;
  if (model._id !== id) {
    model._id = id;

    const pickIds = model._pickIds;
    const length = pickIds.length;
    for (let i = 0; i < length; ++i) {
      pickIds[i].object.id = id;
    }
  }
}

function updateWireframe(model) {
  if (model._debugWireframe !== model.debugWireframe) {
    model._debugWireframe = model.debugWireframe;

    // This assumes the original primitive was TRIANGLES and that the triangles
    // are connected for the wireframe to look perfect.
    const primitiveType = model.debugWireframe
      ? PrimitiveType.LINES
      : PrimitiveType.TRIANGLES;
    const nodeCommands = model._nodeCommands;
    const length = nodeCommands.length;

    for (let i = 0; i < length; ++i) {
      nodeCommands[i].command.primitiveType = primitiveType;
    }
  }
}

function updateShowBoundingVolume(model) {
  if (model.debugShowBoundingVolume !== model._debugShowBoundingVolume) {
    model._debugShowBoundingVolume = model.debugShowBoundingVolume;

    const debugShowBoundingVolume = model.debugShowBoundingVolume;
    const nodeCommands = model._nodeCommands;
    const length = nodeCommands.length;

    for (let i = 0; i < length; ++i) {
      nodeCommands[i].command.debugShowBoundingVolume = debugShowBoundingVolume;
    }
  }
}

function updateShadows(model) {
  if (model.shadows !== model._shadows) {
    model._shadows = model.shadows;

    const castShadows = ShadowMode.castShadows(model.shadows);
    const receiveShadows = ShadowMode.receiveShadows(model.shadows);
    const nodeCommands = model._nodeCommands;
    const length = nodeCommands.length;

    for (let i = 0; i < length; i++) {
      const nodeCommand = nodeCommands[i];
      nodeCommand.command.castShadows = castShadows;
      nodeCommand.command.receiveShadows = receiveShadows;
    }
  }
}

function getTranslucentRenderState(model, renderState) {
  const rs = clone(renderState, true);
  rs.cull.enabled = false;
  rs.depthTest.enabled = true;
  rs.depthMask = false;
  rs.blending = BlendingState.ALPHA_BLEND;

  if (model.opaquePass === Pass.CESIUM_3D_TILE) {
    rs.stencilTest = StencilConstants.setCesium3DTileBit();
    rs.stencilMask = StencilConstants.CESIUM_3D_TILE_MASK;
  }

  return RenderState.fromCache(rs);
}

function deriveTranslucentCommand(model, command) {
  const translucentCommand = DrawCommand.shallowClone(command);
  translucentCommand.pass = Pass.TRANSLUCENT;
  translucentCommand.renderState = getTranslucentRenderState(
    model,
    command.renderState
  );
  return translucentCommand;
}

function updateColor(model, frameState, forceDerive) {
  // Generate translucent commands when the blend color has an alpha in the range (0.0, 1.0) exclusive
  const scene3DOnly = frameState.scene3DOnly;
  const alpha = model.color.alpha;
  if (alpha > 0.0 && alpha < 1.0) {
    const nodeCommands = model._nodeCommands;
    const length = nodeCommands.length;
    if (
      length > 0 &&
      (!defined(nodeCommands[0].translucentCommand) || forceDerive)
    ) {
      for (let i = 0; i < length; ++i) {
        const nodeCommand = nodeCommands[i];
        const command = nodeCommand.command;
        nodeCommand.translucentCommand = deriveTranslucentCommand(
          model,
          command
        );
        if (!scene3DOnly) {
          const command2D = nodeCommand.command2D;
          nodeCommand.translucentCommand2D = deriveTranslucentCommand(
            model,
            command2D
          );
        }
      }
    }
  }
}

function getDisableCullingRenderState(renderState) {
  const rs = clone(renderState, true);
  rs.cull.enabled = false;
  return RenderState.fromCache(rs);
}

function deriveDisableCullingCommand(command) {
  const disableCullingCommand = DrawCommand.shallowClone(command);
  disableCullingCommand.renderState = getDisableCullingRenderState(
    command.renderState
  );
  return disableCullingCommand;
}

function updateBackFaceCulling(model, frameState, forceDerive) {
  const scene3DOnly = frameState.scene3DOnly;
  const backFaceCulling = model.backFaceCulling;
  if (!backFaceCulling) {
    const nodeCommands = model._nodeCommands;
    const length = nodeCommands.length;
    if (
      length > 0 &&
      (!defined(nodeCommands[0].disableCullingCommand) || forceDerive)
    ) {
      for (let i = 0; i < length; ++i) {
        const nodeCommand = nodeCommands[i];
        const command = nodeCommand.command;
        nodeCommand.disableCullingCommand = deriveDisableCullingCommand(
          command
        );
        if (!scene3DOnly) {
          const command2D = nodeCommand.command2D;
          nodeCommand.disableCullingCommand2D = deriveDisableCullingCommand(
            command2D
          );
        }
      }
    }
  }
}

function getProgramId(model, program) {
  const programs = model._rendererResources.programs;
  for (const id in programs) {
    if (programs.hasOwnProperty(id)) {
      if (programs[id] === program) {
        return id;
      }
    }
  }
}

function createSilhouetteProgram(model, program, frameState) {
  let vs = program.vertexShaderSource.sources[0];
  const attributeLocations = program._attributeLocations;
  const normalAttributeName = model._normalAttributeName;

  // Modified from http://forum.unity3d.com/threads/toon-outline-but-with-diffuse-surface.24668/
  vs = ShaderSource.replaceMain(vs, "gltf_silhouette_main");
  vs +=
    `${
      "uniform float gltf_silhouetteSize; \n" +
      "void main() \n" +
      "{ \n" +
      "    gltf_silhouette_main(); \n" +
      "    vec3 n = normalize(czm_normal3D * "
    }${normalAttributeName}); \n` +
    `    n.x *= czm_projection[0][0]; \n` +
    `    n.y *= czm_projection[1][1]; \n` +
    `    vec4 clip = gl_Position; \n` +
    `    clip.xy += n.xy * clip.w * gltf_silhouetteSize * czm_pixelRatio / czm_viewport.z; \n` +
    `    gl_Position = clip; \n` +
    `}`;

  const fs =
    "uniform vec4 gltf_silhouetteColor; \n" +
    "void main() \n" +
    "{ \n" +
    "    gl_FragColor = czm_gammaCorrect(gltf_silhouetteColor); \n" +
    "}";

  return ShaderProgram.fromCache({
    context: frameState.context,
    vertexShaderSource: vs,
    fragmentShaderSource: fs,
    attributeLocations: attributeLocations,
  });
}

function hasSilhouette(model, frameState) {
  return (
    silhouetteSupported(frameState.context) &&
    model.silhouetteSize > 0.0 &&
    model.silhouetteColor.alpha > 0.0 &&
    defined(model._normalAttributeName)
  );
}

function hasTranslucentCommands(model) {
  const nodeCommands = model._nodeCommands;
  const length = nodeCommands.length;
  for (let i = 0; i < length; ++i) {
    const nodeCommand = nodeCommands[i];
    const command = nodeCommand.command;
    if (command.pass === Pass.TRANSLUCENT) {
      return true;
    }
  }
  return false;
}

function isTranslucent(model) {
  return model.color.alpha > 0.0 && model.color.alpha < 1.0;
}

function isInvisible(model) {
  return model.color.alpha === 0.0;
}

function alphaDirty(currAlpha, prevAlpha) {
  // Returns whether the alpha state has changed between invisible, translucent, or opaque
  return (
    Math.floor(currAlpha) !== Math.floor(prevAlpha) ||
    Math.ceil(currAlpha) !== Math.ceil(prevAlpha)
  );
}

let silhouettesLength = 0;

function createSilhouetteCommands(model, frameState) {
  // Wrap around after exceeding the 8-bit stencil limit.
  // The reference is unique to each model until this point.
  const stencilReference = ++silhouettesLength % 255;

  // If the model is translucent the silhouette needs to be in the translucent pass.
  // Otherwise the silhouette would be rendered before the model.
  const silhouetteTranslucent =
    hasTranslucentCommands(model) ||
    isTranslucent(model) ||
    model.silhouetteColor.alpha < 1.0;
  const silhouettePrograms = model._rendererResources.silhouettePrograms;
  const scene3DOnly = frameState.scene3DOnly;
  const nodeCommands = model._nodeCommands;
  const length = nodeCommands.length;
  for (let i = 0; i < length; ++i) {
    const nodeCommand = nodeCommands[i];
    const command = nodeCommand.command;

    // Create model command
    const modelCommand = isTranslucent(model)
      ? nodeCommand.translucentCommand
      : command;
    const silhouetteModelCommand = DrawCommand.shallowClone(modelCommand);
    let renderState = clone(modelCommand.renderState);

    // Write the reference value into the stencil buffer.
    renderState.stencilTest = {
      enabled: true,
      frontFunction: WebGLConstants.ALWAYS,
      backFunction: WebGLConstants.ALWAYS,
      reference: stencilReference,
      mask: ~0,
      frontOperation: {
        fail: WebGLConstants.KEEP,
        zFail: WebGLConstants.KEEP,
        zPass: WebGLConstants.REPLACE,
      },
      backOperation: {
        fail: WebGLConstants.KEEP,
        zFail: WebGLConstants.KEEP,
        zPass: WebGLConstants.REPLACE,
      },
    };

    if (isInvisible(model)) {
      // When the model is invisible disable color and depth writes but still write into the stencil buffer
      renderState.colorMask = {
        red: false,
        green: false,
        blue: false,
        alpha: false,
      };
      renderState.depthMask = false;
    }
    renderState = RenderState.fromCache(renderState);
    silhouetteModelCommand.renderState = renderState;
    nodeCommand.silhouetteModelCommand = silhouetteModelCommand;

    // Create color command
    const silhouetteColorCommand = DrawCommand.shallowClone(command);
    renderState = clone(command.renderState, true);
    renderState.depthTest.enabled = true;
    renderState.cull.enabled = false;
    if (silhouetteTranslucent) {
      silhouetteColorCommand.pass = Pass.TRANSLUCENT;
      renderState.depthMask = false;
      renderState.blending = BlendingState.ALPHA_BLEND;
    }

    // Only render silhouette if the value in the stencil buffer equals the reference
    renderState.stencilTest = {
      enabled: true,
      frontFunction: WebGLConstants.NOTEQUAL,
      backFunction: WebGLConstants.NOTEQUAL,
      reference: stencilReference,
      mask: ~0,
      frontOperation: {
        fail: WebGLConstants.KEEP,
        zFail: WebGLConstants.KEEP,
        zPass: WebGLConstants.KEEP,
      },
      backOperation: {
        fail: WebGLConstants.KEEP,
        zFail: WebGLConstants.KEEP,
        zPass: WebGLConstants.KEEP,
      },
    };
    renderState = RenderState.fromCache(renderState);

    // If the silhouette program has already been cached use it
    const program = command.shaderProgram;
    const id = getProgramId(model, program);
    let silhouetteProgram = silhouettePrograms[id];
    if (!defined(silhouetteProgram)) {
      silhouetteProgram = createSilhouetteProgram(model, program, frameState);
      silhouettePrograms[id] = silhouetteProgram;
    }

    const silhouetteUniformMap = combine(command.uniformMap, {
      gltf_silhouetteColor: createSilhouetteColorFunction(model),
      gltf_silhouetteSize: createSilhouetteSizeFunction(model),
    });

    silhouetteColorCommand.renderState = renderState;
    silhouetteColorCommand.shaderProgram = silhouetteProgram;
    silhouetteColorCommand.uniformMap = silhouetteUniformMap;
    silhouetteColorCommand.castShadows = false;
    silhouetteColorCommand.receiveShadows = false;
    nodeCommand.silhouetteColorCommand = silhouetteColorCommand;

    if (!scene3DOnly) {
      const command2D = nodeCommand.command2D;
      const silhouetteModelCommand2D = DrawCommand.shallowClone(
        silhouetteModelCommand
      );
      silhouetteModelCommand2D.boundingVolume = command2D.boundingVolume;
      silhouetteModelCommand2D.modelMatrix = command2D.modelMatrix;
      nodeCommand.silhouetteModelCommand2D = silhouetteModelCommand2D;

      const silhouetteColorCommand2D = DrawCommand.shallowClone(
        silhouetteColorCommand
      );
      silhouetteModelCommand2D.boundingVolume = command2D.boundingVolume;
      silhouetteModelCommand2D.modelMatrix = command2D.modelMatrix;
      nodeCommand.silhouetteColorCommand2D = silhouetteColorCommand2D;
    }
  }
}

function modifyShaderForClippingPlanes(
  shader,
  clippingPlaneCollection,
  context
) {
  shader = ShaderSource.replaceMain(shader, "gltf_clip_main");
  shader += `${Model._getClippingFunction(clippingPlaneCollection, context)}\n`;
  shader += `${
    "uniform highp sampler2D gltf_clippingPlanes; \n" +
    "uniform mat4 gltf_clippingPlanesMatrix; \n" +
    "uniform vec4 gltf_clippingPlanesEdgeStyle; \n" +
    "void main() \n" +
    "{ \n" +
    "    gltf_clip_main(); \n"
  }${getClipAndStyleCode(
    "gltf_clippingPlanes",
    "gltf_clippingPlanesMatrix",
    "gltf_clippingPlanesEdgeStyle"
  )}} \n`;
  return shader;
}

function updateSilhouette(model, frameState, force) {
  // Generate silhouette commands when the silhouette size is greater than 0.0 and the alpha is greater than 0.0
  // There are two silhouette commands:
  //     1. silhouetteModelCommand : render model normally while enabling stencil mask
  //     2. silhouetteColorCommand : render enlarged model with a solid color while enabling stencil tests
  if (!hasSilhouette(model, frameState)) {
    return;
  }

  const nodeCommands = model._nodeCommands;
  const dirty =
    nodeCommands.length > 0 &&
    (alphaDirty(model.color.alpha, model._colorPreviousAlpha) ||
      alphaDirty(
        model.silhouetteColor.alpha,
        model._silhouetteColorPreviousAlpha
      ) ||
      !defined(nodeCommands[0].silhouetteModelCommand));

  model._colorPreviousAlpha = model.color.alpha;
  model._silhouetteColorPreviousAlpha = model.silhouetteColor.alpha;

  if (dirty || force) {
    createSilhouetteCommands(model, frameState);
  }
}

function updateClippingPlanes(model, frameState) {
  const clippingPlanes = model._clippingPlanes;
  if (defined(clippingPlanes) && clippingPlanes.owner === model) {
    if (clippingPlanes.enabled) {
      clippingPlanes.update(frameState);
    }
  }
}

const scratchBoundingSphere = new BoundingSphere();

function scaleInPixels(positionWC, radius, frameState) {
  scratchBoundingSphere.center = positionWC;
  scratchBoundingSphere.radius = radius;
  return frameState.camera.getPixelSize(
    scratchBoundingSphere,
    frameState.context.drawingBufferWidth,
    frameState.context.drawingBufferHeight
  );
}

const scratchPosition = new Cartesian3();
const scratchCartographic = new Cartographic();

function getScale(model, frameState) {
  let scale = model.scale;

  if (model.minimumPixelSize !== 0.0) {
    // Compute size of bounding sphere in pixels
    const context = frameState.context;
    const maxPixelSize = Math.max(
      context.drawingBufferWidth,
      context.drawingBufferHeight
    );
    const m = defined(model._clampedModelMatrix)
      ? model._clampedModelMatrix
      : model.modelMatrix;
    scratchPosition.x = m[12];
    scratchPosition.y = m[13];
    scratchPosition.z = m[14];

    if (defined(model._rtcCenter)) {
      Cartesian3.add(model._rtcCenter, scratchPosition, scratchPosition);
    }

    if (model._mode !== SceneMode.SCENE3D) {
      const projection = frameState.mapProjection;
      const cartographic = projection.ellipsoid.cartesianToCartographic(
        scratchPosition,
        scratchCartographic
      );
      projection.project(cartographic, scratchPosition);
      Cartesian3.fromElements(
        scratchPosition.z,
        scratchPosition.x,
        scratchPosition.y,
        scratchPosition
      );
    }

    const radius = model.boundingSphere.radius;
    const metersPerPixel = scaleInPixels(scratchPosition, radius, frameState);

    // metersPerPixel is always > 0.0
    const pixelsPerMeter = 1.0 / metersPerPixel;
    const diameterInPixels = Math.min(
      pixelsPerMeter * (2.0 * radius),
      maxPixelSize
    );

    // Maintain model's minimum pixel size
    if (diameterInPixels < model.minimumPixelSize) {
      scale =
        (model.minimumPixelSize * metersPerPixel) /
        (2.0 * model._initialRadius);
    }
  }

  return defined(model.maximumScale)
    ? Math.min(model.maximumScale, scale)
    : scale;
}

function releaseCachedGltf(model) {
  if (
    defined(model._cacheKey) &&
    defined(model._cachedGltf) &&
    --model._cachedGltf.count === 0
  ) {
    delete gltfCache[model._cacheKey];
  }
  model._cachedGltf = undefined;
}

///////////////////////////////////////////////////////////////////////////

function CachedRendererResources(context, cacheKey) {
  this.buffers = undefined;
  this.vertexArrays = undefined;
  this.programs = undefined;
  this.sourceShaders = undefined;
  this.silhouettePrograms = undefined;
  this.textures = undefined;
  this.samplers = undefined;
  this.renderStates = undefined;
  this.ready = false;

  this.context = context;
  this.cacheKey = cacheKey;
  this.count = 0;
}

function destroy(property) {
  for (const name in property) {
    if (property.hasOwnProperty(name)) {
      property[name].destroy();
    }
  }
}

function destroyCachedRendererResources(resources) {
  destroy(resources.buffers);
  destroy(resources.vertexArrays);
  destroy(resources.programs);
  destroy(resources.silhouettePrograms);
  destroy(resources.textures);
}

CachedRendererResources.prototype.release = function () {
  if (--this.count === 0) {
    if (defined(this.cacheKey)) {
      // Remove if this was cached
      delete this.context.cache.modelRendererResourceCache[this.cacheKey];
    }
    destroyCachedRendererResources(this);
    return destroyObject(this);
  }

  return undefined;
};

///////////////////////////////////////////////////////////////////////////

function getUpdateHeightCallback(model, ellipsoid, cartoPosition) {
  return function (clampedPosition) {
    if (model.heightReference === HeightReference.RELATIVE_TO_GROUND) {
      const clampedCart = ellipsoid.cartesianToCartographic(
        clampedPosition,
        scratchCartographic
      );
      clampedCart.height += cartoPosition.height;
      ellipsoid.cartographicToCartesian(clampedCart, clampedPosition);
    }

    const clampedModelMatrix = model._clampedModelMatrix;

    // Modify clamped model matrix to use new height
    Matrix4.clone(model.modelMatrix, clampedModelMatrix);
    clampedModelMatrix[12] = clampedPosition.x;
    clampedModelMatrix[13] = clampedPosition.y;
    clampedModelMatrix[14] = clampedPosition.z;

    model._heightChanged = true;
  };
}

function updateClamping(model) {
  if (defined(model._removeUpdateHeightCallback)) {
    model._removeUpdateHeightCallback();
    model._removeUpdateHeightCallback = undefined;
  }

  const scene = model._scene;
  if (
    !defined(scene) ||
    !defined(scene.globe) ||
    model.heightReference === HeightReference.NONE
  ) {
    //>>includeStart('debug', pragmas.debug);
    if (model.heightReference !== HeightReference.NONE) {
      throw new DeveloperError(
        "Height reference is not supported without a scene and globe."
      );
    }
    //>>includeEnd('debug');
    model._clampedModelMatrix = undefined;
    return;
  }

  const globe = scene.globe;
  const ellipsoid = globe.ellipsoid;

  // Compute cartographic position so we don't recompute every update
  const modelMatrix = model.modelMatrix;
  scratchPosition.x = modelMatrix[12];
  scratchPosition.y = modelMatrix[13];
  scratchPosition.z = modelMatrix[14];
  const cartoPosition = ellipsoid.cartesianToCartographic(scratchPosition);

  if (!defined(model._clampedModelMatrix)) {
    model._clampedModelMatrix = Matrix4.clone(modelMatrix, new Matrix4());
  }

  // Install callback to handle updating of terrain tiles
  const surface = globe._surface;
  model._removeUpdateHeightCallback = surface.updateHeight(
    cartoPosition,
    getUpdateHeightCallback(model, ellipsoid, cartoPosition)
  );

  // Set the correct height now
  const height = globe.getHeight(cartoPosition);
  if (defined(height)) {
    // Get callback with cartoPosition being the non-clamped position
    const cb = getUpdateHeightCallback(model, ellipsoid, cartoPosition);

    // Compute the clamped cartesian and call updateHeight callback
    Cartographic.clone(cartoPosition, scratchCartographic);
    scratchCartographic.height = height;
    ellipsoid.cartographicToCartesian(scratchCartographic, scratchPosition);
    cb(scratchPosition);
  }
}

const scratchDisplayConditionCartesian = new Cartesian3();
const scratchDistanceDisplayConditionCartographic = new Cartographic();

function distanceDisplayConditionVisible(model, frameState) {
  let distance2;
  const ddc = model.distanceDisplayCondition;
  const nearSquared = ddc.near * ddc.near;
  const farSquared = ddc.far * ddc.far;

  if (frameState.mode === SceneMode.SCENE2D) {
    const frustum2DWidth =
      frameState.camera.frustum.right - frameState.camera.frustum.left;
    distance2 = frustum2DWidth * 0.5;
    distance2 = distance2 * distance2;
  } else {
    // Distance to center of primitive's reference frame
    let position = Matrix4.getTranslation(
      model.modelMatrix,
      scratchDisplayConditionCartesian
    );
    if (frameState.mode === SceneMode.COLUMBUS_VIEW) {
      const projection = frameState.mapProjection;
      const ellipsoid = projection.ellipsoid;
      const cartographic = ellipsoid.cartesianToCartographic(
        position,
        scratchDistanceDisplayConditionCartographic
      );
      position = projection.project(cartographic, position);
      Cartesian3.fromElements(position.z, position.x, position.y, position);
    }
    distance2 = Cartesian3.distanceSquared(
      position,
      frameState.camera.positionWC
    );
  }

  return distance2 >= nearSquared && distance2 <= farSquared;
}

const scratchClippingPlanesMatrix = new Matrix4();
const scratchIBLReferenceFrameMatrix4 = new Matrix4();
const scratchIBLReferenceFrameMatrix3 = new Matrix3();

/**
 * Called when {@link Viewer} or {@link CesiumWidget} render the scene to
 * get the draw commands needed to render this primitive.
 * <p>
 * Do not call this function directly.  This is documented just to
 * list the exceptions that may be propagated when the scene is rendered:
 * </p>
 *
 * @exception {RuntimeError} Failed to load external reference.
 */
Model.prototype.update = function (frameState) {
  if (frameState.mode === SceneMode.MORPHING) {
    return;
  }

  if (!FeatureDetection.supportsWebP.initialized) {
    FeatureDetection.supportsWebP.initialize();
    return;
  }

  const context = frameState.context;
  this._defaultTexture = context.defaultTexture;

  const supportsWebP = FeatureDetection.supportsWebP();

  if (this._state === ModelState.NEEDS_LOAD && defined(this.gltf)) {
    // Use renderer resources from cache instead of loading/creating them?
    let cachedRendererResources;
    const cacheKey = this.cacheKey;
    if (defined(cacheKey)) {
      // cache key given? this model will pull from or contribute to context level cache
      context.cache.modelRendererResourceCache = defaultValue(
        context.cache.modelRendererResourceCache,
        {}
      );
      const modelCaches = context.cache.modelRendererResourceCache;

      cachedRendererResources = modelCaches[this.cacheKey];
      if (defined(cachedRendererResources)) {
        if (!cachedRendererResources.ready) {
          // Cached resources for the model are not loaded yet.  We'll
          // try again every frame until they are.
          return;
        }

        ++cachedRendererResources.count;
        this._loadRendererResourcesFromCache = true;
      } else {
        cachedRendererResources = new CachedRendererResources(
          context,
          cacheKey
        );
        cachedRendererResources.count = 1;
        modelCaches[this.cacheKey] = cachedRendererResources;
      }
      this._cachedRendererResources = cachedRendererResources;
    } else {
      // cache key not given? this model doesn't care about context level cache at all. Cache is here to simplify freeing on destroy.
      cachedRendererResources = new CachedRendererResources(context);
      cachedRendererResources.count = 1;
      this._cachedRendererResources = cachedRendererResources;
    }

    this._state = ModelState.LOADING;
    if (this._state !== ModelState.FAILED) {
      const extensions = this.gltf.extensions;
      if (defined(extensions) && defined(extensions.CESIUM_RTC)) {
        const center = Cartesian3.fromArray(extensions.CESIUM_RTC.center);
        if (!Cartesian3.equals(center, Cartesian3.ZERO)) {
          this._rtcCenter3D = center;

          const projection = frameState.mapProjection;
          const ellipsoid = projection.ellipsoid;
          const cartographic = ellipsoid.cartesianToCartographic(
            this._rtcCenter3D
          );
          const projectedCart = projection.project(cartographic);
          Cartesian3.fromElements(
            projectedCart.z,
            projectedCart.x,
            projectedCart.y,
            projectedCart
          );
          this._rtcCenter2D = projectedCart;

          this._rtcCenterEye = new Cartesian3();
          this._rtcCenter = this._rtcCenter3D;
        }
      }

      addPipelineExtras(this.gltf);

      this._loadResources = new ModelLoadResources();
      if (!this._loadRendererResourcesFromCache) {
        // Buffers are required to updateVersion
        ModelUtility.parseBuffers(this, bufferLoad);
      }
    }
  }

  const loadResources = this._loadResources;
  const incrementallyLoadTextures = this._incrementallyLoadTextures;
  let justLoaded = false;

  if (this._state === ModelState.LOADING) {
    // Transition from LOADING -> LOADED once resources are downloaded and created.
    // Textures may continue to stream in while in the LOADED state.
    if (loadResources.pendingBufferLoads === 0) {
      if (!loadResources.initialized) {
        frameState.brdfLutGenerator.update(frameState);

        ModelUtility.checkSupportedExtensions(
          this.extensionsRequired,
          supportsWebP
        );
        ModelUtility.updateForwardAxis(this);

        // glTF pipeline updates, not needed if loading from cache
        if (!defined(this.gltf.extras.sourceVersion)) {
          const gltf = this.gltf;
          // Add the original version so it remains cached
          gltf.extras.sourceVersion = ModelUtility.getAssetVersion(gltf);
          gltf.extras.sourceKHRTechniquesWebGL = defined(
            ModelUtility.getUsedExtensions(gltf).KHR_techniques_webgl
          );

          this._sourceVersion = gltf.extras.sourceVersion;
          this._sourceKHRTechniquesWebGL = gltf.extras.sourceKHRTechniquesWebGL;

          updateVersion(gltf);
          addDefaults(gltf);

          const options = {
            addBatchIdToGeneratedShaders: this._addBatchIdToGeneratedShaders,
          };

          processModelMaterialsCommon(gltf, options);
          processPbrMaterials(gltf, options);
        }

        this._sourceVersion = this.gltf.extras.sourceVersion;
        this._sourceKHRTechniquesWebGL = this.gltf.extras.sourceKHRTechniquesWebGL;

        // Skip dequantizing in the shader if not encoded
        this._dequantizeInShader =
          this._dequantizeInShader && DracoLoader.hasExtension(this);

        // We do this after to make sure that the ids don't change
        addBuffersToLoadResources(this);
        parseArticulations(this);
        parseTechniques(this);
        if (!this._loadRendererResourcesFromCache) {
          parseBufferViews(this);
          parseShaders(this);
          parsePrograms(this);
          parseTextures(this, context, supportsWebP);
        }
        parseMaterials(this);
        parseMeshes(this);
        parseNodes(this);
        parseCredits(this);

        // Start draco decoding
        DracoLoader.parse(this, context);

        loadResources.initialized = true;
      }

      if (!loadResources.finishedDecoding()) {
        DracoLoader.decodeModel(this, context).otherwise(
          ModelUtility.getFailedLoadFunction(this, "model", this.basePath)
        );
      }

      if (loadResources.finishedDecoding() && !loadResources.resourcesParsed) {
        this._boundingSphere = ModelUtility.computeBoundingSphere(this);
        this._initialRadius = this._boundingSphere.radius;

        DracoLoader.cacheDataForModel(this);

        loadResources.resourcesParsed = true;
      }

      if (
        loadResources.resourcesParsed &&
        loadResources.pendingShaderLoads === 0
      ) {
        if (this.showOutline) {
          ModelOutlineLoader.outlinePrimitives(this);
        }
        createResources(this, frameState);
      }
    }

    if (
      loadResources.finished() ||
      (incrementallyLoadTextures &&
        loadResources.finishedEverythingButTextureCreation())
    ) {
      this._state = ModelState.LOADED;
      justLoaded = true;
    }
  }

  // Incrementally stream textures.
  if (defined(loadResources) && this._state === ModelState.LOADED) {
    if (incrementallyLoadTextures && !justLoaded) {
      createResources(this, frameState);
    }

    if (loadResources.finished()) {
      this._loadResources = undefined; // Clear CPU memory since WebGL resources were created.

      const resources = this._rendererResources;
      const cachedResources = this._cachedRendererResources;

      cachedResources.buffers = resources.buffers;
      cachedResources.vertexArrays = resources.vertexArrays;
      cachedResources.programs = resources.programs;
      cachedResources.sourceShaders = resources.sourceShaders;
      cachedResources.silhouettePrograms = resources.silhouettePrograms;
      cachedResources.textures = resources.textures;
      cachedResources.samplers = resources.samplers;
      cachedResources.renderStates = resources.renderStates;
      cachedResources.ready = true;

      // The normal attribute name is required for silhouettes, so get it before the gltf JSON is released
      this._normalAttributeName = ModelUtility.getAttributeOrUniformBySemantic(
        this.gltf,
        "NORMAL"
      );

      // Vertex arrays are unique to this model, do not store in cache.
      if (defined(this._precreatedAttributes)) {
        cachedResources.vertexArrays = {};
      }

      if (this.releaseGltfJson) {
        releaseCachedGltf(this);
      }
    }
  }

  const iblSupported = OctahedralProjectedCubeMap.isSupported(context);
  if (this._shouldUpdateSpecularMapAtlas && iblSupported) {
    this._shouldUpdateSpecularMapAtlas = false;
    this._specularEnvironmentMapAtlas =
      this._specularEnvironmentMapAtlas &&
      this._specularEnvironmentMapAtlas.destroy();
    this._specularEnvironmentMapAtlas = undefined;
    if (defined(this._specularEnvironmentMaps)) {
      this._specularEnvironmentMapAtlas = new OctahedralProjectedCubeMap(
        this._specularEnvironmentMaps
      );
      const that = this;
      this._specularEnvironmentMapAtlas.readyPromise
        .then(function () {
          that._shouldRegenerateShaders = true;
        })
        .otherwise(function (error) {
          console.error(`Error loading specularEnvironmentMaps: ${error}`);
        });
    }

    // Regenerate shaders to not use an environment map. Will be set to true again if there was a new environment map and it is ready.
    this._shouldRegenerateShaders = true;
  }

  if (defined(this._specularEnvironmentMapAtlas)) {
    this._specularEnvironmentMapAtlas.update(frameState);
  }

  const recompileWithDefaultAtlas =
    !defined(this._specularEnvironmentMapAtlas) &&
    defined(frameState.specularEnvironmentMaps) &&
    !this._useDefaultSpecularMaps;
  const recompileWithoutDefaultAtlas =
    !defined(frameState.specularEnvironmentMaps) &&
    this._useDefaultSpecularMaps;

  const recompileWithDefaultSHCoeffs =
    !defined(this._sphericalHarmonicCoefficients) &&
    defined(frameState.sphericalHarmonicCoefficients) &&
    !this._useDefaultSphericalHarmonics;
  const recompileWithoutDefaultSHCoeffs =
    !defined(frameState.sphericalHarmonicCoefficients) &&
    this._useDefaultSphericalHarmonics;

  this._shouldRegenerateShaders =
    this._shouldRegenerateShaders ||
    recompileWithDefaultAtlas ||
    recompileWithoutDefaultAtlas ||
    recompileWithDefaultSHCoeffs ||
    recompileWithoutDefaultSHCoeffs;

  this._useDefaultSpecularMaps =
    !defined(this._specularEnvironmentMapAtlas) &&
    defined(frameState.specularEnvironmentMaps);
  this._useDefaultSphericalHarmonics =
    !defined(this._sphericalHarmonicCoefficients) &&
    defined(frameState.sphericalHarmonicCoefficients);

  const silhouette = hasSilhouette(this, frameState);
  const translucent = isTranslucent(this);
  const invisible = isInvisible(this);
  const backFaceCulling = this.backFaceCulling;
  const displayConditionPassed = defined(this.distanceDisplayCondition)
    ? distanceDisplayConditionVisible(this, frameState)
    : true;
  const show =
    this.show &&
    displayConditionPassed &&
    this.scale !== 0.0 &&
    (!invisible || silhouette);

  if ((show && this._state === ModelState.LOADED) || justLoaded) {
    const animated =
      this.activeAnimations.update(frameState) || this._cesiumAnimationsDirty;
    this._cesiumAnimationsDirty = false;
    this._dirty = false;
    let modelMatrix = this.modelMatrix;

    const modeChanged = frameState.mode !== this._mode;
    this._mode = frameState.mode;

    // Model's model matrix needs to be updated
    const modelTransformChanged =
      !Matrix4.equals(this._modelMatrix, modelMatrix) ||
      this._scale !== this.scale ||
      this._minimumPixelSize !== this.minimumPixelSize ||
      this.minimumPixelSize !== 0.0 || // Minimum pixel size changed or is enabled
      this._maximumScale !== this.maximumScale ||
      this._heightReference !== this.heightReference ||
      this._heightChanged ||
      modeChanged;

    if (modelTransformChanged || justLoaded) {
      Matrix4.clone(modelMatrix, this._modelMatrix);

      updateClamping(this);

      if (defined(this._clampedModelMatrix)) {
        modelMatrix = this._clampedModelMatrix;
      }

      this._scale = this.scale;
      this._minimumPixelSize = this.minimumPixelSize;
      this._maximumScale = this.maximumScale;
      this._heightReference = this.heightReference;
      this._heightChanged = false;

      const scale = getScale(this, frameState);
      const computedModelMatrix = this._computedModelMatrix;
      Matrix4.multiplyByUniformScale(modelMatrix, scale, computedModelMatrix);
      if (this._upAxis === Axis.Y) {
        Matrix4.multiplyTransformation(
          computedModelMatrix,
          Axis.Y_UP_TO_Z_UP,
          computedModelMatrix
        );
      } else if (this._upAxis === Axis.X) {
        Matrix4.multiplyTransformation(
          computedModelMatrix,
          Axis.X_UP_TO_Z_UP,
          computedModelMatrix
        );
      }
      if (this.forwardAxis === Axis.Z) {
        // glTF 2.0 has a Z-forward convention that must be adapted here to X-forward.
        Matrix4.multiplyTransformation(
          computedModelMatrix,
          Axis.Z_UP_TO_X_UP,
          computedModelMatrix
        );
      }
    }

    // Update modelMatrix throughout the graph as needed
    if (animated || modelTransformChanged || justLoaded) {
      updateNodeHierarchyModelMatrix(
        this,
        modelTransformChanged,
        justLoaded,
        frameState.mapProjection
      );
      this._dirty = true;

      if (animated || justLoaded) {
        // Apply skins if animation changed any node transforms
        applySkins(this);
      }
    }

    if (this._perNodeShowDirty) {
      this._perNodeShowDirty = false;
      updatePerNodeShow(this);
    }
    updatePickIds(this, context);
    updateWireframe(this);
    updateShowBoundingVolume(this);
    updateShadows(this);
    updateClippingPlanes(this, frameState);

    // Regenerate shaders if ClippingPlaneCollection state changed or it was removed
    const clippingPlanes = this._clippingPlanes;
    let currentClippingPlanesState = 0;

    // If defined, use the reference matrix to transform miscellaneous properties like
    // clipping planes and IBL instead of the modelMatrix. This is so that when
    // models are part of a tileset these properties get transformed relative to
    // a common reference (such as the root).
    const referenceMatrix = defaultValue(this.referenceMatrix, modelMatrix);

    if (isClippingEnabled(this)) {
      let clippingPlanesMatrix = scratchClippingPlanesMatrix;
      clippingPlanesMatrix = Matrix4.multiply(
        context.uniformState.view3D,
        referenceMatrix,
        clippingPlanesMatrix
      );
      clippingPlanesMatrix = Matrix4.multiply(
        clippingPlanesMatrix,
        clippingPlanes.modelMatrix,
        clippingPlanesMatrix
      );
      this._clippingPlanesMatrix = Matrix4.inverseTranspose(
        clippingPlanesMatrix,
        this._clippingPlanesMatrix
      );
      currentClippingPlanesState = clippingPlanes.clippingPlanesState;
    }

    const usesSH =
      defined(this._sphericalHarmonicCoefficients) ||
      this._useDefaultSphericalHarmonics;
    const usesSM =
      (defined(this._specularEnvironmentMapAtlas) &&
        this._specularEnvironmentMapAtlas.ready) ||
      this._useDefaultSpecularMaps;

    if (usesSH || usesSM) {
      let iblReferenceFrameMatrix3 = scratchIBLReferenceFrameMatrix3;
      let iblReferenceFrameMatrix4 = scratchIBLReferenceFrameMatrix4;

      iblReferenceFrameMatrix4 = Matrix4.multiply(
        context.uniformState.view3D,
        referenceMatrix,
        iblReferenceFrameMatrix4
      );
      iblReferenceFrameMatrix3 = Matrix4.getMatrix3(
        iblReferenceFrameMatrix4,
        iblReferenceFrameMatrix3
      );
      iblReferenceFrameMatrix3 = Matrix3.getRotation(
        iblReferenceFrameMatrix3,
        iblReferenceFrameMatrix3
      );
      this._iblReferenceFrameMatrix = Matrix3.transpose(
        iblReferenceFrameMatrix3,
        this._iblReferenceFrameMatrix
      );
    }

    let shouldRegenerateShaders = this._shouldRegenerateShaders;
    shouldRegenerateShaders =
      shouldRegenerateShaders ||
      this._clippingPlanesState !== currentClippingPlanesState;
    this._clippingPlanesState = currentClippingPlanesState;

    // Regenerate shaders if color shading changed from last update
    const currentlyColorShadingEnabled = isColorShadingEnabled(this);
    if (currentlyColorShadingEnabled !== this._colorShadingEnabled) {
      this._colorShadingEnabled = currentlyColorShadingEnabled;
      shouldRegenerateShaders = true;
    }

    if (shouldRegenerateShaders) {
      regenerateShaders(this, frameState);
    } else {
      updateColor(this, frameState, false);
      updateBackFaceCulling(this, frameState, false);
      updateSilhouette(this, frameState, false);
    }
  }

  if (justLoaded) {
    // Called after modelMatrix update.
    const model = this;
    frameState.afterRender.push(function () {
      model._ready = true;
      model._readyPromise.resolve(model);
    });
    return;
  }

  // We don't check show at the top of the function since we
  // want to be able to progressively load models when they are not shown,
  // and then have them visible immediately when show is set to true.
  if (show && !this._ignoreCommands) {
    // PERFORMANCE_IDEA: This is terrible
    const commandList = frameState.commandList;
    const passes = frameState.passes;
    const nodeCommands = this._nodeCommands;
    const length = nodeCommands.length;
    let i;
    let nc;

    const idl2D =
      frameState.mapProjection.ellipsoid.maximumRadius * CesiumMath.PI;
    let boundingVolume;

    if (passes.render || (passes.pick && this.allowPicking)) {
      for (i = 0; i < length; ++i) {
        nc = nodeCommands[i];
        if (nc.show) {
          let command = nc.command;
          if (silhouette) {
            command = nc.silhouetteModelCommand;
          } else if (translucent) {
            command = nc.translucentCommand;
          } else if (!backFaceCulling) {
            command = nc.disableCullingCommand;
          }
          commandList.push(command);
          boundingVolume = nc.command.boundingVolume;
          if (
            frameState.mode === SceneMode.SCENE2D &&
            (boundingVolume.center.y + boundingVolume.radius > idl2D ||
              boundingVolume.center.y - boundingVolume.radius < idl2D)
          ) {
            let command2D = nc.command2D;
            if (silhouette) {
              command2D = nc.silhouetteModelCommand2D;
            } else if (translucent) {
              command2D = nc.translucentCommand2D;
            } else if (!backFaceCulling) {
              command2D = nc.disableCullingCommand2D;
            }
            commandList.push(command2D);
          }
        }
      }

      if (silhouette && !passes.pick) {
        // Render second silhouette pass
        for (i = 0; i < length; ++i) {
          nc = nodeCommands[i];
          if (nc.show) {
            commandList.push(nc.silhouetteColorCommand);
            boundingVolume = nc.command.boundingVolume;
            if (
              frameState.mode === SceneMode.SCENE2D &&
              (boundingVolume.center.y + boundingVolume.radius > idl2D ||
                boundingVolume.center.y - boundingVolume.radius < idl2D)
            ) {
              commandList.push(nc.silhouetteColorCommand2D);
            }
          }
        }
      }
    }
  }

  const credit = this._credit;
  if (defined(credit)) {
    frameState.creditDisplay.addCredit(credit);
  }

  const resourceCredits = this._resourceCredits;
  const resourceCreditsLength = resourceCredits.length;
  for (let c = 0; c < resourceCreditsLength; c++) {
    frameState.creditDisplay.addCredit(resourceCredits[c]);
  }

  const gltfCredits = this._gltfCredits;
  const gltfCreditsLength = gltfCredits.length;
  for (let c = 0; c < gltfCreditsLength; c++) {
    frameState.creditDisplay.addCredit(gltfCredits[c]);
  }
};

function destroyIfNotCached(rendererResources, cachedRendererResources) {
  if (rendererResources.programs !== cachedRendererResources.programs) {
    destroy(rendererResources.programs);
  }
  if (
    rendererResources.silhouettePrograms !==
    cachedRendererResources.silhouettePrograms
  ) {
    destroy(rendererResources.silhouettePrograms);
  }
}

// Run from update iff:
// - everything is loaded
// - clipping planes state change OR color state set
// Run this from destructor after removing color state and clipping plane state
function regenerateShaders(model, frameState) {
  // In regards to _cachedRendererResources:
  // Fair to assume that this is data that should just never get modified due to clipping planes or model color.
  // So if clipping planes or model color active:
  // - delink _rendererResources.*programs and create new dictionaries.
  // - do NOT destroy any programs - might be used by copies of the model or by might be needed in the future if clipping planes/model color is deactivated

  // If clipping planes and model color inactive:
  // - destroy _rendererResources.*programs
  // - relink _rendererResources.*programs to _cachedRendererResources

  // In both cases, need to mark commands as dirty, re-run derived commands (elsewhere)

  const rendererResources = model._rendererResources;
  const cachedRendererResources = model._cachedRendererResources;
  destroyIfNotCached(rendererResources, cachedRendererResources);

  let programId;
  if (
    isClippingEnabled(model) ||
    isColorShadingEnabled(model) ||
    model._shouldRegenerateShaders
  ) {
    model._shouldRegenerateShaders = false;

    rendererResources.programs = {};
    rendererResources.silhouettePrograms = {};

    const visitedPrograms = {};
    const techniques = model._sourceTechniques;
    let technique;

    for (const techniqueId in techniques) {
      if (techniques.hasOwnProperty(techniqueId)) {
        technique = techniques[techniqueId];
        programId = technique.program;
        if (!visitedPrograms[programId]) {
          visitedPrograms[programId] = true;
          recreateProgram(
            {
              programId: programId,
              techniqueId: techniqueId,
            },
            model,
            frameState.context
          );
        }
      }
    }
  } else {
    rendererResources.programs = cachedRendererResources.programs;
    rendererResources.silhouettePrograms =
      cachedRendererResources.silhouettePrograms;
  }

  // Fix all the commands, marking them as dirty so everything that derives will re-derive
  const rendererPrograms = rendererResources.programs;

  const nodeCommands = model._nodeCommands;
  const commandCount = nodeCommands.length;
  for (let i = 0; i < commandCount; ++i) {
    const nodeCommand = nodeCommands[i];
    programId = nodeCommand.programId;

    const renderProgram = rendererPrograms[programId];
    nodeCommand.command.shaderProgram = renderProgram;
    if (defined(nodeCommand.command2D)) {
      nodeCommand.command2D.shaderProgram = renderProgram;
    }
  }

  // Force update silhouette commands/shaders
  updateColor(model, frameState, true);
  updateBackFaceCulling(model, frameState, true);
  updateSilhouette(model, frameState, true);
}

/**
 * Returns true if this object was destroyed; otherwise, false.
 * <br /><br />
 * If this object was destroyed, it should not be used; calling any function other than
 * <code>isDestroyed</code> will result in a {@link DeveloperError} exception.
 *
 * @returns {Boolean} <code>true</code> if this object was destroyed; otherwise, <code>false</code>.
 *
 * @see Model#destroy
 */
Model.prototype.isDestroyed = function () {
  return false;
};

/**
 * Destroys the WebGL resources held by this object.  Destroying an object allows for deterministic
 * release of WebGL resources, instead of relying on the garbage collector to destroy this object.
 * <br /><br />
 * Once an object is destroyed, it should not be used; calling any function other than
 * <code>isDestroyed</code> will result in a {@link DeveloperError} exception.  Therefore,
 * assign the return value (<code>undefined</code>) to the object as done in the example.
 *
 * @exception {DeveloperError} This object was destroyed, i.e., destroy() was called.
 *
 *
 * @example
 * model = model && model.destroy();
 *
 * @see Model#isDestroyed
 */
Model.prototype.destroy = function () {
  // Vertex arrays are unique to this model, destroy here.
  if (defined(this._precreatedAttributes)) {
    destroy(this._rendererResources.vertexArrays);
  }

  if (defined(this._removeUpdateHeightCallback)) {
    this._removeUpdateHeightCallback();
    this._removeUpdateHeightCallback = undefined;
  }

  if (defined(this._terrainProviderChangedCallback)) {
    this._terrainProviderChangedCallback();
    this._terrainProviderChangedCallback = undefined;
  }

  // Shaders modified for clipping and for color don't get cached, so destroy these manually
  if (defined(this._cachedRendererResources)) {
    destroyIfNotCached(this._rendererResources, this._cachedRendererResources);
  }

  this._rendererResources = undefined;
  this._cachedRendererResources =
    this._cachedRendererResources && this._cachedRendererResources.release();
  DracoLoader.destroyCachedDataForModel(this);

  const pickIds = this._pickIds;
  const length = pickIds.length;
  for (let i = 0; i < length; ++i) {
    pickIds[i].destroy();
  }

  releaseCachedGltf(this);
  this._quantizedVertexShaders = undefined;

  // Only destroy the ClippingPlaneCollection if this is the owner - if this model is part of a Cesium3DTileset,
  // _clippingPlanes references a ClippingPlaneCollection that this model does not own.
  const clippingPlaneCollection = this._clippingPlanes;
  if (
    defined(clippingPlaneCollection) &&
    !clippingPlaneCollection.isDestroyed() &&
    clippingPlaneCollection.owner === this
  ) {
    clippingPlaneCollection.destroy();
  }
  this._clippingPlanes = undefined;

  this._specularEnvironmentMapAtlas =
    this._specularEnvironmentMapAtlas &&
    this._specularEnvironmentMapAtlas.destroy();

  return destroyObject(this);
};

// exposed for testing
Model._getClippingFunction = getClippingFunction;
Model._modifyShaderForColor = modifyShaderForColor;
export default Model;<|MERGE_RESOLUTION|>--- conflicted
+++ resolved
@@ -2257,14 +2257,9 @@
     return;
   }
 
-<<<<<<< HEAD
   const showOnScreen = model._showCreditsOnScreen;
-  const credits = copyright.split(",").map(function (string) {
+  const credits = copyright.split(";").map(function (string) {
     return new Credit(string.trim(), showOnScreen);
-=======
-  const credits = copyright.split(";").map(function (string) {
-    return new Credit(string.trim());
->>>>>>> ac41312e
   });
 
   model._gltfCredits = credits;
