--- conflicted
+++ resolved
@@ -262,11 +262,7 @@
 
         primitivePipelineStage.process(
           meshPrimitiveRenderResources,
-<<<<<<< HEAD
-          sceneMeshPrimitive._primitive,
-=======
           sceneMeshPrimitive.primitive,
->>>>>>> 09684e40
           frameState
         );
       }
