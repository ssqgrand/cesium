import Buffer from "../../Renderer/Buffer.js";
import BufferUsage from "../../Renderer/BufferUsage.js";
import Color from "../../Core/Color.js";
import combine from "../../Core/combine.js";
import ComponentDatatype from "../../Core/ComponentDatatype.js";
import defaultValue from "../../Core/defaultValue.js";
import defined from "../../Core/defined.js";
import ShaderDestination from "../../Renderer/ShaderDestination.js";

/**
 * The picking pipeline stage is responsible for handling picking of primitives.
 *
 * @namespace PickingPipelineStage
 * @private
 */
var PickingPipelineStage = {};
PickingPipelineStage.name = "PickingPipelineStage"; // Helps with debugging

/**
 * Process a primitive. This modifies the following parts of the render resources:
 * <ul>
 *  <li>adds attribute and varying declaration for the pick color vertex attribute in the vertex shader for instanced meshes</li>
 *  <li>adds declaration for the pick color uniform for non-instanced meshes</li>
 *  <li>adds defines in the shader for when picking is enabled</li>
 *  <li>creates the pick ID objects in the context</li>
 * </ul>
 * @param {PrimitiveRenderResources} renderResources The render resources for this primitive.
 * @param {ModelComponents.Primitive} primitive The primitive.
 * @param {FrameState} frameState The frame state.
 */
PickingPipelineStage.process = function (
  renderResources,
  primitive,
  frameState
) {
  var context = frameState.context;
  var runtimeNode = renderResources.runtimeNode;
  var shaderBuilder = renderResources.shaderBuilder;
  var model = renderResources.model;
  var instances = runtimeNode.node.instances;

  if (renderResources.hasFeatureIds) {
    processPickTexture(renderResources, primitive, instances, context);
  } else if (defined(instances)) {
    // For instanced meshes, a pick color vertex attribute is used.
    processInstancedPickIds(renderResources, instances, context);
  } else {
    // For non-instanced meshes, a pick color uniform is used.
    var pickObject = buildPickObject(renderResources);

    var pickId = context.createPickId(pickObject);
    model._resources.push(pickId);
    shaderBuilder.addUniform(
      "vec4",
      "czm_pickColor",
      ShaderDestination.FRAGMENT
    );

    var uniformMap = renderResources.uniformMap;
    uniformMap.czm_pickColor = function () {
      return pickId.color;
    };

    renderResources.pickId = "czm_pickColor";
  }
};

/**
 * @private
 */
function buildPickObject(renderResources, instanceId) {
  var model = renderResources.model;

  var detailPickObject = {
    model: model,
    node: renderResources.runtimeNode,
    primitive: renderResources.runtimePrimitive,
  };

  var content = model.content;
  var pickObject;

  if (defined(content)) {
    // For 3D Tiles, the pick object's content and primitive are set to the Cesium3DTileContent that owns the model
    // and the tileset it belongs to, respectively. The detail pick object is returned under the detail key.
    pickObject = {
      content: content,
      primitive: content.tileset,
      detail: detailPickObject,
    };
  } else {
    // For models, the model itself is returned as the primitive, with the detail pick object under the detail key.
    pickObject = {
      primitive: model,
      detail: detailPickObject,
    };
  }

  if (defined(instanceId)) {
    // For instanced models, an instanceId property is added to the pick object.
    pickObject.instanceId = instanceId;
  }

  return pickObject;
}

function processPickTexture(renderResources, primitive, instances) {
  var model = renderResources.model;
  var content = model.content;
  var featureTableId;
  var featureIdAttribute;
  var featureIdAttributeIndex = model.featureIdAttributeIndex;

<<<<<<< HEAD
  if (defined(content) && defined(content._featureMetadata)) {
=======
  if (defined(content)) {
    // Extract the Feature Table ID from the Cesium3DTileContent.
>>>>>>> cd144b36
    featureTableId = content.featureTableId;
  } else if (defined(instances)) {
    // Extract the Feature Table ID from the instanced Feature ID attributes.
    featureIdAttribute = instances.featureIdAttributes[featureIdAttributeIndex];
    featureTableId = featureIdAttribute.featureTableId;
  } else if (primitive.featureIdTextures.length > 0) {
    // Extract the Feature Table ID from the instanced Feature ID textures.
    var featureIdTextureIndex = model.featureIdTextureIndex;
    var featureIdTexture = primitive.featureIdTextures[featureIdTextureIndex];
    featureTableId = featureIdTexture.featureTableId;
  } else {
    // Extract the Feature Table ID from the primitive Feature ID attributes.
    featureIdAttribute = primitive.featureIdAttributes[featureIdAttributeIndex];
    featureTableId = featureIdAttribute.featureTableId;
  }

  var featureTable;

  if (defined(content)) {
    featureTable = content.featureTables[featureTableId];
  } else {
    featureTable = model.featureTables[featureTableId];
  }

  var shaderBuilder = renderResources.shaderBuilder;
  shaderBuilder.addUniform(
    "sampler2D",
    "model_pickTexture",
    ShaderDestination.FRAGMENT
  );

  var batchTexture = featureTable.batchTexture;
  var pickingUniforms = {
    model_pickTexture: function () {
      return defaultValue(
        batchTexture.pickTexture,
        batchTexture.defaultTexture
      );
    },
  };

  renderResources.uniformMap = combine(
    pickingUniforms,
    renderResources.uniformMap
  );

  // The feature ID  is ignored if it is greater than the number of features.
  renderResources.pickId =
    "((feature.id < model_featuresLength) ? texture2D(model_pickTexture, feature.st) : vec4(0.0))";
}

function processInstancedPickIds(renderResources, instances, context) {
  var instanceCount = renderResources.instanceCount;
  var pickIds = new Array(instanceCount);
  var pickIdsTypedArray = new Uint8Array(instanceCount * 4);

  var model = renderResources.model;

  var modelResources = model._resources;
  for (var i = 0; i < instanceCount; i++) {
    var pickObject = buildPickObject(renderResources, i);

    var pickId = context.createPickId(pickObject);
    modelResources.push(pickId);
    pickIds[i] = pickId;

    var pickColor = pickId.color;
    pickIdsTypedArray[i * 4 + 0] = Color.floatToByte(pickColor.red);
    pickIdsTypedArray[i * 4 + 1] = Color.floatToByte(pickColor.green);
    pickIdsTypedArray[i * 4 + 2] = Color.floatToByte(pickColor.blue);
    pickIdsTypedArray[i * 4 + 3] = Color.floatToByte(pickColor.alpha);
  }

  var pickIdsBuffer = Buffer.createVertexBuffer({
    context: context,
    typedArray: pickIdsTypedArray,
    usage: BufferUsage.STATIC_DRAW,
  });
  // Destruction of resources allocated by the ModelExperimental is handled by ModelExperimental.destroy().
  pickIdsBuffer.vertexArrayDestroyable = false;
  modelResources.push(pickIdsBuffer);

  var pickIdsVertexAttribute = {
    index: renderResources.attributeIndex++,
    vertexBuffer: pickIdsBuffer,
    componentsPerAttribute: 4,
    componentDatatype: ComponentDatatype.UNSIGNED_BYTE,
    normalize: true,
    offsetInBytes: 0,
    strideInBytes: 0,
    instanceDivisor: 1,
  };

  renderResources.attributes.push(pickIdsVertexAttribute);

  var shaderBuilder = renderResources.shaderBuilder;
  shaderBuilder.addDefine("USE_PICKING", undefined, ShaderDestination.BOTH);
  shaderBuilder.addAttribute("vec4", "a_pickColor");
  shaderBuilder.addVarying("vec4", "v_pickColor");
  renderResources.pickId = "v_pickColor";
}

export default PickingPipelineStage;<|MERGE_RESOLUTION|>--- conflicted
+++ resolved
@@ -111,12 +111,8 @@
   var featureIdAttribute;
   var featureIdAttributeIndex = model.featureIdAttributeIndex;
 
-<<<<<<< HEAD
-  if (defined(content) && defined(content._featureMetadata)) {
-=======
   if (defined(content)) {
     // Extract the Feature Table ID from the Cesium3DTileContent.
->>>>>>> cd144b36
     featureTableId = content.featureTableId;
   } else if (defined(instances)) {
     // Extract the Feature Table ID from the instanced Feature ID attributes.
