define([
        '../Core/Check',
        '../Core/createGuid',
        '../Core/defaultValue',
        '../Core/defined',
        '../Core/defineProperties',
        '../Core/destroyObject'
    ], function(
        Check,
        createGuid,
        defaultValue,
        defined,
        defineProperties,
        destroyObject) {
    'use strict';

    /**
     * A collection of {@link PostProcessStage}s or other post-process composite stages that execute together logically.
     * <p>
     * All stages are executed in the order of the array. The input texture changes based on the value of <code>inputPreviousStageTexture</code>.
     * If <code>inputPreviousStageTexture</code> is <code>true</code>, the input to each stage is the output texture rendered to by the scene or of the stage that executed before it.
     * If <code>inputPreviousStageTexture</code> is <code>false</code>, the input texture is the same for each stage in the composite. The input texture is the texture rendered to by the scene
     * or the output texture of the previous stage.
     * </p>
     *
     * @alias PostProcessStageComposite
     * @constructor
     *
     * @param {Object} options An object with the following properties:
     * @param {Array} options.stages An array of {@link PostProcessStage}s or composites to be executed in order.
     * @param {Boolean} [options.inputPreviousStageTexture=true] Whether to execute each post-process stage where the input to one stage is the output of the previous. Otherwise, the input to each contained stage is the output of the stage that executed before the composite.
     * @param {String} [options.name=createGuid()] The unique name of this post-process stage for reference by other composites. If a name is not supplied, a GUID will be generated.
     * @param {Object} [options.uniforms] An alias to the uniforms of post-process stages.
     *
     * @exception {DeveloperError} options.stages.length must be greater than 0.0.
     *
     * @see PostProcessStage
     *
     * @example
     * // Example 1: separable blur filter
     * // The input to blurXDirection is the texture rendered to by the scene or the output of the previous stage.
     * // The input to blurYDirection is the texture rendered to by blurXDirection.
     * scene.postProcessStages.add(new Cesium.PostProcessStageComposite({
     *     stages : [blurXDirection, blurYDirection]
     * }));
     *
     * @example
     * // Example 2: referencing the output of another post-process stage
     * scene.postProcessStages.add(new Cesium.PostProcessStageComposite({
     *     inputPreviousStageTexture : false,
     *     stages : [
     *         // The same as Example 1.
     *         new Cesium.PostProcessStageComposite({
     *             inputPreviousStageTexture : true
     *             stages : [blurXDirection, blurYDirection],
     *             name : 'blur'
     *         }),
     *         // The input texture for this stage is the same input texture to blurXDirection since inputPreviousStageTexture is false
     *         new Cesium.PostProcessStage({
     *             fragmentShader : compositeShader,
     *             uniforms : {
     *                 blurTexture : 'blur' // The output of the composite with name 'blur' (the texture that blurYDirection rendered to).
     *             }
     *         })
     *     ]
     * });
     *
     * @example
     * // Example 3: create a uniform alias
     * var uniforms = {};
     * Cesium.defineProperties(uniforms, {
     *     filterSize : {
     *         get : function() {
     *             return blurXDirection.uniforms.filterSize;
     *         },
     *         set : function(value) {
     *             blurXDirection.uniforms.filterSize = blurYDirection.uniforms.filterSize = value;
     *         }
     *     }
     * });
     * scene.postProcessStages.add(new Cesium.PostProcessStageComposite({
     *     stages : [blurXDirection, blurYDirection],
     *     uniforms : uniforms
     * }));
     */
    function PostProcessStageComposite(options) {
        options = defaultValue(options, defaultValue.EMPTY_OBJECT);

        //>>includeStart('debug', pragmas.debug);
        Check.defined('options.stages', options.stages);
        Check.typeOf.number.greaterThan('options.stages.length', options.stages.length, 0);
        //>>includeEnd('debug');

        this._stages = options.stages;
        this._inputPreviousStageTexture = defaultValue(options.inputPreviousStageTexture, true);

        var name = options.name;
        if (!defined(name)) {
            name = createGuid();
        }
        this._name = name;

        this._uniforms = options.uniforms;

        // used by PostProcessStageCollection
        this._textureCache = undefined;
        this._index = undefined;

        this.selectedFeatures = undefined;
    }

    defineProperties(PostProcessStageComposite.prototype, {
        /**
         * Determines if this post-process stage is ready to be executed.
         *
         * @memberof PostProcessStageComposite.prototype
         * @type {Boolean}
         * @readonly
         */
        ready : {
            get : function() {
                var stages = this._stages;
                var length = stages.length;
                for (var i = 0; i < length; ++i) {
                    if (!stages[i].ready) {
                        return false;
                    }
                }
                return true;
            }
        },
        /**
         * The unique name of this post-process stage for reference by other stages in a PostProcessStageComposite.
         *
         * @memberof PostProcessStageComposite.prototype
         * @type {String}
         * @readonly
         */
        name : {
            get : function() {
                return this._name;
            }
        },
        /**
         * Whether or not to execute this post-process stage when ready.
         *
         * @memberof PostProcessStageComposite.prototype
         * @type {Boolean}
         */
        enabled : {
            get : function() {
                return this._stages[0].enabled;
            },
            set : function(value) {
                var stages = this._stages;
                var length = stages.length;
                for (var i = 0; i < length; ++i) {
                    stages[i].enabled = value;
                }
            }
        },
        /**
         * An alias to the uniform values of the post-process stages. May be <code>undefined</code>; in which case, get each stage to set uniform values.
         * @memberof PostProcessStageComposite.prototype
         * @type {Object}
         */
        uniforms : {
            get : function() {
                return this._uniforms;
            }
        },
        /**
         * All post-process stages are executed in the order of the array. The input texture changes based on the value of <code>inputPreviousStageTexture</code>.
         * If <code>inputPreviousStageTexture</code> is <code>true</code>, the input to each stage is the output texture rendered to by the scene or of the stage that executed before it.
         * If <code>inputPreviousStageTexture</code> is <code>false</code>, the input texture is the same for each stage in the composite. The input texture is the texture rendered to by the scene
         * or the output texture of the previous stage.
         *
         * @memberof PostProcessStageComposite.prototype
         * @type {Boolean}
         * @readonly
         */
        inputPreviousStageTexture : {
            get : function() {
                return this._inputPreviousStageTexture;
            }
        },
        /**
         * The number of post-process stages in this composite.
         *
         * @memberof PostProcessStageComposite.prototype
         * @type {Number}
         * @readonly
         */
        length : {
            get : function() {
                return this._stages.length;
            }
        }
    });

    /**
     * Gets the post-process stage at <code>index</code>
     *
     * @param {Number} index The index of the post-process stage or composite.
     * @return {PostProcessStage|PostProcessStageComposite} The post-process stage or composite at index.
     *
     * @exception {DeveloperError} index must be greater than or equal to 0.
     * @exception {DeveloperError} index must be less than {@link PostProcessStageComposite#length}.
     */
    PostProcessStageComposite.prototype.get = function(index) {
        //>>includeStart('debug', pragmas.debug);
        Check.typeOf.number.greaterThanOrEquals('index', index, 0);
        Check.typeOf.number.lessThan('index', index, this.length);
        //>>includeEnd('debug');
        return this._stages[index];
    };

    /**
     * A function that will be called before execute. Updates each post-process stage in the composite.
     * @param {Context} context The context.
     * @private
     */
<<<<<<< HEAD
    PostProcessStageComposite.prototype.update = function(context) {
        var selectedFeatures = this.selectedFeatures;
        var stages = this._stages;
        var length = stages.length;
        for (var i = 0; i < length; ++i) {
            var stage = stages[i];
            stage.selectedFeatures = selectedFeatures;
            stage.update(context);
=======
    PostProcessStageComposite.prototype.update = function(context, useLogDepth) {
        var stages = this._stages;
        var length = stages.length;
        for (var i = 0; i < length; ++i) {
            stages[i].update(context, useLogDepth);
>>>>>>> fcc3dedd
        }
    };

    /**
     * Returns true if this object was destroyed; otherwise, false.
     * <p>
     * If this object was destroyed, it should not be used; calling any function other than
     * <code>isDestroyed</code> will result in a {@link DeveloperError} exception.
     * </p>
     *
     * @returns {Boolean} <code>true</code> if this object was destroyed; otherwise, <code>false</code>.
     *
     * @see PostProcessStageComposite#destroy
     */
    PostProcessStageComposite.prototype.isDestroyed = function() {
        return false;
    };

    /**
     * Destroys the WebGL resources held by this object.  Destroying an object allows for deterministic
     * release of WebGL resources, instead of relying on the garbage collector to destroy this object.
     * <p>
     * Once an object is destroyed, it should not be used; calling any function other than
     * <code>isDestroyed</code> will result in a {@link DeveloperError} exception.  Therefore,
     * assign the return value (<code>undefined</code>) to the object as done in the example.
     * </p>
     *
     * @returns {undefined}
     *
     * @exception {DeveloperError} This object was destroyed, i.e., destroy() was called.
     *
     * @see PostProcessStageComposite#isDestroyed
     */
    PostProcessStageComposite.prototype.destroy = function() {
        var stages = this._stages;
        var length = stages.length;
        for (var i = 0; i < length; ++i) {
            stages[i].destroy();
        }
        return destroyObject(this);
    };

    return PostProcessStageComposite;
});<|MERGE_RESOLUTION|>--- conflicted
+++ resolved
@@ -220,22 +220,14 @@
      * @param {Context} context The context.
      * @private
      */
-<<<<<<< HEAD
-    PostProcessStageComposite.prototype.update = function(context) {
+    PostProcessStageComposite.prototype.update = function(context, useLogDepth) {
         var selectedFeatures = this.selectedFeatures;
         var stages = this._stages;
         var length = stages.length;
         for (var i = 0; i < length; ++i) {
             var stage = stages[i];
             stage.selectedFeatures = selectedFeatures;
-            stage.update(context);
-=======
-    PostProcessStageComposite.prototype.update = function(context, useLogDepth) {
-        var stages = this._stages;
-        var length = stages.length;
-        for (var i = 0; i < length; ++i) {
-            stages[i].update(context, useLogDepth);
->>>>>>> fcc3dedd
+            stage.update(context, useLogDepth);
         }
     };
 
