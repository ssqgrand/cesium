--- conflicted
+++ resolved
@@ -54,13 +54,8 @@
  * Gets the shader function for this expression.
  * Returns undefined if the shader function can't be generated from this expression.
  *
-<<<<<<< HEAD
- * @param {String} functionHeader Header of the generated function.
- * @param {Object} variableSubstitutionMap Maps variable names to shader names.
-=======
  * @param {String} functionSignature Signature of the generated function.
  * @param {Object} variableSubstitutionMap Maps variable names to shader variable names.
->>>>>>> c4f748e5
  * @param {Object} shaderState Stores information about the generated shader function, including whether it is translucent.
  * @param {String} returnType The return type of the generated function.
  *
@@ -69,11 +64,7 @@
  * @private
  */
 StyleExpression.prototype.getShaderFunction = function (
-<<<<<<< HEAD
-  functionHeader,
-=======
   functionSignature,
->>>>>>> c4f748e5
   variableSubstitutionMap,
   shaderState,
   returnType
