/*global define*/
define([
        '../Core/BoundingSphere',
        '../Core/Cartesian3',
        '../Core/ComponentDatatype',
        '../Core/destroyObject',
        '../Core/Math',
        '../Core/PrimitiveType',
        '../Renderer/BlendingState',
        '../Renderer/BufferUsage',
        '../Renderer/DrawCommand',
        './SceneMode',
        '../Shaders/SunVS',
        '../Shaders/SunFS'
    ], function(
        BoundingSphere,
        Cartesian3,
        ComponentDatatype,
        destroyObject,
        CesiumMath,
        PrimitiveType,
        BlendingState,
        BufferUsage,
        DrawCommand,
        SceneMode,
        SunVS,
        SunFS) {
    "use strict";

    /**
     * Draws a sun billboard.
     * <p>This is only supported in 3D and Columbus view.</p>
     *
     * @alias Sun
     * @constructor
     *
     * @example
     * scene.sun = new Sun();
     *
     * @see Scene.sun
     */
    var Sun = function() {
        this._command = new DrawCommand();

        this._boundingVolume = new BoundingSphere();
        this._boundingVolume.radius = CesiumMath.SOLAR_RADIUS * 30.0;

        this._boundingVolume2D = new BoundingSphere();
        this._boundingVolume2D.radius = this._boundingVolume.radius;

        /**
         * Determines if the sun will be shown.
         *
<<<<<<< HEAD
         * @type Boolean
         *
=======
         * @type {Boolean}
>>>>>>> 28e8edbf
         * @default true
         */
        this.show = true;
    };

    /**
     * @private
     */
    Sun.prototype.update = function(context, frameState) {
        if (!this.show) {
            return undefined;
        }

        var mode = frameState.mode;
        if (mode === SceneMode.SCENE2D || mode === SceneMode.MORPHING) {
            return undefined;
        }

        if (!frameState.passes.color) {
            return undefined;
        }

        var command = this._command;

        if (typeof command.vertexArray === 'undefined') {
            var attributeIndices = {
                direction : 0
            };

            var directions = new Uint8Array(4 * 2);
            directions[0] = 0;
            directions[1] = 0;

            directions[2] = 255;
            directions[3] = 0.0;

            directions[4] = 255;
            directions[5] = 255;

            directions[6] = 0.0;
            directions[7] = 255;

            var vertexBuffer = context.createVertexBuffer(directions, BufferUsage.STATIC_DRAW);
            var attributes = [{
                index : attributeIndices.direction,
                vertexBuffer : vertexBuffer,
                componentsPerAttribute : 2,
                normalize : true,
                componentDatatype : ComponentDatatype.UNSIGNED_BYTE
            }];
            command.vertexArray = context.createVertexArray(attributes);
            command.primitiveType = PrimitiveType.TRIANGLE_FAN;

            command.shaderProgram = context.getShaderCache().getShaderProgram(SunVS, SunFS, attributeIndices);
            command.renderState = context.createRenderState({
                blending : BlendingState.ALPHA_BLEND
            });
            command.boundingVolume = new BoundingSphere();
        }

        var sunPosition = context.getUniformState().getSunPositionWC();
        var sunPositionCV = context.getUniformState().getSunPositionColumbusView();

        var boundingVolume = this._boundingVolume;
        var boundingVolume2D = this._boundingVolume2D;

        Cartesian3.clone(sunPosition, boundingVolume.center);
        boundingVolume2D.center.x = sunPositionCV.z;
        boundingVolume2D.center.y = sunPositionCV.x;
        boundingVolume2D.center.z = sunPositionCV.y;

        if (mode === SceneMode.SCENE3D) {
            BoundingSphere.clone(boundingVolume, command.boundingVolume);
        } else if (mode === SceneMode.COLUMBUS_VIEW) {
            BoundingSphere.clone(boundingVolume2D, command.boundingVolume);
        }

        return command;
    };

    /**
     * Returns true if this object was destroyed; otherwise, false.
     * <br /><br />
     * If this object was destroyed, it should not be used; calling any function other than
     * <code>isDestroyed</code> will result in a {@link DeveloperError} exception.
     *
     * @memberof Sun
     *
     * @return {Boolean} <code>true</code> if this object was destroyed; otherwise, <code>false</code>.
     *
     * @see Sun#destroy
     */
    Sun.prototype.isDestroyed = function() {
        return false;
    };

    /**
     * Destroys the WebGL resources held by this object.  Destroying an object allows for deterministic
     * release of WebGL resources, instead of relying on the garbage collector to destroy this object.
     * <br /><br />
     * Once an object is destroyed, it should not be used; calling any function other than
     * <code>isDestroyed</code> will result in a {@link DeveloperError} exception.  Therefore,
     * assign the return value (<code>undefined</code>) to the object as done in the example.
     *
     * @memberof Sun
     *
     * @return {undefined}
     *
     * @exception {DeveloperError} This object was destroyed, i.e., destroy() was called.
     *
     * @see Sun#isDestroyed
     *
     * @example
     * sun = sun && sun.destroy();
     */
    Sun.prototype.destroy = function() {
        var command = this._command;
        command.vertexArray = command.vertexArray && command.vertexArray.destroy();
        command.shaderProgram = command.shaderProgram && command.shaderProgram.release();
        return destroyObject(this);
    };

    return Sun;
});<|MERGE_RESOLUTION|>--- conflicted
+++ resolved
@@ -51,12 +51,7 @@
         /**
          * Determines if the sun will be shown.
          *
-<<<<<<< HEAD
-         * @type Boolean
-         *
-=======
          * @type {Boolean}
->>>>>>> 28e8edbf
          * @default true
          */
         this.show = true;
