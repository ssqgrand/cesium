uniform vec4 u_initialColor;

#if TEXTURE_UNITS > 0
uniform sampler2D u_dayTextures[TEXTURE_UNITS];
uniform vec4 u_dayTextureTranslationAndScale[TEXTURE_UNITS];
uniform bool u_dayTextureUseWebMercatorT[TEXTURE_UNITS];

#ifdef APPLY_ALPHA
uniform float u_dayTextureAlpha[TEXTURE_UNITS];
#endif

#ifdef APPLY_SPLIT
uniform float u_dayTextureSplit[TEXTURE_UNITS];
#endif

#ifdef APPLY_BRIGHTNESS
uniform float u_dayTextureBrightness[TEXTURE_UNITS];
#endif

#ifdef APPLY_CONTRAST
uniform float u_dayTextureContrast[TEXTURE_UNITS];
#endif

#ifdef APPLY_HUE
uniform float u_dayTextureHue[TEXTURE_UNITS];
#endif

#ifdef APPLY_SATURATION
uniform float u_dayTextureSaturation[TEXTURE_UNITS];
#endif

#ifdef APPLY_GAMMA
uniform float u_dayTextureOneOverGamma[TEXTURE_UNITS];
#endif

#ifdef APPLY_IMAGERY_CUTOUT
uniform vec4 u_dayTextureCutoutRectangles[TEXTURE_UNITS];
#endif

uniform vec4 u_dayTextureTexCoordsRectangle[TEXTURE_UNITS];
#endif

#ifdef SHOW_REFLECTIVE_OCEAN
uniform sampler2D u_waterMask;
uniform vec4 u_waterMaskTranslationAndScale;
uniform float u_zoomedOutOceanSpecularIntensity;
#endif

#ifdef SHOW_OCEAN_WAVES
uniform sampler2D u_oceanNormalMap;
#endif

#if defined(ENABLE_DAYNIGHT_SHADING) || defined(GROUND_ATMOSPHERE)
uniform vec2 u_lightingFadeDistance;
#endif

#ifdef TILE_LIMIT_RECTANGLE
uniform vec4 u_cartographicLimitRectangle;
#endif

#ifdef GROUND_ATMOSPHERE
uniform vec2 u_nightFadeDistance;
#endif

#ifdef ENABLE_CLIPPING_PLANES
uniform sampler2D u_clippingPlanes;
uniform mat4 u_clippingPlanesMatrix;
uniform vec4 u_clippingPlanesEdgeStyle;
#endif

#if defined(FOG) && (defined(ENABLE_VERTEX_LIGHTING) || defined(ENABLE_DAYNIGHT_SHADING)) || defined(GROUND_ATMOSPHERE)
uniform float u_minimumBrightness;
#endif

#ifdef COLOR_CORRECT
uniform vec3 u_hsbShift; // Hue, saturation, brightness
#endif

varying vec3 v_positionMC;
varying vec3 v_positionEC;
varying vec3 v_textureCoordinates;
varying vec3 v_normalMC;
varying vec3 v_normalEC;

#ifdef APPLY_MATERIAL
varying float v_height;
varying float v_slope;
#endif

#if defined(FOG) || defined(GROUND_ATMOSPHERE)
varying float v_distance;
varying vec3 v_fogRayleighColor;
varying vec3 v_fogMieColor;
#endif

#ifdef GROUND_ATMOSPHERE
varying vec3 v_rayleighColor;
varying vec3 v_mieColor;
#endif

vec4 sampleAndBlend(
    vec4 previousColor,
    sampler2D textureToSample,
    vec2 tileTextureCoordinates,
    vec4 textureCoordinateRectangle,
    vec4 textureCoordinateTranslationAndScale,
    float textureAlpha,
    float textureBrightness,
    float textureContrast,
    float textureHue,
    float textureSaturation,
    float textureOneOverGamma,
    float split)
{
    // This crazy step stuff sets the alpha to 0.0 if this following condition is true:
    //    tileTextureCoordinates.s < textureCoordinateRectangle.s ||
    //    tileTextureCoordinates.s > textureCoordinateRectangle.p ||
    //    tileTextureCoordinates.t < textureCoordinateRectangle.t ||
    //    tileTextureCoordinates.t > textureCoordinateRectangle.q
    // In other words, the alpha is zero if the fragment is outside the rectangle
    // covered by this texture.  Would an actual 'if' yield better performance?
    vec2 alphaMultiplier = step(textureCoordinateRectangle.st, tileTextureCoordinates);
    textureAlpha = textureAlpha * alphaMultiplier.x * alphaMultiplier.y;

    alphaMultiplier = step(vec2(0.0), textureCoordinateRectangle.pq - tileTextureCoordinates);
    textureAlpha = textureAlpha * alphaMultiplier.x * alphaMultiplier.y;

    vec2 translation = textureCoordinateTranslationAndScale.xy;
    vec2 scale = textureCoordinateTranslationAndScale.zw;
    vec2 textureCoordinates = tileTextureCoordinates * scale + translation;
    vec4 value = texture2D(textureToSample, textureCoordinates);
    vec3 color = value.rgb;
    float alpha = value.a;

#ifdef APPLY_GAMMA
    color = pow(color, vec3(textureOneOverGamma));
#endif

#ifdef APPLY_SPLIT
    float splitPosition = czm_imagerySplitPosition;
    // Split to the left
    if (split < 0.0 && gl_FragCoord.x > splitPosition) {
       alpha = 0.0;
    }
    // Split to the right
    else if (split > 0.0 && gl_FragCoord.x < splitPosition) {
       alpha = 0.0;
    }
#endif

#ifdef APPLY_BRIGHTNESS
    color = mix(vec3(0.0), color, textureBrightness);
#endif

#ifdef APPLY_CONTRAST
    color = mix(vec3(0.5), color, textureContrast);
#endif

#ifdef APPLY_HUE
    color = czm_hue(color, textureHue);
#endif

#ifdef APPLY_SATURATION
    color = czm_saturation(color, textureSaturation);
#endif

    vec4 tempColor = czm_gammaCorrect(vec4(color, alpha));
    color = tempColor.rgb;
    alpha = tempColor.a;

    float sourceAlpha = alpha * textureAlpha;
    float outAlpha = mix(previousColor.a, 1.0, sourceAlpha);
    vec3 outColor = mix(previousColor.rgb * previousColor.a, color, sourceAlpha) / outAlpha;
    return vec4(outColor, outAlpha);
}

vec3 colorCorrect(vec3 rgb) {
#ifdef COLOR_CORRECT
    // Convert rgb color to hsb
    vec3 hsb = czm_RGBToHSB(rgb);
    // Perform hsb shift
    hsb.x += u_hsbShift.x; // hue
    hsb.y = clamp(hsb.y + u_hsbShift.y, 0.0, 1.0); // saturation
    hsb.z = hsb.z > czm_epsilon7 ? hsb.z + u_hsbShift.z : 0.0; // brightness
    // Convert shifted hsb back to rgb
    rgb = czm_HSBToRGB(hsb);
#endif
    return rgb;
}

vec4 computeDayColor(vec4 initialColor, vec3 textureCoordinates);
vec4 computeWaterColor(vec3 positionEyeCoordinates, vec2 textureCoordinates, mat3 enuToEye, vec4 imageryColor, float specularMapValue, float fade);

void main()
{

#ifdef TILE_LIMIT_RECTANGLE
    if (v_textureCoordinates.x < u_cartographicLimitRectangle.x || u_cartographicLimitRectangle.z < v_textureCoordinates.x ||
        v_textureCoordinates.y < u_cartographicLimitRectangle.y || u_cartographicLimitRectangle.w < v_textureCoordinates.y)
        {
            discard;
        }
#endif

#ifdef ENABLE_CLIPPING_PLANES
    float clipDistance = clip(gl_FragCoord, u_clippingPlanes, u_clippingPlanesMatrix);
#endif

    // The clamp below works around an apparent bug in Chrome Canary v23.0.1241.0
    // where the fragment shader sees textures coordinates < 0.0 and > 1.0 for the
    // fragments on the edges of tiles even though the vertex shader is outputting
    // coordinates strictly in the 0-1 range.
    vec4 color = computeDayColor(u_initialColor, clamp(v_textureCoordinates, 0.0, 1.0));

#ifdef SHOW_TILE_BOUNDARIES
    if (v_textureCoordinates.x < (1.0/256.0) || v_textureCoordinates.x > (255.0/256.0) ||
        v_textureCoordinates.y < (1.0/256.0) || v_textureCoordinates.y > (255.0/256.0))
    {
        color = vec4(1.0, 0.0, 0.0, 1.0);
    }
#endif

#if defined(SHOW_REFLECTIVE_OCEAN) || defined(ENABLE_DAYNIGHT_SHADING) || defined(HDR)
    vec3 normalMC = czm_geodeticSurfaceNormal(v_positionMC, vec3(0.0), vec3(1.0));   // normalized surface normal in model coordinates
    vec3 normalEC = czm_normal3D * normalMC;                                         // normalized surface normal in eye coordiantes
#endif

#if defined(ENABLE_DAYNIGHT_SHADING) || defined(GROUND_ATMOSPHERE)
    float cameraDist;
    if (czm_sceneMode == czm_sceneMode2D)
    {
        cameraDist = max(czm_frustumPlanes.x - czm_frustumPlanes.y, czm_frustumPlanes.w - czm_frustumPlanes.z) * 0.5;
    }
    else if (czm_sceneMode == czm_sceneModeColumbusView)
    {
        cameraDist = -czm_view[3].z;
    }
    else
    {
        cameraDist = length(czm_view[3]);
    }
    float fadeOutDist = u_lightingFadeDistance.x;
    float fadeInDist = u_lightingFadeDistance.y;
    if (czm_sceneMode != czm_sceneMode3D) {
        vec3 radii = czm_getWgs84EllipsoidEC().radii;
        float maxRadii = max(radii.x, max(radii.y, radii.z));
        fadeOutDist -= maxRadii;
        fadeInDist -= maxRadii;
    }
    float fade = clamp((cameraDist - fadeOutDist) / (fadeInDist - fadeOutDist), 0.0, 1.0);
#else
    float fade = 0.0;
#endif

#ifdef SHOW_REFLECTIVE_OCEAN
    vec2 waterMaskTranslation = u_waterMaskTranslationAndScale.xy;
    vec2 waterMaskScale = u_waterMaskTranslationAndScale.zw;
    vec2 waterMaskTextureCoordinates = v_textureCoordinates.xy * waterMaskScale + waterMaskTranslation;
    waterMaskTextureCoordinates.y = 1.0 - waterMaskTextureCoordinates.y;

    float mask = texture2D(u_waterMask, waterMaskTextureCoordinates).r;

    if (mask > 0.0)
    {
        mat3 enuToEye = czm_eastNorthUpToEyeCoordinates(v_positionMC, normalEC);

        vec2 ellipsoidTextureCoordinates = czm_ellipsoidWgs84TextureCoordinates(normalMC);
        vec2 ellipsoidFlippedTextureCoordinates = czm_ellipsoidWgs84TextureCoordinates(normalMC.zyx);

        vec2 textureCoordinates = mix(ellipsoidTextureCoordinates, ellipsoidFlippedTextureCoordinates, czm_morphTime * smoothstep(0.9, 0.95, normalMC.z));

        color = computeWaterColor(v_positionEC, textureCoordinates, enuToEye, color, mask, fade);
    }
#endif

#ifdef APPLY_MATERIAL
    czm_materialInput materialInput;
    materialInput.st = v_textureCoordinates.st;
    materialInput.normalEC = normalize(v_normalEC);
    materialInput.slope = v_slope;
    materialInput.height = v_height;
    czm_material material = czm_getMaterial(materialInput);
    color.xyz = mix(color.xyz, material.diffuse, material.alpha);
#endif

#ifdef ENABLE_VERTEX_LIGHTING
    float diffuseIntensity = clamp(czm_getLambertDiffuse(czm_sunDirectionEC, normalize(v_normalEC)) * 0.9 + 0.3, 0.0, 1.0);
    vec4 finalColor = vec4(color.rgb * diffuseIntensity, color.a);
#elif defined(ENABLE_DAYNIGHT_SHADING)
    float diffuseIntensity = clamp(czm_getLambertDiffuse(czm_sunDirectionEC, normalEC) * 5.0 + 0.3, 0.0, 1.0);
    diffuseIntensity = mix(1.0, diffuseIntensity, fade);
    vec4 finalColor = vec4(color.rgb * diffuseIntensity, color.a);
#else
    vec4 finalColor = color;
#endif

#ifdef ENABLE_CLIPPING_PLANES
    vec4 clippingPlanesEdgeColor = vec4(1.0);
    clippingPlanesEdgeColor.rgb = u_clippingPlanesEdgeStyle.rgb;
    float clippingPlanesEdgeWidth = u_clippingPlanesEdgeStyle.a;

    if (clipDistance < clippingPlanesEdgeWidth)
    {
        finalColor = clippingPlanesEdgeColor;
    }
#endif

#if defined(FOG) || defined(GROUND_ATMOSPHERE)
<<<<<<< HEAD
    vec3 fogColor = v_fogMieColor + finalColor.rgb * v_fogRayleighColor;
#ifndef HDR
    const float fExposure = 2.0;
=======
    const float fExposure = 2.0;
    vec3 fogColor = colorCorrect(v_fogMieColor) + finalColor.rgb * colorCorrect(v_fogRayleighColor);
>>>>>>> e9f795ef
    fogColor = vec3(1.0) - exp(-fExposure * fogColor);
#endif
#endif

#ifdef FOG
#if defined(ENABLE_VERTEX_LIGHTING) || defined(ENABLE_DAYNIGHT_SHADING)
    float darken = clamp(dot(normalize(czm_viewerPositionWC), normalize(czm_sunPositionWC)), u_minimumBrightness, 1.0);
    fogColor *= darken;
#endif

#ifdef HDR
    const float modifier = 0.15;
    finalColor = vec4(czm_fog(v_distance, finalColor.rgb, fogColor, modifier), finalColor.a);
#else
    finalColor = vec4(czm_fog(v_distance, finalColor.rgb, fogColor), finalColor.a);
#endif
#endif

#ifdef GROUND_ATMOSPHERE
    if (czm_sceneMode != czm_sceneMode3D)
    {
        gl_FragColor = finalColor;
        return;
    }

#if defined(PER_FRAGMENT_GROUND_ATMOSPHERE) && (defined(ENABLE_DAYNIGHT_SHADING) || defined(ENABLE_VERTEX_LIGHTING))
    czm_ellipsoid ellipsoid = czm_getWgs84EllipsoidEC();

    float mpp = czm_metersPerPixel(vec4(0.0, 0.0, -czm_currentFrustum.x, 1.0));
    vec2 xy = gl_FragCoord.xy / czm_viewport.zw * 2.0 - vec2(1.0);
    xy *= czm_viewport.zw * mpp * 0.5;

    vec3 direction = normalize(vec3(xy, -czm_currentFrustum.x));
    czm_ray ray = czm_ray(vec3(0.0), direction);

    czm_raySegment intersection = czm_rayEllipsoidIntersectionInterval(ray, ellipsoid);

    vec3 ellipsoidPosition = czm_pointAlongRay(ray, intersection.start);
    ellipsoidPosition = (czm_inverseView * vec4(ellipsoidPosition, 1.0)).xyz;
    AtmosphereColor atmosColor = computeGroundAtmosphereFromSpace(ellipsoidPosition, true);

<<<<<<< HEAD
    vec3 groundAtmosphereColor = atmosColor.mie + finalColor.rgb * atmosColor.rayleigh;
#ifndef HDR
=======
    vec3 groundAtmosphereColor = colorCorrect(atmosColor.mie) + finalColor.rgb * colorCorrect(atmosColor.rayleigh);
>>>>>>> e9f795ef
    groundAtmosphereColor = vec3(1.0) - exp(-fExposure * groundAtmosphereColor);
#endif

    fadeInDist = u_nightFadeDistance.x;
    fadeOutDist = u_nightFadeDistance.y;

    float sunlitAtmosphereIntensity = clamp((cameraDist - fadeOutDist) / (fadeInDist - fadeOutDist), 0.0, 1.0);
    groundAtmosphereColor = mix(groundAtmosphereColor, fogColor, sunlitAtmosphereIntensity);
#else
    vec3 groundAtmosphereColor = fogColor;
#endif

    finalColor = vec4(mix(finalColor.rgb, groundAtmosphereColor, fade), finalColor.a);
#endif

    gl_FragColor = finalColor;
}

#ifdef SHOW_REFLECTIVE_OCEAN

float waveFade(float edge0, float edge1, float x)
{
    float y = clamp((x - edge0) / (edge1 - edge0), 0.0, 1.0);
    return pow(1.0 - y, 5.0);
}

float linearFade(float edge0, float edge1, float x)
{
    return clamp((x - edge0) / (edge1 - edge0), 0.0, 1.0);
}

// Based on water rendering by Jonas Wagner:
// http://29a.ch/2012/7/19/webgl-terrain-rendering-water-fog

// low altitude wave settings
const float oceanFrequencyLowAltitude = 825000.0;
const float oceanAnimationSpeedLowAltitude = 0.004;
const float oceanOneOverAmplitudeLowAltitude = 1.0 / 2.0;
const float oceanSpecularIntensity = 0.5;

// high altitude wave settings
const float oceanFrequencyHighAltitude = 125000.0;
const float oceanAnimationSpeedHighAltitude = 0.008;
const float oceanOneOverAmplitudeHighAltitude = 1.0 / 2.0;

vec4 computeWaterColor(vec3 positionEyeCoordinates, vec2 textureCoordinates, mat3 enuToEye, vec4 imageryColor, float maskValue, float fade)
{
    vec3 positionToEyeEC = -positionEyeCoordinates;
    float positionToEyeECLength = length(positionToEyeEC);

    // The double normalize below works around a bug in Firefox on Android devices.
    vec3 normalizedpositionToEyeEC = normalize(normalize(positionToEyeEC));

    // Fade out the waves as the camera moves far from the surface.
    float waveIntensity = waveFade(70000.0, 1000000.0, positionToEyeECLength);

#ifdef SHOW_OCEAN_WAVES
    // high altitude waves
    float time = czm_frameNumber * oceanAnimationSpeedHighAltitude;
    vec4 noise = czm_getWaterNoise(u_oceanNormalMap, textureCoordinates * oceanFrequencyHighAltitude, time, 0.0);
    vec3 normalTangentSpaceHighAltitude = vec3(noise.xy, noise.z * oceanOneOverAmplitudeHighAltitude);

    // low altitude waves
    time = czm_frameNumber * oceanAnimationSpeedLowAltitude;
    noise = czm_getWaterNoise(u_oceanNormalMap, textureCoordinates * oceanFrequencyLowAltitude, time, 0.0);
    vec3 normalTangentSpaceLowAltitude = vec3(noise.xy, noise.z * oceanOneOverAmplitudeLowAltitude);

    // blend the 2 wave layers based on distance to surface
    float highAltitudeFade = linearFade(0.0, 60000.0, positionToEyeECLength);
    float lowAltitudeFade = 1.0 - linearFade(20000.0, 60000.0, positionToEyeECLength);
    vec3 normalTangentSpace =
        (highAltitudeFade * normalTangentSpaceHighAltitude) +
        (lowAltitudeFade * normalTangentSpaceLowAltitude);
    normalTangentSpace = normalize(normalTangentSpace);

    // fade out the normal perturbation as we move farther from the water surface
    normalTangentSpace.xy *= waveIntensity;
    normalTangentSpace = normalize(normalTangentSpace);
#else
    vec3 normalTangentSpace = vec3(0.0, 0.0, 1.0);
#endif

    vec3 normalEC = enuToEye * normalTangentSpace;

    const vec3 waveHighlightColor = vec3(0.3, 0.45, 0.6);

    // Use diffuse light to highlight the waves
    float diffuseIntensity = czm_getLambertDiffuse(czm_sunDirectionEC, normalEC) * maskValue;
    vec3 diffuseHighlight = waveHighlightColor * diffuseIntensity * (1.0 - fade);

#ifdef SHOW_OCEAN_WAVES
    // Where diffuse light is low or non-existent, use wave highlights based solely on
    // the wave bumpiness and no particular light direction.
    float tsPerturbationRatio = normalTangentSpace.z;
    vec3 nonDiffuseHighlight = mix(waveHighlightColor * 5.0 * (1.0 - tsPerturbationRatio), vec3(0.0), diffuseIntensity);
#else
    vec3 nonDiffuseHighlight = vec3(0.0);
#endif

    // Add specular highlights in 3D, and in all modes when zoomed in.
    float specularIntensity = czm_getSpecular(czm_sunDirectionEC, normalizedpositionToEyeEC, normalEC, 10.0) + 0.25 * czm_getSpecular(czm_moonDirectionEC, normalizedpositionToEyeEC, normalEC, 10.0);
    float surfaceReflectance = mix(0.0, mix(u_zoomedOutOceanSpecularIntensity, oceanSpecularIntensity, waveIntensity), maskValue);
    float specular = specularIntensity * surfaceReflectance;

#ifdef HDR
    specular *= 1.4;

    float e = 0.2;
    float d = 3.3;
    float c = 1.7;

    vec3 color = imageryColor.rgb + (c * (vec3(e) + imageryColor.rgb * d) * (diffuseHighlight + nonDiffuseHighlight + specular));
#else
    vec3 color = imageryColor.rgb + diffuseHighlight + nonDiffuseHighlight + specular;
#endif

    return vec4(color, imageryColor.a);
}

#endif // #ifdef SHOW_REFLECTIVE_OCEAN<|MERGE_RESOLUTION|>--- conflicted
+++ resolved
@@ -306,14 +306,9 @@
 #endif
 
 #if defined(FOG) || defined(GROUND_ATMOSPHERE)
-<<<<<<< HEAD
-    vec3 fogColor = v_fogMieColor + finalColor.rgb * v_fogRayleighColor;
+    vec3 fogColor = colorCorrect(v_fogMieColor) + finalColor.rgb * colorCorrect(v_fogRayleighColor);
 #ifndef HDR
     const float fExposure = 2.0;
-=======
-    const float fExposure = 2.0;
-    vec3 fogColor = colorCorrect(v_fogMieColor) + finalColor.rgb * colorCorrect(v_fogRayleighColor);
->>>>>>> e9f795ef
     fogColor = vec3(1.0) - exp(-fExposure * fogColor);
 #endif
 #endif
@@ -355,12 +350,8 @@
     ellipsoidPosition = (czm_inverseView * vec4(ellipsoidPosition, 1.0)).xyz;
     AtmosphereColor atmosColor = computeGroundAtmosphereFromSpace(ellipsoidPosition, true);
 
-<<<<<<< HEAD
-    vec3 groundAtmosphereColor = atmosColor.mie + finalColor.rgb * atmosColor.rayleigh;
+    vec3 groundAtmosphereColor = colorCorrect(atmosColor.mie) + finalColor.rgb * colorCorrect(atmosColor.rayleigh);
 #ifndef HDR
-=======
-    vec3 groundAtmosphereColor = colorCorrect(atmosColor.mie) + finalColor.rgb * colorCorrect(atmosColor.rayleigh);
->>>>>>> e9f795ef
     groundAtmosphereColor = vec3(1.0) - exp(-fExposure * groundAtmosphereColor);
 #endif
 
