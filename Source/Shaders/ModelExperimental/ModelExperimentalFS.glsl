--- conflicted
+++ resolved
@@ -47,13 +47,12 @@
 
     vec4 color = handleAlpha(material.diffuse, material.alpha);
 
-<<<<<<< HEAD
+    #ifdef HAS_FEATURES
+    featureStage();
+    #endif
+
     #ifdef USE_CPU_STYLING
     color = cpuStylingStage(color);
-=======
-    #ifdef HAS_FEATURES
-    featureStage();
->>>>>>> 842eda1a
     #endif
 
     gl_FragColor = color;
