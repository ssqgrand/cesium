--- conflicted
+++ resolved
@@ -1,5 +1,3 @@
-<<<<<<< HEAD
-// TODO: is there a better place for this?
 vec4 handleAlpha(vec3 color, float alpha)
 {
     #if defined(ALPHA_MODE_MASK)
@@ -14,16 +12,12 @@
     #endif
 }
 
-void main() {
+void main() 
+{
   czm_modelMaterial material = defaultModelMaterial();
 
   material = materialStage(material);
   material = lightingStage(material);
 
   gl_FragColor = handleAlpha(material.diffuse, material.alpha);
-=======
-void main() 
-{
-    gl_FragColor = vec4(0.0, 0.0, 1.0, 1.0);
->>>>>>> 3c281a44
 }