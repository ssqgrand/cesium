--- conflicted
+++ resolved
@@ -1,138 +1,3 @@
-<<<<<<< HEAD
-import AxisAlignedBoundingBox from '../Core/AxisAlignedBoundingBox.js';
-import BoundingSphere from '../Core/BoundingSphere.js';
-import Cartesian2 from '../Core/Cartesian2.js';
-import Cartesian3 from '../Core/Cartesian3.js';
-import Cartographic from '../Core/Cartographic.js';
-import defaultValue from '../Core/defaultValue.js';
-import defined from '../Core/defined.js';
-import deserializeMapProjection from '../Core/deserializeMapProjection.js';
-import Ellipsoid from '../Core/Ellipsoid.js';
-import EllipsoidalOccluder from '../Core/EllipsoidalOccluder.js';
-import CesiumMath from '../Core/Math.js';
-import Matrix4 from '../Core/Matrix4.js';
-import OrientedBoundingBox from '../Core/OrientedBoundingBox.js';
-import Rectangle from '../Core/Rectangle.js';
-import RuntimeError from '../Core/RuntimeError.js';
-import TerrainEncoding from '../Core/TerrainEncoding.js';
-import Transforms from '../Core/Transforms.js';
-import WebMercatorProjection from '../Core/WebMercatorProjection.js';
-import createTaskProcessorWorker from './createTaskProcessorWorker.js';
-
-    var sizeOfUint16 = Uint16Array.BYTES_PER_ELEMENT;
-    var sizeOfInt32 = Int32Array.BYTES_PER_ELEMENT;
-    var sizeOfUint32 = Uint32Array.BYTES_PER_ELEMENT;
-    var sizeOfFloat = Float32Array.BYTES_PER_ELEMENT;
-    var sizeOfDouble = Float64Array.BYTES_PER_ELEMENT;
-
-    function indexOfEpsilon(arr, elem, elemType) {
-        elemType = defaultValue(elemType, CesiumMath);
-        var count = arr.length;
-        for (var i = 0; i < count; ++i) {
-            if (elemType.equalsEpsilon(arr[i], elem, CesiumMath.EPSILON12)) {
-                return i;
-            }
-        }
-
-        return -1;
-    }
-
-    function createVerticesFromGoogleEarthEnterpriseBuffer(parameters, transferableObjects) {
-        parameters.ellipsoid = Ellipsoid.clone(parameters.ellipsoid);
-        parameters.rectangle = Rectangle.clone(parameters.rectangle);
-
-        return deserializeMapProjection(parameters.serializedMapProjection).then(
-            function (mapProjection) {
-              var statistics = processBuffer(
-                parameters.buffer,
-                parameters.relativeToCenter,
-                parameters.ellipsoid,
-                parameters.rectangle,
-                parameters.nativeRectangle,
-                parameters.exaggeration,
-                parameters.skirtHeight,
-                parameters.includeWebMercatorT,
-                parameters.negativeAltitudeExponentBias,
-                parameters.negativeElevationThreshold,
-                mapProjection
-              );
-              var vertices = statistics.vertices;
-              transferableObjects.push(vertices.buffer);
-              var indices = statistics.indices;
-              transferableObjects.push(indices.buffer);
-
-              return {
-                vertices: vertices.buffer,
-                indices: indices.buffer,
-                numberOfAttributes: statistics.encoding.getStride(),
-                minimumHeight: statistics.minimumHeight,
-                maximumHeight: statistics.maximumHeight,
-                boundingSphere3D: statistics.boundingSphere3D,
-                orientedBoundingBox: statistics.orientedBoundingBox,
-                occludeePointInScaledSpace: statistics.occludeePointInScaledSpace,
-                encoding: statistics.encoding,
-                vertexCountWithoutSkirts: statistics.vertexCountWithoutSkirts,
-                indexCountWithoutSkirts: statistics.indexCountWithoutSkirts,
-                westIndicesSouthToNorth: statistics.westIndicesSouthToNorth,
-                southIndicesEastToWest: statistics.southIndicesEastToWest,
-                eastIndicesNorthToSouth: statistics.eastIndicesNorthToSouth,
-                northIndicesWestToEast: statistics.northIndicesWestToEast,
-              };
-            }
-        );
-    }
-
-    var scratchCartographic = new Cartographic();
-    var scratchCartesian = new Cartesian3();
-    var minimumScratch = new Cartesian3();
-    var maximumScratch = new Cartesian3();
-    var matrix4Scratch = new Matrix4();
-    var projectedCartesian3Scratch = new Cartesian3();
-    var relativeToCenter2dScratch = new Cartesian3();
-    function processBuffer(buffer, relativeToCenter, ellipsoid, rectangle, nativeRectangle, exaggeration, skirtHeight, includeWebMercatorT, negativeAltitudeExponentBias, negativeElevationThreshold, mapProjection) {
-        var geographicWest;
-        var geographicSouth;
-        var geographicEast;
-        var geographicNorth;
-        var rectangleWidth, rectangleHeight;
-
-        var hasCustomProjection = !mapProjection.isNormalCylindrical;
-
-        if (!defined(rectangle)) {
-            geographicWest = CesiumMath.toRadians(nativeRectangle.west);
-            geographicSouth = CesiumMath.toRadians(nativeRectangle.south);
-            geographicEast = CesiumMath.toRadians(nativeRectangle.east);
-            geographicNorth = CesiumMath.toRadians(nativeRectangle.north);
-            rectangleWidth = CesiumMath.toRadians(rectangle.width);
-            rectangleHeight = CesiumMath.toRadians(rectangle.height);
-        } else {
-            geographicWest = rectangle.west;
-            geographicSouth = rectangle.south;
-            geographicEast = rectangle.east;
-            geographicNorth = rectangle.north;
-            rectangleWidth = rectangle.width;
-            rectangleHeight = rectangle.height;
-        }
-
-        // Keep track of quad borders so we can remove duplicates around the borders
-        var quadBorderLatitudes = [geographicSouth, geographicNorth];
-        var quadBorderLongitudes = [geographicWest, geographicEast];
-
-        var fromENU = Transforms.eastNorthUpToFixedFrame(relativeToCenter, ellipsoid);
-        var toENU = Matrix4.inverseTransformation(fromENU, matrix4Scratch);
-
-        var relativeToCenter2D;
-        if (hasCustomProjection) {
-            var cartographicRTC = ellipsoid.cartesianToCartographic(relativeToCenter, scratchCartographic);
-            relativeToCenter2D = mapProjection.project(cartographicRTC, relativeToCenter2dScratch);
-        }
-
-        var southMercatorY;
-        var oneOverMercatorHeight;
-        if (includeWebMercatorT) {
-            southMercatorY = WebMercatorProjection.geodeticLatitudeToMercatorAngle(geographicSouth);
-            oneOverMercatorHeight = 1.0 / (WebMercatorProjection.geodeticLatitudeToMercatorAngle(geographicNorth) - southMercatorY);
-=======
 import AxisAlignedBoundingBox from "../Core/AxisAlignedBoundingBox.js";
 import BoundingSphere from "../Core/BoundingSphere.js";
 import Cartesian2 from "../Core/Cartesian2.js";
@@ -140,6 +5,7 @@
 import Cartographic from "../Core/Cartographic.js";
 import defaultValue from "../Core/defaultValue.js";
 import defined from "../Core/defined.js";
+import deserializeMapProjection from "../Core/deserializeMapProjection.js";
 import Ellipsoid from "../Core/Ellipsoid.js";
 import EllipsoidalOccluder from "../Core/EllipsoidalOccluder.js";
 import CesiumMath from "../Core/Math.js";
@@ -177,40 +43,45 @@
   parameters.ellipsoid = Ellipsoid.clone(parameters.ellipsoid);
   parameters.rectangle = Rectangle.clone(parameters.rectangle);
 
-  var statistics = processBuffer(
-    parameters.buffer,
-    parameters.relativeToCenter,
-    parameters.ellipsoid,
-    parameters.rectangle,
-    parameters.nativeRectangle,
-    parameters.exaggeration,
-    parameters.skirtHeight,
-    parameters.includeWebMercatorT,
-    parameters.negativeAltitudeExponentBias,
-    parameters.negativeElevationThreshold
-  );
-  var vertices = statistics.vertices;
-  transferableObjects.push(vertices.buffer);
-  var indices = statistics.indices;
-  transferableObjects.push(indices.buffer);
-
-  return {
-    vertices: vertices.buffer,
-    indices: indices.buffer,
-    numberOfAttributes: statistics.encoding.getStride(),
-    minimumHeight: statistics.minimumHeight,
-    maximumHeight: statistics.maximumHeight,
-    boundingSphere3D: statistics.boundingSphere3D,
-    orientedBoundingBox: statistics.orientedBoundingBox,
-    occludeePointInScaledSpace: statistics.occludeePointInScaledSpace,
-    encoding: statistics.encoding,
-    vertexCountWithoutSkirts: statistics.vertexCountWithoutSkirts,
-    indexCountWithoutSkirts: statistics.indexCountWithoutSkirts,
-    westIndicesSouthToNorth: statistics.westIndicesSouthToNorth,
-    southIndicesEastToWest: statistics.southIndicesEastToWest,
-    eastIndicesNorthToSouth: statistics.eastIndicesNorthToSouth,
-    northIndicesWestToEast: statistics.northIndicesWestToEast,
-  };
+  return deserializeMapProjection(parameters.serializedMapProjection).then(
+    function (mapProjection) {
+      var statistics = processBuffer(
+        parameters.buffer,
+        parameters.relativeToCenter,
+        parameters.ellipsoid,
+        parameters.rectangle,
+        parameters.nativeRectangle,
+        parameters.exaggeration,
+        parameters.skirtHeight,
+        parameters.includeWebMercatorT,
+        parameters.negativeAltitudeExponentBias,
+        parameters.negativeElevationThreshold,
+        mapProjection
+      );
+      var vertices = statistics.vertices;
+      transferableObjects.push(vertices.buffer);
+      var indices = statistics.indices;
+      transferableObjects.push(indices.buffer);
+
+      return {
+        vertices: vertices.buffer,
+        indices: indices.buffer,
+        numberOfAttributes: statistics.encoding.getStride(),
+        minimumHeight: statistics.minimumHeight,
+        maximumHeight: statistics.maximumHeight,
+        boundingSphere3D: statistics.boundingSphere3D,
+        orientedBoundingBox: statistics.orientedBoundingBox,
+        occludeePointInScaledSpace: statistics.occludeePointInScaledSpace,
+        encoding: statistics.encoding,
+        vertexCountWithoutSkirts: statistics.vertexCountWithoutSkirts,
+        indexCountWithoutSkirts: statistics.indexCountWithoutSkirts,
+        westIndicesSouthToNorth: statistics.westIndicesSouthToNorth,
+        southIndicesEastToWest: statistics.southIndicesEastToWest,
+        eastIndicesNorthToSouth: statistics.eastIndicesNorthToSouth,
+        northIndicesWestToEast: statistics.northIndicesWestToEast,
+      };
+    }
+  );
 }
 
 var scratchCartographic = new Cartographic();
@@ -218,7 +89,8 @@
 var minimumScratch = new Cartesian3();
 var maximumScratch = new Cartesian3();
 var matrix4Scratch = new Matrix4();
-
+var projectedCartesian3Scratch = new Cartesian3();
+var relativeToCenter2dScratch = new Cartesian3();
 function processBuffer(
   buffer,
   relativeToCenter,
@@ -229,13 +101,16 @@
   skirtHeight,
   includeWebMercatorT,
   negativeAltitudeExponentBias,
-  negativeElevationThreshold
+  negativeElevationThreshold,
+  mapProjection
 ) {
   var geographicWest;
   var geographicSouth;
   var geographicEast;
   var geographicNorth;
   var rectangleWidth, rectangleHeight;
+
+  var hasCustomProjection = !mapProjection.isNormalCylindrical;
 
   if (!defined(rectangle)) {
     geographicWest = CesiumMath.toRadians(nativeRectangle.west);
@@ -260,6 +135,18 @@
   var fromENU = Transforms.eastNorthUpToFixedFrame(relativeToCenter, ellipsoid);
   var toENU = Matrix4.inverseTransformation(fromENU, matrix4Scratch);
 
+  var relativeToCenter2D;
+  if (hasCustomProjection) {
+    var cartographicRTC = ellipsoid.cartesianToCartographic(
+      relativeToCenter,
+      scratchCartographic
+    );
+    relativeToCenter2D = mapProjection.project(
+      cartographicRTC,
+      relativeToCenter2dScratch
+    );
+  }
+
   var southMercatorY;
   var oneOverMercatorHeight;
   if (includeWebMercatorT) {
@@ -328,6 +215,10 @@
 
   // Create arrays
   var positions = new Array(size);
+  var positions2D;
+  if (hasCustomProjection) {
+    positions2D = new Array(size);
+  }
   var uvs = new Array(size);
   var heights = new Array(size);
   var webMercatorTs = includeWebMercatorT ? new Array(size) : [];
@@ -411,249 +302,14 @@
         } else {
           indicesMapping[i] = quadBorderIndices[index];
           continue;
->>>>>>> 2fd0e8f7
         }
       }
       indicesMapping[i] = pointOffset;
 
-<<<<<<< HEAD
-        var dv = new DataView(buffer);
-
-        var minHeight = Number.POSITIVE_INFINITY;
-        var maxHeight = Number.NEGATIVE_INFINITY;
-
-        var minimum = minimumScratch;
-        minimum.x = Number.POSITIVE_INFINITY;
-        minimum.y = Number.POSITIVE_INFINITY;
-        minimum.z = Number.POSITIVE_INFINITY;
-
-        var maximum = maximumScratch;
-        maximum.x = Number.NEGATIVE_INFINITY;
-        maximum.y = Number.NEGATIVE_INFINITY;
-        maximum.z = Number.NEGATIVE_INFINITY;
-
-        // Compute sizes
-        var offset = 0;
-        var size = 0;
-        var indicesSize = 0;
-        var quadSize;
-        var quad;
-        for (quad = 0; quad < 4; ++quad) {
-            var o = offset;
-            quadSize = dv.getUint32(o, true);
-            o += sizeOfUint32;
-
-            var x = CesiumMath.toRadians(dv.getFloat64(o, true) * 180.0);
-            o += sizeOfDouble;
-            if (indexOfEpsilon(quadBorderLongitudes, x) === -1) {
-                quadBorderLongitudes.push(x);
-            }
-
-            var y = CesiumMath.toRadians(dv.getFloat64(o, true) * 180.0);
-            o += sizeOfDouble;
-            if (indexOfEpsilon(quadBorderLatitudes, y) === -1) {
-                quadBorderLatitudes.push(y);
-            }
-
-            o += 2 * sizeOfDouble; // stepX + stepY
-
-            var c = dv.getInt32(o, true); // Read point count
-            o += sizeOfInt32;
-            size += c;
-
-            c = dv.getInt32(o, true); // Read index count
-            indicesSize += c * 3;
-
-            offset += quadSize + sizeOfUint32; // Jump to next quad
-        }
-
-        // Quad Border points to remove duplicates
-        var quadBorderPoints = [];
-        var quadBorderIndices = [];
-
-        // Create arrays
-        var positions = new Array(size);
-        var positions2D;
-        if (hasCustomProjection) {
-            positions2D = new Array(size);
-        }
-        var uvs = new Array(size);
-        var heights = new Array(size);
-        var webMercatorTs = includeWebMercatorT ? new Array(size) : [];
-        var indices = new Array(indicesSize);
-
-        // Points are laid out in rows starting at SW, so storing border points as we
-        //  come across them all points will be adjacent.
-        var westBorder = [];
-        var southBorder = [];
-        var eastBorder = [];
-        var northBorder = [];
-
-        // Each tile is split into 4 parts
-        var pointOffset = 0;
-        var indicesOffset = 0;
-        offset = 0;
-        for (quad = 0; quad < 4; ++quad) {
-            quadSize = dv.getUint32(offset, true);
-            offset += sizeOfUint32;
-            var startQuad = offset;
-
-            var originX = CesiumMath.toRadians(dv.getFloat64(offset, true) * 180.0);
-            offset += sizeOfDouble;
-
-            var originY = CesiumMath.toRadians(dv.getFloat64(offset, true) * 180.0);
-            offset += sizeOfDouble;
-
-            var stepX = CesiumMath.toRadians(dv.getFloat64(offset, true) * 180.0);
-            var halfStepX = stepX * 0.5;
-            offset += sizeOfDouble;
-
-            var stepY = CesiumMath.toRadians(dv.getFloat64(offset, true) * 180.0);
-            var halfStepY = stepY * 0.5;
-            offset += sizeOfDouble;
-
-            var numPoints = dv.getInt32(offset, true);
-            offset += sizeOfInt32;
-
-            var numFaces = dv.getInt32(offset, true);
-            offset += sizeOfInt32;
-
-            //var level = dv.getInt32(offset, true);
-            offset += sizeOfInt32;
-
-            // Keep track of quad indices to overall tile indices
-            var indicesMapping = new Array(numPoints);
-            for (var i = 0; i < numPoints; ++i) {
-                var longitude = originX + dv.getUint8(offset++) * stepX;
-                scratchCartographic.longitude = longitude;
-                var latitude = originY + dv.getUint8(offset++) * stepY;
-                scratchCartographic.latitude = latitude;
-
-                var height = dv.getFloat32(offset, true);
-                offset += sizeOfFloat;
-
-                // In order to support old clients, negative altitude values are stored as
-                // height/-2^32. Old clients see the value as really close to 0 but new clients multiply
-                // by -2^32 to get the real negative altitude value.
-                if (height !== 0 && height < negativeElevationThreshold) {
-                    height *= -Math.pow(2, negativeAltitudeExponentBias);
-                }
-
-                // Height is stored in units of (1/EarthRadius) or (1/6371010.0)
-                height *= 6371010.0 * exaggeration;
-
-                scratchCartographic.height = height;
-
-                // Is it along a quad border - if so check if already exists and use that index
-                if (indexOfEpsilon(quadBorderLongitudes, longitude) !== -1 ||
-                    indexOfEpsilon(quadBorderLatitudes, latitude) !== -1) {
-                    var index = indexOfEpsilon(quadBorderPoints, scratchCartographic, Cartographic);
-                    if (index === -1) {
-                        quadBorderPoints.push(Cartographic.clone(scratchCartographic));
-                        quadBorderIndices.push(pointOffset);
-                    } else {
-                        indicesMapping[i] = quadBorderIndices[index];
-                        continue;
-                    }
-                }
-                indicesMapping[i] = pointOffset;
-
-                if (Math.abs(longitude - geographicWest) < halfStepX) {
-                    westBorder.push({
-                        index : pointOffset,
-                        cartographic : Cartographic.clone(scratchCartographic)
-                    });
-                } else if (Math.abs(longitude - geographicEast) < halfStepX) {
-                    eastBorder.push({
-                        index : pointOffset,
-                        cartographic : Cartographic.clone(scratchCartographic)
-                    });
-                } else if (Math.abs(latitude - geographicSouth) < halfStepY) {
-                    southBorder.push({
-                        index : pointOffset,
-                        cartographic : Cartographic.clone(scratchCartographic)
-                    });
-                } else if (Math.abs(latitude - geographicNorth) < halfStepY) {
-                    northBorder.push({
-                        index : pointOffset,
-                        cartographic : Cartographic.clone(scratchCartographic)
-                    });
-                }
-
-                minHeight = Math.min(height, minHeight);
-                maxHeight = Math.max(height, maxHeight);
-                heights[pointOffset] = height;
-
-                var pos = ellipsoid.cartographicToCartesian(scratchCartographic);
-                positions[pointOffset] = pos;
-
-                if (hasCustomProjection) {
-                    positions2D[pointOffset] = mapProjection.project(scratchCartographic);
-                }
-
-                if (includeWebMercatorT) {
-                    webMercatorTs[pointOffset] = (WebMercatorProjection.geodeticLatitudeToMercatorAngle(latitude) - southMercatorY) * oneOverMercatorHeight;
-                }
-
-                Matrix4.multiplyByPoint(toENU, pos, scratchCartesian);
-
-                Cartesian3.minimumByComponent(scratchCartesian, minimum, minimum);
-                Cartesian3.maximumByComponent(scratchCartesian, maximum, maximum);
-
-                var u = (longitude - geographicWest) / (geographicEast - geographicWest);
-                u = CesiumMath.clamp(u, 0.0, 1.0);
-                var v = (latitude - geographicSouth) / (geographicNorth - geographicSouth);
-                v = CesiumMath.clamp(v, 0.0, 1.0);
-
-                uvs[pointOffset] = new Cartesian2(u, v);
-                ++pointOffset;
-            }
-
-            var facesElementCount = numFaces * 3;
-            for (var j = 0; j < facesElementCount; ++j, ++indicesOffset) {
-                indices[indicesOffset] = indicesMapping[dv.getUint16(offset, true)];
-                offset += sizeOfUint16;
-            }
-
-            if (quadSize !== (offset - startQuad)) {
-                throw new RuntimeError('Invalid terrain tile.');
-            }
-        }
-
-        positions.length = pointOffset;
-        if (hasCustomProjection) {
-            positions2D.length = pointOffset;
-        }
-        uvs.length = pointOffset;
-        heights.length = pointOffset;
-        if (includeWebMercatorT) {
-            webMercatorTs.length = pointOffset;
-        }
-
-        var vertexCountWithoutSkirts = pointOffset;
-        var indexCountWithoutSkirts = indicesOffset;
-
-        // Add skirt points
-        var skirtOptions = {
-            hMin : minHeight,
-            lastBorderPoint : undefined,
-            skirtHeight : skirtHeight,
-            toENU : toENU,
-            ellipsoid : ellipsoid,
-            minimum : minimum,
-            maximum : maximum
-        };
-
-        // Sort counter clockwise from NW corner
-        // Corner points are in the east/west arrays
-        westBorder.sort(function(a, b) {
-            return b.cartographic.latitude - a.cartographic.latitude;
-=======
       if (Math.abs(longitude - geographicWest) < halfStepX) {
         westBorder.push({
           index: pointOffset,
           cartographic: Cartographic.clone(scratchCartographic),
->>>>>>> 2fd0e8f7
         });
       } else if (Math.abs(longitude - geographicEast) < halfStepX) {
         eastBorder.push({
@@ -672,35 +328,16 @@
         });
       }
 
-<<<<<<< HEAD
-        var percentage = 0.00001;
-        addSkirt(positions, heights, uvs, webMercatorTs, indices, skirtOptions,
-            westBorder, -percentage * rectangleWidth, true, -percentage * rectangleHeight, positions2D, mapProjection);
-        addSkirt(positions, heights, uvs, webMercatorTs, indices, skirtOptions,
-            southBorder, -percentage * rectangleHeight, false, 0.0, positions2D, mapProjection);
-        addSkirt(positions, heights, uvs, webMercatorTs, indices, skirtOptions,
-            eastBorder, percentage * rectangleWidth, true, percentage * rectangleHeight, positions2D, mapProjection);
-        addSkirt(positions, heights, uvs, webMercatorTs, indices, skirtOptions,
-            northBorder, percentage * rectangleHeight, false, 0.0, positions2D, mapProjection);
-
-        // Since the corner between the north and west sides is in the west array, generate the last
-        //  two triangles between the last north vertex and the first west vertex
-        if (westBorder.length > 0 && northBorder.length > 0) {
-            var firstBorderIndex = westBorder[0].index;
-            var firstSkirtIndex = vertexCountWithoutSkirts;
-            var lastBorderIndex = northBorder[northBorder.length - 1].index;
-            var lastSkirtIndex = positions.length - 1;
-
-            indices.push(lastBorderIndex, lastSkirtIndex, firstSkirtIndex, firstSkirtIndex, firstBorderIndex, lastBorderIndex);
-        }
-=======
       minHeight = Math.min(height, minHeight);
       maxHeight = Math.max(height, maxHeight);
       heights[pointOffset] = height;
->>>>>>> 2fd0e8f7
 
       var pos = ellipsoid.cartographicToCartesian(scratchCartographic);
       positions[pointOffset] = pos;
+
+      if (hasCustomProjection) {
+        positions2D[pointOffset] = mapProjection.project(scratchCartographic);
+      }
 
       if (includeWebMercatorT) {
         webMercatorTs[pointOffset] =
@@ -711,23 +348,6 @@
 
       Matrix4.multiplyByPoint(toENU, pos, scratchCartesian);
 
-<<<<<<< HEAD
-        var aaBox = new AxisAlignedBoundingBox(minimum, maximum, relativeToCenter);
-        var encoding = new TerrainEncoding(aaBox, skirtOptions.hMin, maxHeight, fromENU, false, includeWebMercatorT, relativeToCenter2D);
-        var vertices = new Float32Array(size * encoding.getStride());
-
-        var bufferIndex = 0;
-        var k;
-        if (hasCustomProjection) {
-            for (k = 0; k < size; ++k) {
-                bufferIndex = encoding.encode(vertices, bufferIndex, positions[k], uvs[k], heights[k], undefined, webMercatorTs[k], positions2D[k]);
-            }
-        } else {
-            for (k = 0; k < size; ++k) {
-                bufferIndex = encoding.encode(vertices, bufferIndex, positions[k], uvs[k], heights[k], undefined, webMercatorTs[k]);
-            }
-        }
-=======
       Cartesian3.minimumByComponent(scratchCartesian, minimum, minimum);
       Cartesian3.maximumByComponent(scratchCartesian, maximum, maximum);
 
@@ -736,81 +356,15 @@
       var v =
         (latitude - geographicSouth) / (geographicNorth - geographicSouth);
       v = CesiumMath.clamp(v, 0.0, 1.0);
->>>>>>> 2fd0e8f7
 
       uvs[pointOffset] = new Cartesian2(u, v);
       ++pointOffset;
     }
 
-<<<<<<< HEAD
-    function addSkirt(positions, heights, uvs, webMercatorTs, indices, skirtOptions,
-                      borderPoints, fudgeFactor, eastOrWest, cornerFudge, positions2D, mapProjection) {
-        var hasCustomProjection = !mapProjection.isNormalCylindrical;
-
-        var count = borderPoints.length;
-        for (var j = 0; j < count; ++j) {
-            var borderPoint = borderPoints[j];
-            var borderCartographic = borderPoint.cartographic;
-            var borderIndex = borderPoint.index;
-            var currentIndex = positions.length;
-
-            var longitude = borderCartographic.longitude;
-            var latitude = borderCartographic.latitude;
-            latitude = CesiumMath.clamp(latitude, -CesiumMath.PI_OVER_TWO, CesiumMath.PI_OVER_TWO); // Don't go over the poles
-            var height = borderCartographic.height - skirtOptions.skirtHeight;
-            skirtOptions.hMin = Math.min(skirtOptions.hMin, height);
-
-            Cartographic.fromRadians(longitude, latitude, height, scratchCartographic);
-
-            // Adjust sides to angle out
-            if (eastOrWest) {
-                scratchCartographic.longitude += fudgeFactor;
-            }
-
-            // Adjust top or bottom to angle out
-            // Since corners are in the east/west arrays angle the first and last points as well
-            if (!eastOrWest) {
-                scratchCartographic.latitude += fudgeFactor;
-            } else if (j === (count - 1)) {
-                scratchCartographic.latitude += cornerFudge;
-            } else if (j === 0) {
-                scratchCartographic.latitude -= cornerFudge;
-            }
-
-            var pos = skirtOptions.ellipsoid.cartographicToCartesian(scratchCartographic);
-            positions.push(pos);
-            heights.push(height);
-            uvs.push(Cartesian2.clone(uvs[borderIndex])); // Copy UVs from border point
-            if (webMercatorTs.length > 0) {
-                webMercatorTs.push(webMercatorTs[borderIndex]);
-            }
-
-            if (hasCustomProjection) {
-                var pos2D = mapProjection.project(scratchCartographic, projectedCartesian3Scratch);
-                positions2D.push(new Cartesian2(pos2D.x, pos2D.y));
-            }
-
-            Matrix4.multiplyByPoint(skirtOptions.toENU, pos, scratchCartesian);
-
-            var minimum = skirtOptions.minimum;
-            var maximum = skirtOptions.maximum;
-            Cartesian3.minimumByComponent(scratchCartesian, minimum, minimum);
-            Cartesian3.maximumByComponent(scratchCartesian, maximum, maximum);
-
-            var lastBorderPoint = skirtOptions.lastBorderPoint;
-            if (defined(lastBorderPoint)) {
-                var lastBorderIndex = lastBorderPoint.index;
-                indices.push(lastBorderIndex, currentIndex - 1, currentIndex, currentIndex, borderIndex, lastBorderIndex);
-            }
-
-            skirtOptions.lastBorderPoint = borderPoint;
-        }
-=======
     var facesElementCount = numFaces * 3;
     for (var j = 0; j < facesElementCount; ++j, ++indicesOffset) {
       indices[indicesOffset] = indicesMapping[dv.getUint16(offset, true)];
       offset += sizeOfUint16;
->>>>>>> 2fd0e8f7
     }
 
     if (quadSize !== offset - startQuad) {
@@ -819,6 +373,9 @@
   }
 
   positions.length = pointOffset;
+  if (hasCustomProjection) {
+    positions2D.length = pointOffset;
+  }
   uvs.length = pointOffset;
   heights.length = pointOffset;
   if (includeWebMercatorT) {
@@ -865,7 +422,9 @@
     westBorder,
     -percentage * rectangleWidth,
     true,
-    -percentage * rectangleHeight
+    -percentage * rectangleHeight,
+    positions2D,
+    mapProjection
   );
   addSkirt(
     positions,
@@ -876,7 +435,10 @@
     skirtOptions,
     southBorder,
     -percentage * rectangleHeight,
-    false
+    false,
+    0.0,
+    positions2D,
+    mapProjection
   );
   addSkirt(
     positions,
@@ -888,7 +450,9 @@
     eastBorder,
     percentage * rectangleWidth,
     true,
-    percentage * rectangleHeight
+    percentage * rectangleHeight,
+    positions2D,
+    mapProjection
   );
   addSkirt(
     positions,
@@ -899,7 +463,10 @@
     skirtOptions,
     northBorder,
     percentage * rectangleHeight,
-    false
+    false,
+    0.0,
+    positions2D,
+    mapProjection
   );
 
   // Since the corner between the north and west sides is in the west array, generate the last
@@ -947,21 +514,38 @@
     maxHeight,
     fromENU,
     false,
-    includeWebMercatorT
+    includeWebMercatorT,
+    relativeToCenter2D
   );
   var vertices = new Float32Array(size * encoding.getStride());
 
   var bufferIndex = 0;
-  for (var k = 0; k < size; ++k) {
-    bufferIndex = encoding.encode(
-      vertices,
-      bufferIndex,
-      positions[k],
-      uvs[k],
-      heights[k],
-      undefined,
-      webMercatorTs[k]
-    );
+  var k;
+  if (hasCustomProjection) {
+    for (k = 0; k < size; ++k) {
+      bufferIndex = encoding.encode(
+        vertices,
+        bufferIndex,
+        positions[k],
+        uvs[k],
+        heights[k],
+        undefined,
+        webMercatorTs[k],
+        positions2D[k]
+      );
+    }
+  } else {
+    for (k = 0; k < size; ++k) {
+      bufferIndex = encoding.encode(
+        vertices,
+        bufferIndex,
+        positions[k],
+        uvs[k],
+        heights[k],
+        undefined,
+        webMercatorTs[k]
+      );
+    }
   }
 
   var westIndicesSouthToNorth = westBorder
@@ -1023,8 +607,12 @@
   borderPoints,
   fudgeFactor,
   eastOrWest,
-  cornerFudge
+  cornerFudge,
+  positions2D,
+  mapProjection
 ) {
+  var hasCustomProjection = !mapProjection.isNormalCylindrical;
+
   var count = borderPoints.length;
   for (var j = 0; j < count; ++j) {
     var borderPoint = borderPoints[j];
@@ -1067,6 +655,14 @@
     uvs.push(Cartesian2.clone(uvs[borderIndex])); // Copy UVs from border point
     if (webMercatorTs.length > 0) {
       webMercatorTs.push(webMercatorTs[borderIndex]);
+    }
+
+    if (hasCustomProjection) {
+      var pos2D = mapProjection.project(
+        scratchCartographic,
+        projectedCartesian3Scratch
+      );
+      positions2D.push(new Cartesian2(pos2D.x, pos2D.y));
     }
 
     Matrix4.multiplyByPoint(skirtOptions.toENU, pos, scratchCartesian);
