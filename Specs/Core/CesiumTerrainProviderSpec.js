--- conflicted
+++ resolved
@@ -1168,13 +1168,8 @@
       });
     });
 
-<<<<<<< HEAD
     xit("Uses query parameter extensions for ion resource", function () {
-      var terrainProvider = new CesiumTerrainProvider({
-=======
-    it("Uses query parameter extensions for ion resource", function () {
       const terrainProvider = new CesiumTerrainProvider({
->>>>>>> dc725e67
         url: IonResource.fromAssetId(1),
         requestVertexNormals: true,
         requestWaterMask: true,
