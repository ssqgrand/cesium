defineSuite([
        'Core/GroundPolylineGeometry',
        'Core/ApproximateTerrainHeights',
        'Core/ArcType',
        'Core/arraySlice',
        'Core/Cartesian3',
        'Core/Cartographic',
        'Core/Ellipsoid',
        'Core/GeographicProjection',
        'Core/Math',
        'Core/WebMercatorProjection',
        'Specs/createPackableSpecs'
    ], function(
        GroundPolylineGeometry,
        ApproximateTerrainHeights,
        ArcType,
        arraySlice,
        Cartesian3,
        Cartographic,
        Ellipsoid,
        GeographicProjection,
        CesiumMath,
        WebMercatorProjection,
        createPackableSpecs) {
    'use strict';

    beforeAll(function() {
        return ApproximateTerrainHeights.initialize();
    });

    afterAll(function() {
        ApproximateTerrainHeights._initPromise = undefined;
        ApproximateTerrainHeights._terrainHeights = undefined;
    });

    function verifyAttributeValuesIdentical(attribute) {
        var values = attribute.values;
        var componentsPerAttribute = attribute.componentsPerAttribute;
        var vertexCount = values.length / componentsPerAttribute;
        var firstVertex = arraySlice(values, 0, componentsPerAttribute);
        var identical = true;
        for (var i = 1; i < vertexCount; i++) {
            var index = i * componentsPerAttribute;
            var vertex = arraySlice(values, index, index + componentsPerAttribute);
            for (var j = 0; j < componentsPerAttribute; j++) {
                if (vertex[j] !== firstVertex[j]) {
                    identical = false;
                    break;
                }
            }
        }
        expect(identical).toBe(true);
    }

    it('computes positions and additional attributes for polylines', function() {
        var startCartographic = Cartographic.fromDegrees(0.01, 0.0);
        var endCartographic = Cartographic.fromDegrees(0.02, 0.0);
        var groundPolylineGeometry = new GroundPolylineGeometry({
            positions : Cartesian3.fromRadiansArray([
                startCartographic.longitude, startCartographic.latitude,
                endCartographic.longitude, endCartographic.latitude
            ]),
            granularity : 0.0
        });

        var geometry = GroundPolylineGeometry.createGeometry(groundPolylineGeometry);

        expect(geometry.indices.length).toEqual(36);
        expect(geometry.attributes.position.values.length).toEqual(24);

        var startHiAndForwardOffsetX = geometry.attributes.startHiAndForwardOffsetX;
        var startLoAndForwardOffsetY = geometry.attributes.startLoAndForwardOffsetY;
        var startNormalAndForwardOffsetZ = geometry.attributes.startNormalAndForwardOffsetZ;
        var endNormalAndTextureCoordinateNormalizationX = geometry.attributes.endNormalAndTextureCoordinateNormalizationX;
        var rightNormalAndTextureCoordinateNormalizationY = geometry.attributes.rightNormalAndTextureCoordinateNormalizationY;
        var startHiLo2D = geometry.attributes.startHiLo2D;
        var offsetAndRight2D = geometry.attributes.offsetAndRight2D;
        var startEndNormals2D = geometry.attributes.startEndNormals2D;
        var texcoordNormalization2D = geometry.attributes.texcoordNormalization2D;

        // Expect each entry in the additional attributes to be identical across all vertices since this is a single segment,
        // except endNormalAndTextureCoordinateNormalizationX and texcoordNormalization2D, which should be "sided"
        verifyAttributeValuesIdentical(startHiAndForwardOffsetX);
        verifyAttributeValuesIdentical(startLoAndForwardOffsetY);
        verifyAttributeValuesIdentical(startNormalAndForwardOffsetZ);
        verifyAttributeValuesIdentical(startHiLo2D);
        verifyAttributeValuesIdentical(offsetAndRight2D);
        verifyAttributeValuesIdentical(startEndNormals2D);

        // Expect endNormalAndTextureCoordinateNormalizationX and texcoordNormalization2D.x to encode the "side" of the geometry
        var i;
        var index;
        var values = endNormalAndTextureCoordinateNormalizationX.values;
        for (i = 0; i < 4; i++) {
            index = i * 4 + 3;
            expect(CesiumMath.sign(values[index])).toEqual(1.0);
        }
        for (i = 4; i < 8; i++) {
            index = i * 4 + 3;
            expect(CesiumMath.sign(values[index])).toEqual(-1.0);
        }

        values = texcoordNormalization2D.values;
        for (i = 0; i < 4; i++) {
            index = i * 2;
            expect(CesiumMath.sign(values[index])).toEqual(1.0);
        }
        for (i = 4; i < 8; i++) {
            index = i * 2;
            expect(CesiumMath.sign(values[index])).toEqual(-1.0);
        }

        // Expect rightNormalAndTextureCoordinateNormalizationY and texcoordNormalization2D.y to encode if the vertex is on the bottom
        values = rightNormalAndTextureCoordinateNormalizationY.values;
        expect(values[3] > 1.0).toBe(true);
        expect(values[1 * 4 + 3] > 1.0).toBe(true);
        expect(values[4 * 4 + 3] > 1.0).toBe(true);
        expect(values[5 * 4 + 3] > 1.0).toBe(true);

        values = texcoordNormalization2D.values;
        expect(values[1] > 1.0).toBe(true);
        expect(values[1 * 2 + 1] > 1.0).toBe(true);
        expect(values[4 * 2 + 1] > 1.0).toBe(true);
        expect(values[5 * 2 + 1] > 1.0).toBe(true);

        // Line segment geometry is encoded as:
        // - start position
        // - offset to the end position
        // - normal for a mitered plane at each end
        // - a right-facing normal
        // - parameters for localizing the position along the line to texture coordinates
        var startPosition3D = new Cartesian3();
        startPosition3D.x = startHiAndForwardOffsetX.values[0] + startLoAndForwardOffsetY.values[0];
        startPosition3D.y = startHiAndForwardOffsetX.values[1] + startLoAndForwardOffsetY.values[1];
        startPosition3D.z = startHiAndForwardOffsetX.values[2] + startLoAndForwardOffsetY.values[2];
        var reconstructedCarto = Cartographic.fromCartesian(startPosition3D);
        reconstructedCarto.height = 0.0;
        expect(Cartographic.equalsEpsilon(reconstructedCarto, startCartographic, CesiumMath.EPSILON7)).toBe(true);

        var endPosition3D = new Cartesian3();
        endPosition3D.x = startPosition3D.x + startHiAndForwardOffsetX.values[3];
        endPosition3D.y = startPosition3D.y + startLoAndForwardOffsetY.values[3];
        endPosition3D.z = startPosition3D.z + startNormalAndForwardOffsetZ.values[3];
        reconstructedCarto = Cartographic.fromCartesian(endPosition3D);
        reconstructedCarto.height = 0.0;
        expect(Cartographic.equalsEpsilon(reconstructedCarto, endCartographic, CesiumMath.EPSILON7)).toBe(true);

        var startNormal3D = Cartesian3.unpack(startNormalAndForwardOffsetZ.values);
        expect(Cartesian3.equalsEpsilon(startNormal3D, new Cartesian3(0.0, 1.0, 0.0), CesiumMath.EPSILON2)).toBe(true);

        var endNormal3D = Cartesian3.unpack(endNormalAndTextureCoordinateNormalizationX.values);
        expect(Cartesian3.equalsEpsilon(endNormal3D, new Cartesian3(0.0, -1.0, 0.0), CesiumMath.EPSILON2)).toBe(true);

        var rightNormal3D = Cartesian3.unpack(rightNormalAndTextureCoordinateNormalizationY.values);
        expect(Cartesian3.equalsEpsilon(rightNormal3D, new Cartesian3(0.0, 0.0, -1.0), CesiumMath.EPSILON2)).toBe(true);

        var texcoordNormalizationX = endNormalAndTextureCoordinateNormalizationX.values[3];
        expect(texcoordNormalizationX).toEqualEpsilon(1.0, CesiumMath.EPSILON3);

        // 2D
        var projection = new GeographicProjection();

        var startPosition2D = new Cartesian3();
        startPosition2D.x = startHiLo2D.values[0] + startHiLo2D.values[2];
        startPosition2D.y = startHiLo2D.values[1] + startHiLo2D.values[3];
        reconstructedCarto = projection.unproject(startPosition2D);
        reconstructedCarto.height = 0.0;
        expect(Cartographic.equalsEpsilon(reconstructedCarto, startCartographic, CesiumMath.EPSILON7)).toBe(true);

        var endPosition2D = new Cartesian3();
        endPosition2D.x = startPosition2D.x + offsetAndRight2D.values[0];
        endPosition2D.y = startPosition2D.y + offsetAndRight2D.values[1];
        reconstructedCarto = projection.unproject(endPosition2D);
        reconstructedCarto.height = 0.0;
        expect(Cartographic.equalsEpsilon(reconstructedCarto, endCartographic, CesiumMath.EPSILON7)).toBe(true);

        var startNormal2D = new Cartesian3();
        startNormal2D.x = startEndNormals2D.values[0];
        startNormal2D.y = startEndNormals2D.values[1];
        expect(Cartesian3.equalsEpsilon(startNormal2D, new Cartesian3(1.0, 0.0, 0.0), CesiumMath.EPSILON2)).toBe(true);

        var endNormal2D = new Cartesian3();
        endNormal2D.x = startEndNormals2D.values[2];
        endNormal2D.y = startEndNormals2D.values[3];
        expect(Cartesian3.equalsEpsilon(endNormal2D, new Cartesian3(-1.0, 0.0, 0.0), CesiumMath.EPSILON2)).toBe(true);

        var rightNormal2D = new Cartesian3();
        rightNormal2D.x = offsetAndRight2D.values[2];
        rightNormal2D.y = offsetAndRight2D.values[3];
        expect(Cartesian3.equalsEpsilon(rightNormal2D, new Cartesian3(0.0, -1.0, 0.0), CesiumMath.EPSILON2)).toBe(true);

        texcoordNormalizationX = texcoordNormalization2D.values[0];
        expect(texcoordNormalizationX).toEqualEpsilon(1.0, CesiumMath.EPSILON3);
    });

    it('does not generate 2D attributes when scene3DOnly is true', function() {
        var startCartographic = Cartographic.fromDegrees(0.01, 0.0);
        var endCartographic = Cartographic.fromDegrees(0.02, 0.0);
        var groundPolylineGeometry = new GroundPolylineGeometry({
            positions : Cartesian3.fromRadiansArray([
                startCartographic.longitude, startCartographic.latitude,
                endCartographic.longitude, endCartographic.latitude
            ]),
            granularity : 0.0
        });

        groundPolylineGeometry._scene3DOnly = true;

        var geometry = GroundPolylineGeometry.createGeometry(groundPolylineGeometry);

        expect(geometry.attributes.startHiAndForwardOffsetX).toBeDefined();
        expect(geometry.attributes.startLoAndForwardOffsetY).toBeDefined();
        expect(geometry.attributes.startNormalAndForwardOffsetZ).toBeDefined();
        expect(geometry.attributes.endNormalAndTextureCoordinateNormalizationX).toBeDefined();
        expect(geometry.attributes.rightNormalAndTextureCoordinateNormalizationY).toBeDefined();

        expect(geometry.attributes.startHiLo2D).not.toBeDefined();
        expect(geometry.attributes.offsetAndRight2D).not.toBeDefined();
        expect(geometry.attributes.startEndNormals2D).not.toBeDefined();
        expect(geometry.attributes.texcoordNormalization2D).not.toBeDefined();
    });

    it('removes adjacent positions with the same latitude/longitude', function() {
        var startCartographic = Cartographic.fromDegrees(0.01, 0.0);
        var endCartographic = Cartographic.fromDegrees(0.02, 0.0);
        var groundPolylineGeometry = new GroundPolylineGeometry({
            positions : Cartesian3.fromRadiansArrayHeights([
                startCartographic.longitude, startCartographic.latitude, 0.0,
                endCartographic.longitude, endCartographic.latitude, 0.0,
                endCartographic.longitude, endCartographic.latitude, 0.0,
                endCartographic.longitude, endCartographic.latitude, 10.0
            ]),
            granularity : 0.0
        });

        var geometry = GroundPolylineGeometry.createGeometry(groundPolylineGeometry);

        expect(geometry.indices.length).toEqual(36);
        expect(geometry.attributes.position.values.length).toEqual(24);
    });

    it('returns undefined if filtered points are not a valid geometry', function() {
        var startCartographic = Cartographic.fromDegrees(0.01, 0.0);
        var groundPolylineGeometry = new GroundPolylineGeometry({
            positions : Cartesian3.fromRadiansArrayHeights([
                startCartographic.longitude, startCartographic.latitude, 0.0,
                startCartographic.longitude, startCartographic.latitude, 0.0
            ]),
            granularity : 0.0
        });

        var geometry = GroundPolylineGeometry.createGeometry(groundPolylineGeometry);

        expect(geometry).toBeUndefined();
    });

    it('miters turns', function() {
        var groundPolylineGeometry = new GroundPolylineGeometry({
            positions : Cartesian3.fromDegreesArray([
                0.01, 0.0,
                0.02, 0.0,
                0.02, 0.01
            ]),
            granularity : 0.0
        });

        var geometry = GroundPolylineGeometry.createGeometry(groundPolylineGeometry);
        expect(geometry.indices.length).toEqual(72);
        expect(geometry.attributes.position.values.length).toEqual(48);

        var startNormalAndForwardOffsetZvalues = geometry.attributes.startNormalAndForwardOffsetZ.values;
        var endNormalAndTextureCoordinateNormalizationXvalues = geometry.attributes.endNormalAndTextureCoordinateNormalizationX.values;

        var miteredStartNormal = Cartesian3.unpack(startNormalAndForwardOffsetZvalues, 32);
        var miteredEndNormal = Cartesian3.unpack(endNormalAndTextureCoordinateNormalizationXvalues, 0);
        var reverseMiteredEndNormal = Cartesian3.multiplyByScalar(miteredEndNormal, -1.0, new Cartesian3());

        expect(Cartesian3.equalsEpsilon(miteredStartNormal, reverseMiteredEndNormal, CesiumMath.EPSILON7)).toBe(true);

        var approximateExpectedMiterNormal = new Cartesian3(0.0, 1.0, 1.0);
        Cartesian3.normalize(approximateExpectedMiterNormal, approximateExpectedMiterNormal);
        expect(Cartesian3.equalsEpsilon(approximateExpectedMiterNormal, miteredStartNormal, CesiumMath.EPSILON2)).toBe(true);
    });

    it('breaks miters for tight turns', function() {
        var groundPolylineGeometry = new GroundPolylineGeometry({
            positions : Cartesian3.fromDegreesArray([
                0.01, 0.0,
                0.02, 0.0,
                0.01, 0.0
            ]),
            granularity : 0.0
        });

        var geometry = GroundPolylineGeometry.createGeometry(groundPolylineGeometry);

        var startNormalAndForwardOffsetZvalues = geometry.attributes.startNormalAndForwardOffsetZ.values;
        var endNormalAndTextureCoordinateNormalizationXvalues = geometry.attributes.endNormalAndTextureCoordinateNormalizationX.values;

        var miteredStartNormal = Cartesian3.unpack(startNormalAndForwardOffsetZvalues, 32);
        var miteredEndNormal = Cartesian3.unpack(endNormalAndTextureCoordinateNormalizationXvalues, 0);
        var reverseMiteredEndNormal = Cartesian3.multiplyByScalar(miteredEndNormal, -1.0, new Cartesian3());

        expect(Cartesian3.equalsEpsilon(miteredStartNormal, reverseMiteredEndNormal, CesiumMath.EPSILON7)).toBe(true);

        var approximateExpectedMiterNormal = new Cartesian3(0.0, 1.0, 0.0);

        Cartesian3.normalize(approximateExpectedMiterNormal, approximateExpectedMiterNormal);
        expect(Cartesian3.equalsEpsilon(approximateExpectedMiterNormal, miteredStartNormal, CesiumMath.EPSILON2)).toBe(true);

        // Break miter on loop end
        groundPolylineGeometry = new GroundPolylineGeometry({
            positions : Cartesian3.fromDegreesArray([
                0.01, 0.0,
                0.02, 0.0,
                0.015, CesiumMath.EPSILON7
            ]),
            granularity : 0.0,
            loop : true
        });

        geometry = GroundPolylineGeometry.createGeometry(groundPolylineGeometry);

        startNormalAndForwardOffsetZvalues = geometry.attributes.startNormalAndForwardOffsetZ.values;
        endNormalAndTextureCoordinateNormalizationXvalues = geometry.attributes.endNormalAndTextureCoordinateNormalizationX.values;

        // Check normals at loop end
        miteredStartNormal = Cartesian3.unpack(startNormalAndForwardOffsetZvalues, 0);
        miteredEndNormal = Cartesian3.unpack(endNormalAndTextureCoordinateNormalizationXvalues, 32 * 2);

        expect(Cartesian3.equalsEpsilon(miteredStartNormal, miteredEndNormal, CesiumMath.EPSILON7)).toBe(true);

        approximateExpectedMiterNormal = new Cartesian3(0.0, 1.0, 0.0);

        Cartesian3.normalize(approximateExpectedMiterNormal, approximateExpectedMiterNormal);
        expect(Cartesian3.equalsEpsilon(approximateExpectedMiterNormal, miteredStartNormal, CesiumMath.EPSILON2)).toBe(true);
    });

    it('interpolates long polyline segments', function() {
        var groundPolylineGeometry = new GroundPolylineGeometry({
            positions : Cartesian3.fromDegreesArray([
                0.01, 0.0,
                0.02, 0.0
            ]),
            granularity : 600.0 // 0.01 to 0.02 is about 1113 meters with default ellipsoid, expect two segments
        });

        var geometry = GroundPolylineGeometry.createGeometry(groundPolylineGeometry);

        expect(geometry.indices.length).toEqual(72);
        expect(geometry.attributes.position.values.length).toEqual(48);

        // Interpolate one segment but not the other
        groundPolylineGeometry = new GroundPolylineGeometry({
            positions : Cartesian3.fromDegreesArray([
                0.01, 0.0,
                0.02, 0.0,
                0.0201, 0.0
            ]),
            granularity : 600.0
        });

        geometry = GroundPolylineGeometry.createGeometry(groundPolylineGeometry);

        expect(geometry.indices.length).toEqual(36 * 3);
        expect(geometry.attributes.position.values.length).toEqual(24 * 3);
    });

    it('interpolates long polyline segments for rhumb lines', function() {
        // rhumb distance = 289020, geodesic distance = 288677
        var positions = Cartesian3.fromDegreesArray([
            10, 75,
            20, 75
        ]);

        var rhumbGroundPolylineGeometry = new GroundPolylineGeometry({
            positions : positions,
            granularity : 2890.0,
            arcType: ArcType.RHUMB
        });
        var geodesicGroundPolylineGeometry = new GroundPolylineGeometry({
            positions : positions,
            granularity : 2890.0,
            arcType: ArcType.GEODESIC
        });

        var rhumbGeometry = GroundPolylineGeometry.createGeometry(rhumbGroundPolylineGeometry);
        var geodesicGeometry = GroundPolylineGeometry.createGeometry(geodesicGroundPolylineGeometry);

        expect(rhumbGeometry.indices.length).toEqual(3636);
        expect(geodesicGeometry.indices.length).toEqual(3600);
        expect(geodesicGeometry.attributes.position.values.length).toEqual(2400);
        expect(rhumbGeometry.attributes.position.values.length).toEqual(2424);

        // Interpolate one segment but not the other
        positions = Cartesian3.fromDegreesArray([
            10, 75,
            20, 75,
            20.01, 75
        ]);
        rhumbGroundPolylineGeometry = new GroundPolylineGeometry({
            positions : positions,
            granularity : 2890.0,
            arcType: ArcType.RHUMB
        });
        geodesicGroundPolylineGeometry = new GroundPolylineGeometry({
            positions : positions,
            granularity : 2890.0,
            arcType: ArcType.GEODESIC
        });

        rhumbGeometry = GroundPolylineGeometry.createGeometry(rhumbGroundPolylineGeometry);
        geodesicGeometry = GroundPolylineGeometry.createGeometry(geodesicGroundPolylineGeometry);

        expect(rhumbGeometry.indices.length).toEqual(3636 + 36);
        expect(geodesicGeometry.indices.length).toEqual(3600 + 36);
        expect(geodesicGeometry.attributes.position.values.length).toEqual(2400 + 24);
        expect(rhumbGeometry.attributes.position.values.length).toEqual(2424 + 24);
    });

    it('loops when there are enough positions and loop is specified', function() {
        var groundPolylineGeometry = new GroundPolylineGeometry({
            positions : Cartesian3.fromDegreesArray([
                0.01, 0.0,
                0.02, 0.0
            ]),
            granularity : 0.0,
            loop : true
        });

        // Not enough positions to loop, should still be a single segment
        var geometry = GroundPolylineGeometry.createGeometry(groundPolylineGeometry);
        expect(geometry.indices.length).toEqual(36);

        groundPolylineGeometry = new GroundPolylineGeometry({
            positions : Cartesian3.fromDegreesArray([
                0.01, 0.0,
                0.02, 0.0,
                0.02, 0.02
            ]),
            granularity : 0.0,
            loop : true
        });

        // Loop should produce 3 segments
        geometry = GroundPolylineGeometry.createGeometry(groundPolylineGeometry);
        expect(geometry.indices.length).toEqual(108);
    });

    it('subdivides geometry across the IDL and Prime Meridian', function() {
        // Cross PM
        var groundPolylineGeometry = new GroundPolylineGeometry({
            positions : Cartesian3.fromDegreesArray([
                -1.0, 0.0,
                1.0, 0.0
            ]),
            granularity : 0.0 // no interpolative subdivision
        });

        var geometry = GroundPolylineGeometry.createGeometry(groundPolylineGeometry);

        expect(geometry.indices.length).toEqual(72);
        expect(geometry.attributes.position.values.length).toEqual(48);

        // Cross IDL
        groundPolylineGeometry = new GroundPolylineGeometry({
            positions : Cartesian3.fromDegreesArray([
                -179.0, 0.0,
                179.0, 0.0
            ]),
            granularity : 0.0 // no interpolative subdivision
        });

        geometry = GroundPolylineGeometry.createGeometry(groundPolylineGeometry);

        expect(geometry.indices.length).toEqual(72);
        expect(geometry.attributes.position.values.length).toEqual(48);

        // Cross IDL going opposite direction and loop
        groundPolylineGeometry = new GroundPolylineGeometry({
            positions : Cartesian3.fromDegreesArray([
                179.0, 0.0,
                179.0, 1.0,
                -179.0, 1.0,
                -179.0, 0.0
            ]),
            granularity : 0.0, // no interpolative subdivision
            loop : true
        });

        geometry = GroundPolylineGeometry.createGeometry(groundPolylineGeometry);

        expect(geometry.indices.length).toEqual(6 * 36);
        expect(geometry.attributes.position.values.length).toEqual(6 * 24);

        // Near-IDL case
        groundPolylineGeometry = new GroundPolylineGeometry({
            positions : Cartesian3.fromDegreesArray([
                179.999, 80.0,
                -179.999, 80.0
            ]),
            granularity : 0.0 // no interpolative subdivision
        });

        geometry = GroundPolylineGeometry.createGeometry(groundPolylineGeometry);

        expect(geometry.indices.length).toEqual(72);
        expect(geometry.attributes.position.values.length).toEqual(48);
    });

    it('throws errors if not enough positions have been provided', function() {
        expect(function() {
            return new GroundPolylineGeometry({
                positions : Cartesian3.fromDegreesArray([
                    0.01, 0.0
                ]),
                granularity : 0.0,
                loop : true
            });
        }).toThrowDeveloperError();
    });

    it('can unpack onto an existing instance', function() {
        var groundPolylineGeometry = new GroundPolylineGeometry({
            positions : Cartesian3.fromDegreesArray([
                -1.0, 0.0,
                1.0, 0.0
            ]),
            loop : true,
            granularity : 10.0 // no interpolative subdivision
        });
        groundPolylineGeometry._scene3DOnly = true;
<<<<<<< HEAD
        GroundPolylineGeometry.setProjection(groundPolylineGeometry, new WebMercatorProjection(Ellipsoid.WGS84));
=======
        GroundPolylineGeometry.setProjectionAndEllipsoid(groundPolylineGeometry, new WebMercatorProjection(Ellipsoid.UNIT_SPHERE));
>>>>>>> 62a70de8

        var packedArray = [0];
        GroundPolylineGeometry.pack(groundPolylineGeometry, packedArray, 1);
        var scratch = new GroundPolylineGeometry({
            positions : Cartesian3.fromDegreesArray([
                -1.0, 0.0,
                1.0, 0.0
            ])
        });
        GroundPolylineGeometry.unpack(packedArray, 1, scratch);

        var scratchPositions = scratch._positions;
        expect(scratchPositions.length).toEqual(2);
        expect(Cartesian3.equals(scratchPositions[0], groundPolylineGeometry._positions[0])).toBe(true);
        expect(Cartesian3.equals(scratchPositions[1], groundPolylineGeometry._positions[1])).toBe(true);
        expect(scratch.loop).toBe(true);
        expect(scratch.granularity).toEqual(10.0);
<<<<<<< HEAD
=======
        expect(scratch._ellipsoid.equals(Ellipsoid.UNIT_SPHERE)).toBe(true);
>>>>>>> 62a70de8
        expect(scratch._scene3DOnly).toBe(true);
    });

<<<<<<< HEAD
    it('provides a method for setting projection', function() {
=======
    it('can unpack onto a new instance', function() {
        var groundPolylineGeometry = new GroundPolylineGeometry({
            positions : Cartesian3.fromDegreesArray([
                -1.0, 0.0,
                1.0, 0.0
            ]),
            loop : true,
            granularity : 10.0 // no interpolative subdivision
        });
        groundPolylineGeometry._scene3DOnly = true;
        GroundPolylineGeometry.setProjectionAndEllipsoid(groundPolylineGeometry, new WebMercatorProjection(Ellipsoid.UNIT_SPHERE));

        var packedArray = [0];
        GroundPolylineGeometry.pack(groundPolylineGeometry, packedArray, 1);
        var result = GroundPolylineGeometry.unpack(packedArray, 1);

        var scratchPositions = result._positions;
        expect(scratchPositions.length).toEqual(2);
        expect(Cartesian3.equals(scratchPositions[0], groundPolylineGeometry._positions[0])).toBe(true);
        expect(Cartesian3.equals(scratchPositions[1], groundPolylineGeometry._positions[1])).toBe(true);
        expect(result.loop).toBe(true);
        expect(result.granularity).toEqual(10.0);
        expect(result._ellipsoid.equals(Ellipsoid.UNIT_SPHERE)).toBe(true);
        expect(result._scene3DOnly).toBe(true);
        expect(result._projectionIndex).toEqual(1);
    });

    it('provides a method for setting projection and ellipsoid', function() {
>>>>>>> 62a70de8
        var groundPolylineGeometry = new GroundPolylineGeometry({
            positions : Cartesian3.fromDegreesArray([
                -1.0, 0.0,
                1.0, 0.0
            ]),
            loop : true,
            granularity : 10.0 // no interpolative subdivision
        });

        var projection = new WebMercatorProjection(Ellipsoid.UNIT_SPHERE);
        GroundPolylineGeometry.setProjection(groundPolylineGeometry, projection);

        expect(groundPolylineGeometry._projection).toEqual(projection);
    });

    var positions = Cartesian3.fromDegreesArray([
        0.01, 0.0,
        0.02, 0.0,
        0.02, 0.1
    ]);
    var polyline = new GroundPolylineGeometry({
        positions : positions,
        granularity : 1000.0,
        loop : true
    });

    it('projects normals that cross the IDL', function() {
        var projection = new GeographicProjection();
        var cartographic = new Cartographic(CesiumMath.PI - CesiumMath.EPSILON11, 0.0);
        var normal = new Cartesian3(0.0, -1.0, 0.0);
        var projectedPosition = projection.project(cartographic, new Cartesian3());
        var result = new Cartesian3();

        GroundPolylineGeometry._projectNormal(projection, cartographic, normal, projectedPosition, result);
        expect(Cartesian3.equalsEpsilon(result, new Cartesian3(1.0, 0.0, 0.0), CesiumMath.EPSILON7)).toBe(true);
    });

    it('creates bounding spheres that cover the entire polyline volume height', function() {
        var positions = Cartesian3.fromDegreesArray([
            -122.17580380403314, 46.19984918190237,
            -122.17581380403314, 46.19984918190237
        ]);

        // Mt. St. Helens - provided coordinates are a few meters apart
        var groundPolylineGeometry = new GroundPolylineGeometry({
            positions : positions,
            granularity : 0.0 // no interpolative subdivision
        });

        var geometry = GroundPolylineGeometry.createGeometry(groundPolylineGeometry);

        var boundingSphere = geometry.boundingSphere;
        var pointsDistance = Cartesian3.distance(positions[0], positions[1]);

        expect(boundingSphere.radius > pointsDistance).toBe(true);
        expect(boundingSphere.radius > 1000.0).toBe(true); // starting top/bottom height
    });

    var packedInstance = [positions.length];
    Cartesian3.pack(positions[0], packedInstance, packedInstance.length);
    Cartesian3.pack(positions[1], packedInstance, packedInstance.length);
    Cartesian3.pack(positions[2], packedInstance, packedInstance.length);
    packedInstance.push(polyline.granularity);
    packedInstance.push(polyline.loop ? 1.0 : 0.0);
    packedInstance.push(polyline.arcType);
    packedInstance.push(0.0); // scene3DModeOnly = false

    createPackableSpecs(GroundPolylineGeometry, polyline, packedInstance);
});<|MERGE_RESOLUTION|>--- conflicted
+++ resolved
@@ -530,11 +530,7 @@
             granularity : 10.0 // no interpolative subdivision
         });
         groundPolylineGeometry._scene3DOnly = true;
-<<<<<<< HEAD
         GroundPolylineGeometry.setProjection(groundPolylineGeometry, new WebMercatorProjection(Ellipsoid.WGS84));
-=======
-        GroundPolylineGeometry.setProjectionAndEllipsoid(groundPolylineGeometry, new WebMercatorProjection(Ellipsoid.UNIT_SPHERE));
->>>>>>> 62a70de8
 
         var packedArray = [0];
         GroundPolylineGeometry.pack(groundPolylineGeometry, packedArray, 1);
@@ -552,16 +548,9 @@
         expect(Cartesian3.equals(scratchPositions[1], groundPolylineGeometry._positions[1])).toBe(true);
         expect(scratch.loop).toBe(true);
         expect(scratch.granularity).toEqual(10.0);
-<<<<<<< HEAD
-=======
-        expect(scratch._ellipsoid.equals(Ellipsoid.UNIT_SPHERE)).toBe(true);
->>>>>>> 62a70de8
         expect(scratch._scene3DOnly).toBe(true);
     });
 
-<<<<<<< HEAD
-    it('provides a method for setting projection', function() {
-=======
     it('can unpack onto a new instance', function() {
         var groundPolylineGeometry = new GroundPolylineGeometry({
             positions : Cartesian3.fromDegreesArray([
@@ -572,7 +561,7 @@
             granularity : 10.0 // no interpolative subdivision
         });
         groundPolylineGeometry._scene3DOnly = true;
-        GroundPolylineGeometry.setProjectionAndEllipsoid(groundPolylineGeometry, new WebMercatorProjection(Ellipsoid.UNIT_SPHERE));
+        GroundPolylineGeometry.setProjection(groundPolylineGeometry, new WebMercatorProjection(Ellipsoid.UNIT_SPHERE));
 
         var packedArray = [0];
         GroundPolylineGeometry.pack(groundPolylineGeometry, packedArray, 1);
@@ -584,13 +573,10 @@
         expect(Cartesian3.equals(scratchPositions[1], groundPolylineGeometry._positions[1])).toBe(true);
         expect(result.loop).toBe(true);
         expect(result.granularity).toEqual(10.0);
-        expect(result._ellipsoid.equals(Ellipsoid.UNIT_SPHERE)).toBe(true);
         expect(result._scene3DOnly).toBe(true);
-        expect(result._projectionIndex).toEqual(1);
-    });
-
-    it('provides a method for setting projection and ellipsoid', function() {
->>>>>>> 62a70de8
+    });
+
+    it('provides a method for setting projection', function() {
         var groundPolylineGeometry = new GroundPolylineGeometry({
             positions : Cartesian3.fromDegreesArray([
                 -1.0, 0.0,
