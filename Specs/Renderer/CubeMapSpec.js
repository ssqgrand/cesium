<<<<<<< HEAD
import { Cartesian3 } from '../../Source/Cesium.js';
import { Color } from '../../Source/Cesium.js';
import { defined } from '../../Source/Cesium.js';
import { PixelFormat } from '../../Source/Cesium.js';
import { Resource } from '../../Source/Cesium.js';
import { ClearCommand } from '../../Source/Cesium.js';
import { ContextLimits } from '../../Source/Cesium.js';
import { CubeMap } from '../../Source/Cesium.js';
import { PixelDatatype } from '../../Source/Cesium.js';
import { Sampler } from '../../Source/Cesium.js';
import { Texture } from '../../Source/Cesium.js';
import { TextureMagnificationFilter } from '../../Source/Cesium.js';
import { TextureMinificationFilter } from '../../Source/Cesium.js';
import { TextureWrap } from '../../Source/Cesium.js';
import createContext from '../createContext.js';

describe('Renderer/CubeMap', function() {

=======
import { Cartesian3 } from "../../Source/Cesium.js";
import { Color } from "../../Source/Cesium.js";
import { defined } from "../../Source/Cesium.js";
import { PixelFormat } from "../../Source/Cesium.js";
import { Resource } from "../../Source/Cesium.js";
import { ClearCommand } from "../../Source/Cesium.js";
import { ContextLimits } from "../../Source/Cesium.js";
import { CubeMap } from "../../Source/Cesium.js";
import { PixelDatatype } from "../../Source/Cesium.js";
import { Sampler } from "../../Source/Cesium.js";
import { Texture } from "../../Source/Cesium.js";
import { TextureMagnificationFilter } from "../../Source/Cesium.js";
import { TextureMinificationFilter } from "../../Source/Cesium.js";
import { TextureWrap } from "../../Source/Cesium.js";
import createContext from "../createContext.js";
import { when } from "../../Source/Cesium.js";

describe(
  "Renderer/CubeMap",
  function () {
>>>>>>> 2fd0e8f7
    var context;
    var cubeMap;

    function expectCubeMapFaces(options) {
      var cubeMap = options.cubeMap;
      var expectedColors = options.expectedColors;

      var fs =
        "uniform samplerCube u_texture;" +
        "uniform mediump vec3 u_direction;" +
        "void main() { gl_FragColor = textureCube(u_texture, normalize(u_direction)); }";

      var faceDirections = options.faceDirections;
      if (!defined(faceDirections)) {
        faceDirections = [
          new Cartesian3(1.0, 0.0, 0.0), // +X
          new Cartesian3(-1.0, 0.0, 0.0), // -X
          new Cartesian3(0.0, 1.0, 0.0), // +Y
          new Cartesian3(0.0, -1.0, 0.0), // -Y
          new Cartesian3(0.0, 0.0, 1.0), // +Z
          new Cartesian3(0.0, 0.0, -1.0), // -Z
        ];
      }

      var uniformMap = {
        direction: undefined,

        u_texture: function () {
          return cubeMap;
        },
        u_direction: function () {
          return this.direction;
        },
      };

      for (var i = 0; i < 6; ++i) {
        uniformMap.direction = faceDirections[i];
        expect({
          context: context,
          fragmentShader: fs,
          uniformMap: uniformMap,
          epsilon: options.epsilon,
        }).contextToRender(expectedColors[i]);
      }
    }

    var greenImage;
    var blueImage;
    var blueAlphaImage;
    var blueOverRedImage;
    var red16x16Image;

<<<<<<< HEAD
    beforeAll(function() {
        context = createContext();

        var promises = [];
        promises.push(Resource.fetchImage('./Data/Images/Green.png').then(function(result) {
            greenImage = result;
        }));
        promises.push(Resource.fetchImage('./Data/Images/Blue.png').then(function(result) {
            blueImage = result;
        }));
        promises.push(Resource.fetchImage('./Data/Images/BlueAlpha.png').then(function(result) {
            blueAlphaImage = result;
        }));
        promises.push(Resource.fetchImage('./Data/Images/BlueOverRed.png').then(function(result) {
            blueOverRedImage = result;
        }));
        promises.push(Resource.fetchImage('./Data/Images/Red16x16.png').then(function(result) {
            red16x16Image = result;
        }));

        return Promise.all(promises);
=======
    beforeAll(function () {
      context = createContext();

      var promises = [];
      promises.push(
        Resource.fetchImage("./Data/Images/Green.png").then(function (result) {
          greenImage = result;
        })
      );
      promises.push(
        Resource.fetchImage("./Data/Images/Blue.png").then(function (result) {
          blueImage = result;
        })
      );
      promises.push(
        Resource.fetchImage("./Data/Images/BlueAlpha.png").then(function (
          result
        ) {
          blueAlphaImage = result;
        })
      );
      promises.push(
        Resource.fetchImage("./Data/Images/BlueOverRed.png").then(function (
          result
        ) {
          blueOverRedImage = result;
        })
      );
      promises.push(
        Resource.fetchImage("./Data/Images/Red16x16.png").then(function (
          result
        ) {
          red16x16Image = result;
        })
      );

      return when.all(promises);
>>>>>>> 2fd0e8f7
    });

    afterAll(function () {
      context.destroyForSpecs();
    });

    afterEach(function () {
      cubeMap = cubeMap && cubeMap.destroy();
    });

    it("gets the pixel format", function () {
      cubeMap = new CubeMap({
        context: context,
        width: 16,
        height: 16,
      });

      expect(cubeMap.pixelFormat).toEqual(PixelFormat.RGBA);
      expect(cubeMap.positiveX.pixelFormat).toEqual(PixelFormat.RGBA);
      expect(cubeMap.negativeX.pixelFormat).toEqual(PixelFormat.RGBA);
      expect(cubeMap.positiveY.pixelFormat).toEqual(PixelFormat.RGBA);
      expect(cubeMap.negativeY.pixelFormat).toEqual(PixelFormat.RGBA);
      expect(cubeMap.positiveZ.pixelFormat).toEqual(PixelFormat.RGBA);
      expect(cubeMap.negativeZ.pixelFormat).toEqual(PixelFormat.RGBA);
    });

    it("gets the pixel datatype", function () {
      cubeMap = new CubeMap({
        context: context,
        width: 16,
        height: 16,
      });

      expect(cubeMap.pixelDatatype).toEqual(PixelDatatype.UNSIGNED_BYTE);
      expect(cubeMap.positiveX.pixelDatatype).toEqual(
        PixelDatatype.UNSIGNED_BYTE
      );
      expect(cubeMap.negativeX.pixelDatatype).toEqual(
        PixelDatatype.UNSIGNED_BYTE
      );
      expect(cubeMap.positiveY.pixelDatatype).toEqual(
        PixelDatatype.UNSIGNED_BYTE
      );
      expect(cubeMap.negativeY.pixelDatatype).toEqual(
        PixelDatatype.UNSIGNED_BYTE
      );
      expect(cubeMap.positiveZ.pixelDatatype).toEqual(
        PixelDatatype.UNSIGNED_BYTE
      );
      expect(cubeMap.negativeZ.pixelDatatype).toEqual(
        PixelDatatype.UNSIGNED_BYTE
      );
    });

    it("sets a sampler", function () {
      cubeMap = new CubeMap({
        context: context,
        width: 16,
        height: 16,
      });

      var sampler = new Sampler({
        wrapS: TextureWrap.REPEAT,
        wrapT: TextureWrap.MIRRORED_REPEAT,
        minificationFilter: TextureMinificationFilter.NEAREST,
        magnificationFilter: TextureMagnificationFilter.NEAREST,
      });
      cubeMap.sampler = sampler;

      var s = cubeMap.sampler;
      expect(s.wrapS).toEqual(sampler.wrapS);
      expect(s.wrapT).toEqual(sampler.wrapT);
      expect(s.minificationFilter).toEqual(sampler.minificationFilter);
      expect(s.magnificationFilter).toEqual(sampler.magnificationFilter);
    });

    it("gets width and height", function () {
      cubeMap = new CubeMap({
        context: context,
        width: 16,
        height: 16,
      });

      expect(cubeMap.width).toEqual(16);
      expect(cubeMap.height).toEqual(16);
    });

    it("gets size in bytes", function () {
      cubeMap = new CubeMap({
        context: context,
        width: 16,
        height: 16,
      });

      expect(cubeMap.sizeInBytes).toEqual(256 * 4 * 6);
    });

    it("gets flip Y", function () {
      cubeMap = new CubeMap({
        context: context,
        width: 16,
        height: 16,
        flipY: true,
      });

      expect(cubeMap.flipY).toEqual(true);
    });

    it("draws with a cube map", function () {
      cubeMap = new CubeMap({
        context: context,
        source: {
          positiveX: blueImage,
          negativeX: greenImage,
          positiveY: blueImage,
          negativeY: greenImage,
          positiveZ: blueImage,
          negativeZ: greenImage,
        },
      });

      expectCubeMapFaces({
        cubeMap: cubeMap,
        expectedColors: [
          [0, 0, 255, 255], // +X is blue
          [0, 255, 0, 255], // -X is green
          [0, 0, 255, 255], // +Y is blue
          [0, 255, 0, 255], // -Y is green
          [0, 0, 255, 255], // +Z is blue
          [0, 255, 0, 255], // -Z is green
        ],
      });
    });

    it("draws with a cube map with premultiplied alpha", function () {
      cubeMap = new CubeMap({
        context: context,
        source: {
          positiveX: blueAlphaImage,
          negativeX: blueAlphaImage,
          positiveY: blueAlphaImage,
          negativeY: blueAlphaImage,
          positiveZ: blueAlphaImage,
          negativeZ: blueAlphaImage,
        },
        preMultiplyAlpha: true,
      });
      expect(cubeMap.preMultiplyAlpha).toEqual(true);

      expectCubeMapFaces({
        cubeMap: cubeMap,
        epsilon: 1,
        expectedColors: [
          [0, 0, 127, 255], // +X
          [0, 0, 127, 255], // -X
          [0, 0, 127, 255], // +Y
          [0, 0, 127, 255], // -Y
          [0, 0, 127, 255], // +Z
          [0, 0, 127, 255], // -Z
        ],
      });
    });

    it("draws the context default cube map", function () {
      expectCubeMapFaces({
        cubeMap: context.defaultCubeMap,
        expectedColors: [
          [255, 255, 255, 255], // +X
          [255, 255, 255, 255], // -X
          [255, 255, 255, 255], // +Y
          [255, 255, 255, 255], // -Y
          [255, 255, 255, 255], // +Z
          [255, 255, 255, 255], // -Z
        ],
      });
    });

    it("creates a cube map with typed arrays", function () {
      cubeMap = new CubeMap({
        context: context,
        source: {
          positiveX: {
            width: 1,
            height: 1,
            arrayBufferView: new Uint8Array([0, 255, 255, 255]),
          },
          negativeX: {
            width: 1,
            height: 1,
            arrayBufferView: new Uint8Array([0, 0, 255, 255]),
          },
          positiveY: {
            width: 1,
            height: 1,
            arrayBufferView: new Uint8Array([0, 255, 0, 255]),
          },
          negativeY: {
            width: 1,
            height: 1,
            arrayBufferView: new Uint8Array([255, 0, 0, 255]),
          },
          positiveZ: {
            width: 1,
            height: 1,
            arrayBufferView: new Uint8Array([255, 0, 255, 255]),
          },
          negativeZ: {
            width: 1,
            height: 1,
            arrayBufferView: new Uint8Array([255, 255, 0, 255]),
          },
        },
      });

      expectCubeMapFaces({
        cubeMap: cubeMap,
        expectedColors: [
          [0, 255, 255, 255], // +X
          [0, 0, 255, 255], // -X
          [0, 255, 0, 255], // +Y
          [255, 0, 0, 255], // -Y
          [255, 0, 255, 255], // +Z
          [255, 255, 0, 255], // -Z
        ],
      });
    });

    it("creates a cube map with floating-point textures", function () {
      if (!context.floatingPointTexture) {
        return;
      }

      var positiveXColor = new Color(0.0, 1.0, 1.0, 1.0);
      var negativeXColor = new Color(0.0, 0.0, 1.0, 1.0);
      var positiveYColor = new Color(0.0, 1.0, 0.0, 1.0);
      var negativeYColor = new Color(1.0, 0.0, 0.0, 1.0);
      var positiveZColor = new Color(1.0, 0.0, 1.0, 1.0);
      var negativeZColor = new Color(1.0, 1.0, 0.0, 1.0);

      cubeMap = new CubeMap({
        context: context,
        source: {
          positiveX: {
            width: 1,
            height: 1,
            arrayBufferView: new Float32Array([
              positiveXColor.red,
              positiveXColor.green,
              positiveXColor.blue,
              positiveXColor.alpha,
            ]),
          },
          negativeX: {
            width: 1,
            height: 1,
            arrayBufferView: new Float32Array([
              negativeXColor.red,
              negativeXColor.green,
              negativeXColor.blue,
              negativeXColor.alpha,
            ]),
          },
          positiveY: {
            width: 1,
            height: 1,
            arrayBufferView: new Float32Array([
              positiveYColor.red,
              positiveYColor.green,
              positiveYColor.blue,
              positiveYColor.alpha,
            ]),
          },
          negativeY: {
            width: 1,
            height: 1,
            arrayBufferView: new Float32Array([
              negativeYColor.red,
              negativeYColor.green,
              negativeYColor.blue,
              negativeYColor.alpha,
            ]),
          },
          positiveZ: {
            width: 1,
            height: 1,
            arrayBufferView: new Float32Array([
              positiveZColor.red,
              positiveZColor.green,
              positiveZColor.blue,
              positiveZColor.alpha,
            ]),
          },
          negativeZ: {
            width: 1,
            height: 1,
            arrayBufferView: new Float32Array([
              negativeZColor.red,
              negativeZColor.green,
              negativeZColor.blue,
              negativeZColor.alpha,
            ]),
          },
        },
        pixelDatatype: PixelDatatype.FLOAT,
      });

      expectCubeMapFaces({
        cubeMap: cubeMap,
        expectedColors: [
          [0, 255, 255, 255], // +X
          [0, 0, 255, 255], // -X
          [0, 255, 0, 255], // +Y
          [255, 0, 0, 255], // -Y
          [255, 0, 255, 255], // +Z
          [255, 255, 0, 255], // -Z
        ],
      });
    });

    it("creates a cube map with floating-point textures and linear filtering", function () {
      if (!context.floatingPointTexture) {
        return;
      }

      var positiveXColor = new Color(0.0, 1.0, 1.0, 1.0);
      var negativeXColor = new Color(0.0, 0.0, 1.0, 1.0);
      var positiveYColor = new Color(0.0, 1.0, 0.0, 1.0);
      var negativeYColor = new Color(1.0, 0.0, 0.0, 1.0);
      var positiveZColor = new Color(1.0, 0.0, 1.0, 1.0);
      var negativeZColor = new Color(1.0, 1.0, 0.0, 1.0);

      cubeMap = new CubeMap({
        context: context,
        source: {
          positiveX: {
            width: 1,
            height: 1,
            arrayBufferView: new Float32Array([
              positiveXColor.red,
              positiveXColor.green,
              positiveXColor.blue,
              positiveXColor.alpha,
            ]),
          },
          negativeX: {
            width: 1,
            height: 1,
            arrayBufferView: new Float32Array([
              negativeXColor.red,
              negativeXColor.green,
              negativeXColor.blue,
              negativeXColor.alpha,
            ]),
          },
          positiveY: {
            width: 1,
            height: 1,
            arrayBufferView: new Float32Array([
              positiveYColor.red,
              positiveYColor.green,
              positiveYColor.blue,
              positiveYColor.alpha,
            ]),
          },
          negativeY: {
            width: 1,
            height: 1,
            arrayBufferView: new Float32Array([
              negativeYColor.red,
              negativeYColor.green,
              negativeYColor.blue,
              negativeYColor.alpha,
            ]),
          },
          positiveZ: {
            width: 1,
            height: 1,
            arrayBufferView: new Float32Array([
              positiveZColor.red,
              positiveZColor.green,
              positiveZColor.blue,
              positiveZColor.alpha,
            ]),
          },
          negativeZ: {
            width: 1,
            height: 1,
            arrayBufferView: new Float32Array([
              negativeZColor.red,
              negativeZColor.green,
              negativeZColor.blue,
              negativeZColor.alpha,
            ]),
          },
        },
        pixelDatatype: PixelDatatype.FLOAT,
        sampler: new Sampler({
          wrapS: TextureWrap.CLAMP_TO_EDGE,
          wrapT: TextureWrap.CLAMP_TO_EDGE,
          minificationFilter: TextureMinificationFilter.LINEAR,
          magnificationFilter: TextureMagnificationFilter.LINEAR,
        }),
      });

      var fs =
        "uniform samplerCube u_texture;" +
        "void main() { gl_FragColor = textureCube(u_texture, normalize(vec3(1.0, 1.0, 0.0))); }";

      var uniformMap = {
        u_texture: function () {
          return cubeMap;
        },
      };

      if (!context.textureFloatLinear) {
        expect({
          context: context,
          fragmentShader: fs,
          uniformMap: uniformMap,
          epsilon: 1,
        }).contextToRender(positiveYColor.toBytes());
      } else {
        Color.multiplyByScalar(positiveXColor, 1.0 - 0.5, positiveXColor);
        Color.multiplyByScalar(positiveYColor, 0.5, positiveYColor);
        var color = Color.add(positiveXColor, positiveYColor, positiveXColor);
        expect({
          context: context,
          fragmentShader: fs,
          uniformMap: uniformMap,
          epsilon: 1,
        }).contextToRender(color.toBytes());
      }
    });

    it("creates a cube map with half floating-point textures", function () {
      if (!context.halfFloatingPointTexture) {
        return;
      }

      var positiveXFloats = [12902, 13926, 14541, 15360];
      var negativeXFloats = [13926, 12902, 14541, 15360];
      var positiveYFloats = [14541, 13926, 12902, 15360];
      var negativeYFloats = [12902, 14541, 13926, 15360];
      var positiveZFloats = [13926, 14541, 12902, 15360];
      var negativeZFloats = [14541, 12902, 13926, 15360];

      var positiveXColor = new Color(0.2, 0.4, 0.6, 1.0);
      var negativeXColor = new Color(0.4, 0.2, 0.6, 1.0);
      var positiveYColor = new Color(0.6, 0.4, 0.2, 1.0);
      var negativeYColor = new Color(0.2, 0.6, 0.4, 1.0);
      var positiveZColor = new Color(0.4, 0.6, 0.2, 1.0);
      var negativeZColor = new Color(0.6, 0.2, 0.4, 1.0);

      cubeMap = new CubeMap({
        context: context,
        source: {
          positiveX: {
            width: 1,
            height: 1,
            arrayBufferView: new Uint16Array(positiveXFloats),
          },
          negativeX: {
            width: 1,
            height: 1,
            arrayBufferView: new Uint16Array(negativeXFloats),
          },
          positiveY: {
            width: 1,
            height: 1,
            arrayBufferView: new Uint16Array(positiveYFloats),
          },
          negativeY: {
            width: 1,
            height: 1,
            arrayBufferView: new Uint16Array(negativeYFloats),
          },
          positiveZ: {
            width: 1,
            height: 1,
            arrayBufferView: new Uint16Array(positiveZFloats),
          },
          negativeZ: {
            width: 1,
            height: 1,
            arrayBufferView: new Uint16Array(negativeZFloats),
          },
        },
        pixelDatatype: PixelDatatype.HALF_FLOAT,
      });

      expectCubeMapFaces({
        cubeMap: cubeMap,
        expectedColors: [
          positiveXColor.toBytes(),
          negativeXColor.toBytes(),
          positiveYColor.toBytes(),
          negativeYColor.toBytes(),
          positiveZColor.toBytes(),
          negativeZColor.toBytes(),
        ],
      });
    });

    it("creates a cube map with half floating-point textures and linear filtering", function () {
      if (!context.halfFloatingPointTexture) {
        return;
      }

      var positiveXFloats = [12902, 13926, 14541, 15360];
      var negativeXFloats = [13926, 12902, 14541, 15360];
      var positiveYFloats = [14541, 13926, 12902, 15360];
      var negativeYFloats = [12902, 14541, 13926, 15360];
      var positiveZFloats = [13926, 14541, 12902, 15360];
      var negativeZFloats = [14541, 12902, 13926, 15360];

      var positiveXColor = new Color(0.2, 0.4, 0.6, 1.0);
      var positiveYColor = new Color(0.6, 0.4, 0.2, 1.0);

      cubeMap = new CubeMap({
        context: context,
        source: {
          positiveX: {
            width: 1,
            height: 1,
            arrayBufferView: new Uint16Array(positiveXFloats),
          },
          negativeX: {
            width: 1,
            height: 1,
            arrayBufferView: new Uint16Array(negativeXFloats),
          },
          positiveY: {
            width: 1,
            height: 1,
            arrayBufferView: new Uint16Array(positiveYFloats),
          },
          negativeY: {
            width: 1,
            height: 1,
            arrayBufferView: new Uint16Array(negativeYFloats),
          },
          positiveZ: {
            width: 1,
            height: 1,
            arrayBufferView: new Uint16Array(positiveZFloats),
          },
          negativeZ: {
            width: 1,
            height: 1,
            arrayBufferView: new Uint16Array(negativeZFloats),
          },
        },
        pixelDatatype: PixelDatatype.HALF_FLOAT,
        sampler: new Sampler({
          wrapS: TextureWrap.CLAMP_TO_EDGE,
          wrapT: TextureWrap.CLAMP_TO_EDGE,
          minificationFilter: TextureMinificationFilter.LINEAR,
          magnificationFilter: TextureMagnificationFilter.LINEAR,
        }),
      });

      var fs =
        "uniform samplerCube u_texture;" +
        "void main() { gl_FragColor = textureCube(u_texture, normalize(vec3(1.0, 1.0, 0.0))); }";

      var uniformMap = {
        u_texture: function () {
          return cubeMap;
        },
      };

      if (!context.textureHalfFloatLinear) {
        expect({
          context: context,
          fragmentShader: fs,
          uniformMap: uniformMap,
          epsilon: 1,
        }).contextToRender(positiveYColor.toBytes());
      } else {
        Color.multiplyByScalar(positiveXColor, 1.0 - 0.5, positiveXColor);
        Color.multiplyByScalar(positiveYColor, 0.5, positiveYColor);
        var color = Color.add(positiveXColor, positiveYColor, positiveXColor);
        expect({
          context: context,
          fragmentShader: fs,
          uniformMap: uniformMap,
          epsilon: 1,
        }).contextToRender(color.toBytes());
      }
    });

    it("creates a cube map with typed arrays and images", function () {
      cubeMap = new CubeMap({
        context: context,
        source: {
          positiveX: blueImage,
          negativeX: greenImage,
          positiveY: {
            width: 1,
            height: 1,
            arrayBufferView: new Uint8Array([0, 255, 0, 255]),
          },
          negativeY: {
            width: 1,
            height: 1,
            arrayBufferView: new Uint8Array([255, 0, 0, 255]),
          },
          positiveZ: {
            width: 1,
            height: 1,
            arrayBufferView: new Uint8Array([0, 0, 255, 255]),
          },
          negativeZ: {
            width: 1,
            height: 1,
            arrayBufferView: new Uint8Array([255, 255, 0, 255]),
          },
        },
      });

      expectCubeMapFaces({
        cubeMap: cubeMap,
        expectedColors: [
          [0, 0, 255, 255], // +X
          [0, 255, 0, 255], // -X
          [0, 255, 0, 255], // +Y
          [255, 0, 0, 255], // -Y
          [0, 0, 255, 255], // +Z
          [255, 255, 0, 255], // -Z
        ],
      });
    });

    it("copies to a cube map", function () {
      cubeMap = new CubeMap({
        context: context,
        width: 1,
        height: 1,
      });
      cubeMap.positiveX.copyFrom(blueImage);
      cubeMap.negativeX.copyFrom(greenImage);
      cubeMap.positiveY.copyFrom(blueImage);
      cubeMap.negativeY.copyFrom(greenImage);
      cubeMap.positiveZ.copyFrom(blueImage);
      cubeMap.negativeZ.copyFrom(greenImage);

      expectCubeMapFaces({
        cubeMap: cubeMap,
        expectedColors: [
          [0, 0, 255, 255], // +X
          [0, 255, 0, 255], // -X
          [0, 0, 255, 255], // +Y
          [0, 255, 0, 255], // -Y
          [0, 0, 255, 255], // +Z
          [0, 255, 0, 255], // -Z
        ],
      });
    });

    it("copies from a typed array", function () {
      cubeMap = new CubeMap({
        context: context,
        width: 1,
        height: 1,
      });
      cubeMap.positiveX.copyFrom({
        width: 1,
        height: 1,
        arrayBufferView: new Uint8Array([0, 255, 255, 255]),
      });
      cubeMap.negativeX.copyFrom({
        width: 1,
        height: 1,
        arrayBufferView: new Uint8Array([0, 0, 255, 255]),
      });
      cubeMap.positiveY.copyFrom({
        width: 1,
        height: 1,
        arrayBufferView: new Uint8Array([0, 255, 0, 255]),
      });
      cubeMap.negativeY.copyFrom({
        width: 1,
        height: 1,
        arrayBufferView: new Uint8Array([255, 0, 0, 255]),
      });
      cubeMap.positiveZ.copyFrom({
        width: 1,
        height: 1,
        arrayBufferView: new Uint8Array([255, 0, 255, 255]),
      });
      cubeMap.negativeZ.copyFrom({
        width: 1,
        height: 1,
        arrayBufferView: new Uint8Array([255, 255, 0, 255]),
      });

      expectCubeMapFaces({
        cubeMap: cubeMap,
        expectedColors: [
          [0, 255, 255, 255], // +X
          [0, 0, 255, 255], // -X
          [0, 255, 0, 255], // +Y
          [255, 0, 0, 255], // -Y
          [255, 0, 255, 255], // +Z
          [255, 255, 0, 255], // -Z
        ],
      });
    });

    it("sub copies images to a cube map", function () {
      cubeMap = new CubeMap({
        context: context,
        width: 2,
        height: 2,
      });
      cubeMap.positiveX.copyFrom({
        width: 1,
        height: 1,
        arrayBufferView: new Uint8Array([0, 255, 255, 255]),
      });
      cubeMap.negativeX.copyFrom({
        width: 1,
        height: 1,
        arrayBufferView: new Uint8Array([0, 0, 255, 255]),
      });
      cubeMap.positiveY.copyFrom({
        width: 1,
        height: 1,
        arrayBufferView: new Uint8Array([0, 255, 0, 255]),
      });
      cubeMap.negativeY.copyFrom({
        width: 1,
        height: 1,
        arrayBufferView: new Uint8Array([255, 0, 0, 255]),
      });
      cubeMap.positiveZ.copyFrom({
        width: 1,
        height: 1,
        arrayBufferView: new Uint8Array([255, 0, 255, 255]),
      });
      cubeMap.negativeZ.copyFrom(
        {
          width: 1,
          height: 1,
          arrayBufferView: new Uint8Array([0, 255, 0, 255]),
        },
        1,
        0
      );

      var negativeZDirection = new Cartesian3(0.25, 0.0, -1.0);
      Cartesian3.normalize(negativeZDirection, negativeZDirection);

      expectCubeMapFaces({
        cubeMap: cubeMap,
        expectedColors: [
          [0, 64, 64, 255], // +X
          [0, 0, 64, 255], // -X
          [0, 64, 0, 255], // +Y
          [64, 0, 0, 255], // -Y
          [64, 0, 64, 255], // +Z
          [0, 32, 0, 255], // -Z
        ],
        faceDirections: [
          new Cartesian3(1.0, 0.0, 0.0), // +X
          new Cartesian3(-1.0, 0.0, 0.0), // -X
          new Cartesian3(0.0, 1.0, 0.0), // +Y
          new Cartesian3(0.0, -1.0, 0.0), // -Y
          new Cartesian3(0.0, 0.0, 1.0), // +Z
          negativeZDirection, // -Z
        ],
      });
    });

    it("sub copies array buffers to a cube map", function () {
      cubeMap = new CubeMap({
        context: context,
        width: 2,
        height: 2,
      });
      cubeMap.positiveX.copyFrom(blueImage);
      cubeMap.negativeX.copyFrom(greenImage);
      cubeMap.positiveY.copyFrom(blueImage);
      cubeMap.negativeY.copyFrom(greenImage);
      cubeMap.positiveZ.copyFrom(blueImage);
      cubeMap.negativeZ.copyFrom(greenImage, 1, 0);

      var negativeZDirection = new Cartesian3(0.25, 0.0, -1.0);
      Cartesian3.normalize(negativeZDirection, negativeZDirection);

      expectCubeMapFaces({
        cubeMap: cubeMap,
        expectedColors: [
          [0, 0, 64, 255], // +X
          [0, 64, 0, 255], // -X
          [0, 0, 64, 255], // +Y
          [0, 64, 0, 255], // -Y
          [0, 0, 64, 255], // +Z
          [0, 32, 0, 255], // -Z
        ],
        faceDirections: [
          new Cartesian3(1.0, 0.0, 0.0), // +X
          new Cartesian3(-1.0, 0.0, 0.0), // -X
          new Cartesian3(0.0, 1.0, 0.0), // +Y
          new Cartesian3(0.0, -1.0, 0.0), // -Y
          new Cartesian3(0.0, 0.0, 1.0), // +Z
          negativeZDirection, // -Z
        ],
      });
    });

    it("copies from the framebuffer", function () {
      var cxt = createContext({
        webgl: {
          alpha: true, // Seems to be required for copyFromFramebuffer()
        },
      });

      cubeMap = new CubeMap({
        context: cxt,
        width: 1,
        height: 1,
      });
      cubeMap.positiveX.copyFrom(blueImage);

      var fs =
        "uniform samplerCube u_cubeMap;" +
        "void main() { gl_FragColor = textureCube(u_cubeMap, vec3(1.0, 0.0, 0.0)); }";

      var uniformMap = {
        u_cubeMap: function () {
          return cubeMap;
        },
      };

      // +X is blue
      expect({
        context: cxt,
        fragmentShader: fs,
        uniformMap: uniformMap,
      }).contextToRender([0, 0, 255, 255]);

      // Clear framebuffer to red and copy to +X face
      var clearCommand = new ClearCommand({
        color: new Color(1.0, 0.0, 0.0, 1.0),
      });

      clearCommand.execute(cxt);
      expect(cxt).toReadPixels([255, 0, 0, 255]);
      cubeMap.positiveX.copyFromFramebuffer();

      ClearCommand.ALL.execute(cxt);
      expect(cxt).toReadPixels([0, 0, 0, 0]);

      // +X is red now
      expect({
        context: cxt,
        fragmentShader: fs,
        uniformMap: uniformMap,
      }).contextToRender([255, 0, 0, 255]);

      cxt.destroyForSpecs();
    });

    it("draws with a cube map and a texture", function () {
      cubeMap = new CubeMap({
        context: context,
        source: {
          positiveX: greenImage,
          negativeX: greenImage,
          positiveY: greenImage,
          negativeY: greenImage,
          positiveZ: greenImage,
          negativeZ: greenImage,
        },
      });

      var texture = new Texture({
        context: context,
        source: blueImage,
      });

      var fs =
        "uniform samplerCube u_cubeMap;" +
        "uniform sampler2D u_texture;" +
        "void main() { gl_FragColor = textureCube(u_cubeMap, vec3(1.0, 0.0, 0.0)) + texture2D(u_texture, vec2(0.0)); }";

      var uniformMap = {
        u_cubeMap: function () {
          return cubeMap;
        },
        u_texture: function () {
          return texture;
        },
      };

      expect({
        context: context,
        fragmentShader: fs,
        uniformMap: uniformMap,
      }).contextToRender([0, 255, 255, 255]);

      texture = texture.destroy();
    });

    it("generates mipmaps", function () {
      cubeMap = new CubeMap({
        context: context,
        source: {
          positiveX: blueImage,
          negativeX: greenImage,
          positiveY: blueImage,
          negativeY: greenImage,
          positiveZ: blueImage,
          negativeZ: greenImage,
        },
      });

      cubeMap.generateMipmap();
      cubeMap.sampler = new Sampler({
        minificationFilter: TextureMinificationFilter.NEAREST_MIPMAP_LINEAR,
      });

      var fs =
        "uniform samplerCube u_cubeMap;" +
        "void main() { gl_FragColor = textureCube(u_cubeMap, vec3(1.0, 0.0, 0.0)); }";

      var uniformMap = {
        u_cubeMap: function () {
          return cubeMap;
        },
      };

      expect({
        context: context,
        fragmentShader: fs,
        uniformMap: uniformMap,
      }).contextToRender([0, 0, 255, 255]);
    });

    it("gets size in bytes for mipmap", function () {
      cubeMap = new CubeMap({
        context: context,
        source: {
          positiveX: red16x16Image,
          negativeX: red16x16Image,
          positiveY: red16x16Image,
          negativeY: red16x16Image,
          positiveZ: red16x16Image,
          negativeZ: red16x16Image,
        },
      });
      cubeMap.generateMipmap();

      // Allow for some leniency with the sizeInBytes approximation
      expect(cubeMap.sizeInBytes).toEqualEpsilon(
        (16 * 16 + 8 * 8 + 4 * 4 + 2 * 2 + 1) * 4 * 6,
        10
      );
    });

    it("destroys", function () {
      var c = new CubeMap({
        context: context,
        width: 16,
        height: 16,
      });

      expect(c.isDestroyed()).toEqual(false);
      c.destroy();
      expect(c.isDestroyed()).toEqual(true);
    });

    it("fails to create (options)", function () {
      expect(function () {
        cubeMap = new CubeMap();
      }).toThrowDeveloperError();
    });

    it("fails to create (source)", function () {
      expect(function () {
        cubeMap = new CubeMap({
          context: context,
        });
      }).toThrowDeveloperError();
    });

    it("fails to create (width, no height)", function () {
      expect(function () {
        cubeMap = new CubeMap({
          context: context,
          width: 16,
        });
      }).toThrowDeveloperError();
    });

    it("fails to create (width != height)", function () {
      expect(function () {
        cubeMap = new CubeMap({
          context: context,
          width: 16,
          height: 32,
        });
      }).toThrowDeveloperError();
    });

    it("fails to create (small width)", function () {
      expect(function () {
        cubeMap = new CubeMap({
          context: context,
          width: 0,
          height: 0,
        });
      }).toThrowDeveloperError();
    });

    it("fails to create (large width)", function () {
      expect(function () {
        cubeMap = new CubeMap({
          context: context,
          width: ContextLimits.maximumCubeMapSize + 1,
          height: ContextLimits.maximumCubeMapSize + 1,
        });
      }).toThrowDeveloperError();
    });

    it("fails to create (PixelFormat)", function () {
      expect(function () {
        cubeMap = new CubeMap({
          context: context,
          width: 16,
          height: 16,
          pixelFormat: "invalid PixelFormat",
        });
      }).toThrowDeveloperError();
    });

    it("throws during creation if pixel format is depth or depth-stencil", function () {
      expect(function () {
        cubeMap = new CubeMap({
          context: context,
          width: 16,
          height: 16,
          pixelFormat: PixelFormat.DEPTH_COMPONENT,
        });
      }).toThrowDeveloperError();
    });

    it("throws during creation if pixelDatatype is FLOAT, and OES_texture_float is not supported", function () {
      if (!context.floatingPointTexture) {
        expect(function () {
          cubeMap = new CubeMap({
            context: context,
            width: 16,
            height: 16,
            pixelDatatype: PixelDatatype.FLOAT,
          });
        }).toThrowDeveloperError();
      }
    });

    it("throws during creation if pixelDatatype is HALF_FLOAT, and OES_texture_half_float is not supported", function () {
      if (!context.halfFloatingPointTexture) {
        expect(function () {
          cubeMap = new CubeMap({
            context: context,
            width: 16,
            height: 16,
            pixelDatatype: PixelDatatype.HALF_FLOAT,
          });
        }).toThrowDeveloperError();
      }
    });

    it("fails to create (pixelDatatype)", function () {
      expect(function () {
        cubeMap = new CubeMap({
          context: context,
          width: 16,
          height: 16,
          pixelFormat: PixelFormat.RGBA,
          pixelDatatype: "invalid pixelDatatype",
        });
      }).toThrowDeveloperError();
    });

    it("fails to create (source)", function () {
      expect(function () {
        cubeMap = new CubeMap({
          context: context,
          source: {},
        });
      }).toThrowDeveloperError();
    });

    it("fails to create (source width and height)", function () {
      expect(function () {
        cubeMap = new CubeMap({
          context: context,
          source: {
            positiveX: greenImage, // 1x1
            negativeX: greenImage, // 1x1
            positiveY: greenImage, // 1x1
            negativeY: greenImage, // 1x1
            positiveZ: greenImage, // 1x1
            negativeZ: blueOverRedImage, // 1x2
          },
        });
      }).toThrowDeveloperError();
    });

    it("fails to copy from an image (source)", function () {
      cubeMap = new CubeMap({
        context: context,
        width: 16,
        height: 16,
      });

      expect(function () {
        cubeMap.positiveX.copyFrom();
      }).toThrowDeveloperError();
    });

    it("fails to copy from an image (xOffset)", function () {
      cubeMap = new CubeMap({
        context: context,
        width: 16,
        height: 16,
      });
      var image = new Image();

      expect(function () {
        cubeMap.positiveY.copyFrom(image, -1);
      }).toThrowDeveloperError();
    });

    it("fails to copy from an image (yOffset)", function () {
      cubeMap = new CubeMap({
        context: context,
        width: 16,
        height: 16,
      });
      var image = new Image();

      expect(function () {
        cubeMap.positiveZ.copyFrom(image, 0, -1);
      }).toThrowDeveloperError();
    });

    it("fails to copy from an image (width)", function () {
      cubeMap = new CubeMap({
        context: context,
        width: 16,
        height: 16,
      });
      var image = new Image();
      image.width = 16 + 1;

      expect(function () {
        cubeMap.negativeX.copyFrom(image);
      }).toThrowDeveloperError();
    });

    it("fails to copy from an image (height)", function () {
      cubeMap = new CubeMap({
        context: context,
        width: 16,
        height: 16,
      });
      var image = new Image();
      image.height = 16 + 1;

      expect(function () {
        cubeMap.negativeY.copyFrom(image);
      }).toThrowDeveloperError();
    });

    it("fails to copy from the framebuffer (invalid data type)", function () {
      if (context.floatingPointTexture) {
        cubeMap = new CubeMap({
          context: context,
          width: 1,
          height: 1,
          pixelDatatype: PixelDatatype.FLOAT,
        });

        expect(function () {
          cubeMap.positiveX.copyFromFramebuffer();
        }).toThrowDeveloperError();
      }
    });

    it("fails to copy from the framebuffer (xOffset)", function () {
      cubeMap = new CubeMap({
        context: context,
        width: 1,
        height: 1,
      });

      expect(function () {
        cubeMap.positiveX.copyFromFramebuffer(-1);
      }).toThrowDeveloperError();
    });

    it("fails to copy from the framebuffer (yOffset)", function () {
      cubeMap = new CubeMap({
        context: context,
        width: 1,
        height: 1,
      });

      expect(function () {
        cubeMap.positiveY.copyFromFramebuffer(0, -1);
      }).toThrowDeveloperError();
    });

    it("fails to copy from the framebuffer (framebufferXOffset)", function () {
      cubeMap = new CubeMap({
        context: context,
        width: 1,
        height: 1,
      });

      expect(function () {
        cubeMap.positiveZ.copyFromFramebuffer(0, 0, -1);
      }).toThrowDeveloperError();
    });

    it("fails to copy from the framebuffer (framebufferYOffset)", function () {
      cubeMap = new CubeMap({
        context: context,
        width: 1,
        height: 1,
      });

      expect(function () {
        cubeMap.negativeX.copyFromFramebuffer(0, 0, 0, -1);
      }).toThrowDeveloperError();
    });

    it("fails to copy from the framebuffer (width)", function () {
      cubeMap = new CubeMap({
        context: context,
        width: 1,
        height: 1,
      });

      expect(function () {
        cubeMap.negativeY.copyFromFramebuffer(0, 0, 0, 0, cubeMap.width + 1);
      }).toThrowDeveloperError();
    });

    it("fails to copy from the framebuffer (height)", function () {
      cubeMap = new CubeMap({
        context: context,
        width: 1,
        height: 1,
      });

      expect(function () {
        cubeMap.negativeZ.copyFromFramebuffer(
          0,
          0,
          0,
          0,
          0,
          cubeMap.height + 1
        );
      }).toThrowDeveloperError();
    });

    it("fails to copy from the framebuffer (FLOAT", function () {
      if (!context.floatingPointTexture) {
        return;
      }

      cubeMap = new CubeMap({
        context: context,
        width: 1,
        height: 1,
        pixelDatatype: PixelDatatype.FLOAT,
      });

      expect(function () {
        cubeMap.negativeX.copyFromFramebuffer(0, 0, 0, 0, 0, 0);
      }).toThrowDeveloperError();
    });

    it("fails to copy from the framebuffer (HALF_FLOAT", function () {
      if (!context.halfFloatingPointTexture) {
        return;
      }

      cubeMap = new CubeMap({
        context: context,
        width: 1,
        height: 1,
        pixelDatatype: PixelDatatype.HALF_FLOAT,
      });

      expect(function () {
        cubeMap.negativeX.copyFromFramebuffer(0, 0, 0, 0, 0, 0);
      }).toThrowDeveloperError();
    });

    it("fails to generate mipmaps (width)", function () {
      cubeMap = new CubeMap({
        context: context,
        width: 3,
        height: 3,
      });

      expect(function () {
        cubeMap.generateMipmap();
      }).toThrowDeveloperError();
    });

    it("fails to generate mipmaps (hint)", function () {
      cubeMap = new CubeMap({
        context: context,
        width: 16,
        height: 16,
      });

      expect(function () {
        cubeMap.generateMipmap("invalid hint");
      }).toThrowDeveloperError();
    });

    it("fails to destroy", function () {
      var c = new CubeMap({
        context: context,
        width: 16,
        height: 16,
      });
      c.destroy();

      expect(function () {
        c.destroy();
      }).toThrowDeveloperError();
    });
  },
  "WebGL"
);<|MERGE_RESOLUTION|>--- conflicted
+++ resolved
@@ -1,23 +1,3 @@
-<<<<<<< HEAD
-import { Cartesian3 } from '../../Source/Cesium.js';
-import { Color } from '../../Source/Cesium.js';
-import { defined } from '../../Source/Cesium.js';
-import { PixelFormat } from '../../Source/Cesium.js';
-import { Resource } from '../../Source/Cesium.js';
-import { ClearCommand } from '../../Source/Cesium.js';
-import { ContextLimits } from '../../Source/Cesium.js';
-import { CubeMap } from '../../Source/Cesium.js';
-import { PixelDatatype } from '../../Source/Cesium.js';
-import { Sampler } from '../../Source/Cesium.js';
-import { Texture } from '../../Source/Cesium.js';
-import { TextureMagnificationFilter } from '../../Source/Cesium.js';
-import { TextureMinificationFilter } from '../../Source/Cesium.js';
-import { TextureWrap } from '../../Source/Cesium.js';
-import createContext from '../createContext.js';
-
-describe('Renderer/CubeMap', function() {
-
-=======
 import { Cartesian3 } from "../../Source/Cesium.js";
 import { Color } from "../../Source/Cesium.js";
 import { defined } from "../../Source/Cesium.js";
@@ -33,12 +13,10 @@
 import { TextureMinificationFilter } from "../../Source/Cesium.js";
 import { TextureWrap } from "../../Source/Cesium.js";
 import createContext from "../createContext.js";
-import { when } from "../../Source/Cesium.js";
 
 describe(
   "Renderer/CubeMap",
   function () {
->>>>>>> 2fd0e8f7
     var context;
     var cubeMap;
 
@@ -91,29 +69,6 @@
     var blueOverRedImage;
     var red16x16Image;
 
-<<<<<<< HEAD
-    beforeAll(function() {
-        context = createContext();
-
-        var promises = [];
-        promises.push(Resource.fetchImage('./Data/Images/Green.png').then(function(result) {
-            greenImage = result;
-        }));
-        promises.push(Resource.fetchImage('./Data/Images/Blue.png').then(function(result) {
-            blueImage = result;
-        }));
-        promises.push(Resource.fetchImage('./Data/Images/BlueAlpha.png').then(function(result) {
-            blueAlphaImage = result;
-        }));
-        promises.push(Resource.fetchImage('./Data/Images/BlueOverRed.png').then(function(result) {
-            blueOverRedImage = result;
-        }));
-        promises.push(Resource.fetchImage('./Data/Images/Red16x16.png').then(function(result) {
-            red16x16Image = result;
-        }));
-
-        return Promise.all(promises);
-=======
     beforeAll(function () {
       context = createContext();
 
@@ -150,8 +105,7 @@
         })
       );
 
-      return when.all(promises);
->>>>>>> 2fd0e8f7
+      return Promise.all(promises);
     });
 
     afterAll(function () {
