--- conflicted
+++ resolved
@@ -1,195 +1,3 @@
-<<<<<<< HEAD
-import { Cartesian2 } from '../../Source/Cesium.js';
-import { Cartesian4 } from '../../Source/Cesium.js';
-import { Color } from '../../Source/Cesium.js';
-import { Resource } from '../../Source/Cesium.js';
-import { Cesium3DTileStyle } from '../../Source/Cesium.js';
-import { ConditionsExpression } from '../../Source/Cesium.js';
-import { Expression } from '../../Source/Cesium.js';
-
-describe('Scene/Cesium3DTileStyle', function() {
-
-    function MockFeature() {
-        this._properties = {};
-    }
-
-    MockFeature.prototype.addProperty = function(name, value) {
-        this._properties[name] = value;
-    };
-
-    MockFeature.prototype.getProperty = function(name) {
-        return this._properties[name];
-    };
-
-    var feature1 = new MockFeature();
-    feature1.addProperty('ZipCode', '19341');
-    feature1.addProperty('County', 'Chester');
-    feature1.addProperty('YearBuilt', 1979);
-    feature1.addProperty('Temperature', 78);
-    feature1.addProperty('red', 38);
-    feature1.addProperty('green', 255);
-    feature1.addProperty('blue', 82);
-    feature1.addProperty('volume', 128);
-    feature1.addProperty('Height', 100);
-    feature1.addProperty('Width', 20);
-    feature1.addProperty('Depth', 20);
-    feature1.addProperty('id', 11);
-    feature1.addProperty('name', 'Hello');
-
-    var feature2 = new MockFeature();
-    feature2.addProperty('ZipCode', '19342');
-    feature2.addProperty('County', 'Delaware');
-    feature2.addProperty('YearBuilt', 1979);
-    feature2.addProperty('Temperature', 92);
-    feature2.addProperty('red', 255);
-    feature2.addProperty('green', 30);
-    feature2.addProperty('blue', 30);
-    feature2.addProperty('volume', 50);
-    feature2.addProperty('Height', 38);
-    feature2.addProperty('id', 12);
-
-    var styleUrl = './Data/Cesium3DTiles/Style/style.json';
-
-    it('rejects readyPromise with undefined url', function() {
-        var tileStyle = new Cesium3DTileStyle('invalid.json');
-
-        return tileStyle.readyPromise.then(function(style) {
-            fail('should not resolve');
-        }).catch(function(error) {
-            expect(tileStyle.ready).toEqual(false);
-            expect(error.statusCode).toEqual(404);
-        });
-    });
-
-    it('loads style from uri', function() {
-        var tileStyle = new Cesium3DTileStyle(styleUrl);
-
-        return tileStyle.readyPromise.then(function(style) {
-            expect(style.style).toEqual({
-                color : "color('red')",
-                show : '${id} < 100.0',
-                pointSize : '${id} / 100.0',
-                pointOutlineColor : "color('blue')",
-                pointOutlineWidth : '5.0',
-                labelColor : "color('yellow')",
-                labelOutlineColor : "color('orange')",
-                labelOutlineWidth : '6.0',
-                font : "'24px Helvetica'",
-                labelStyle : '1',
-                labelText : "'label text'",
-                backgroundColor : "color('coral')",
-                backgroundPadding : 'vec2(1.0, 2.0)',
-                backgroundEnabled : 'true',
-                scaleByDistance : 'vec4(1.0, 2.0, 3.0, 4.0)',
-                translucencyByDistance : 'vec4(5.0, 6.0, 7.0, 8.0)',
-                distanceDisplayCondition : 'vec2(3.0, 4.0)',
-                heightOffset : '10.0',
-                anchorLineEnabled : 'true',
-                anchorLineColor : "color('fuchsia')",
-                image : "'url/to/invalid/image'",
-                disableDepthTestDistance : '1000.0',
-                horizontalOrigin : '0',
-                verticalOrigin : '0',
-                labelHorizontalOrigin : '0',
-                labelVerticalOrigin : '0'
-            });
-            expect(style.color).toEqual(new Expression("color('red')"));
-            expect(style.show).toEqual(new Expression('${id} < 100.0'));
-            expect(style.pointSize).toEqual(new Expression('${id} / 100.0'));
-            expect(style.pointOutlineColor).toEqual(new Expression("color('blue')"));
-            expect(style.pointOutlineWidth).toEqual(new Expression('5.0'));
-            expect(style.labelColor).toEqual(new Expression("color('yellow')"));
-            expect(style.labelOutlineColor).toEqual(new Expression("color('orange')"));
-            expect(style.labelOutlineWidth).toEqual(new Expression('6.0'));
-            expect(style.font).toEqual(new Expression("'24px Helvetica'"));
-            expect(style.labelStyle).toEqual(new Expression('1'));
-            expect(style.labelText).toEqual(new Expression("'label text'"));
-            expect(style.backgroundColor).toEqual(new Expression("color('coral')"));
-            expect(style.backgroundPadding).toEqual(new Expression('vec2(1.0, 2.0)'));
-            expect(style.backgroundEnabled).toEqual(new Expression('true'));
-            expect(style.scaleByDistance).toEqual(new Expression('vec4(1.0, 2.0, 3.0, 4.0)'));
-            expect(style.translucencyByDistance).toEqual(new Expression('vec4(5.0, 6.0, 7.0, 8.0)'));
-            expect(style.distanceDisplayCondition).toEqual(new Expression('vec2(3.0, 4.0)'));
-            expect(style.heightOffset).toEqual(new Expression('10.0'));
-            expect(style.anchorLineEnabled).toEqual(new Expression('true'));
-            expect(style.anchorLineColor).toEqual(new Expression("color('fuchsia')"));
-            expect(style.image).toEqual(new Expression("'url/to/invalid/image'"));
-            expect(style.disableDepthTestDistance).toEqual(new Expression('1000.0'));
-            expect(style.horizontalOrigin).toEqual(new Expression('0'));
-            expect(style.verticalOrigin).toEqual(new Expression('0'));
-            expect(style.labelHorizontalOrigin).toEqual(new Expression('0'));
-            expect(style.labelVerticalOrigin).toEqual(new Expression('0'));
-            expect(tileStyle.ready).toEqual(true);
-        }).catch(function() {
-            fail('should load style.json');
-        });
-    });
-
-    it('loads style from Resource', function() {
-        var tileStyle = new Cesium3DTileStyle(new Resource({
-            url: styleUrl
-        }));
-
-        return tileStyle.readyPromise.then(function(style) {
-            expect(style.style).toEqual({
-                color : "color('red')",
-                show : '${id} < 100.0',
-                pointSize : '${id} / 100.0',
-                pointOutlineColor : "color('blue')",
-                pointOutlineWidth : '5.0',
-                labelColor : "color('yellow')",
-                labelOutlineColor : "color('orange')",
-                labelOutlineWidth : '6.0',
-                font : "'24px Helvetica'",
-                labelStyle : '1',
-                labelText : "'label text'",
-                backgroundColor : "color('coral')",
-                backgroundPadding : 'vec2(1.0, 2.0)',
-                backgroundEnabled : 'true',
-                scaleByDistance : 'vec4(1.0, 2.0, 3.0, 4.0)',
-                translucencyByDistance : 'vec4(5.0, 6.0, 7.0, 8.0)',
-                distanceDisplayCondition : 'vec2(3.0, 4.0)',
-                heightOffset : '10.0',
-                anchorLineEnabled : 'true',
-                anchorLineColor : "color('fuchsia')",
-                image : "'url/to/invalid/image'",
-                disableDepthTestDistance : '1000.0',
-                horizontalOrigin : '0',
-                verticalOrigin : '0',
-                labelHorizontalOrigin : '0',
-                labelVerticalOrigin : '0'
-            });
-            expect(style.color).toEqual(new Expression("color('red')"));
-            expect(style.show).toEqual(new Expression('${id} < 100.0'));
-            expect(style.pointSize).toEqual(new Expression('${id} / 100.0'));
-            expect(style.pointOutlineColor).toEqual(new Expression("color('blue')"));
-            expect(style.pointOutlineWidth).toEqual(new Expression('5.0'));
-            expect(style.labelColor).toEqual(new Expression("color('yellow')"));
-            expect(style.labelOutlineColor).toEqual(new Expression("color('orange')"));
-            expect(style.labelOutlineWidth).toEqual(new Expression('6.0'));
-            expect(style.font).toEqual(new Expression("'24px Helvetica'"));
-            expect(style.labelStyle).toEqual(new Expression('1'));
-            expect(style.labelText).toEqual(new Expression("'label text'"));
-            expect(style.backgroundColor).toEqual(new Expression("color('coral')"));
-            expect(style.backgroundPadding).toEqual(new Expression('vec2(1.0, 2.0)'));
-            expect(style.backgroundEnabled).toEqual(new Expression('true'));
-            expect(style.scaleByDistance).toEqual(new Expression('vec4(1.0, 2.0, 3.0, 4.0)'));
-            expect(style.translucencyByDistance).toEqual(new Expression('vec4(5.0, 6.0, 7.0, 8.0)'));
-            expect(style.distanceDisplayCondition).toEqual(new Expression('vec2(3.0, 4.0)'));
-            expect(style.heightOffset).toEqual(new Expression('10.0'));
-            expect(style.anchorLineEnabled).toEqual(new Expression('true'));
-            expect(style.anchorLineColor).toEqual(new Expression("color('fuchsia')"));
-            expect(style.image).toEqual(new Expression("'url/to/invalid/image'"));
-            expect(style.disableDepthTestDistance).toEqual(new Expression('1000.0'));
-            expect(style.horizontalOrigin).toEqual(new Expression('0'));
-            expect(style.verticalOrigin).toEqual(new Expression('0'));
-            expect(style.labelHorizontalOrigin).toEqual(new Expression('0'));
-            expect(style.labelVerticalOrigin).toEqual(new Expression('0'));
-            expect(tileStyle.ready).toEqual(true);
-        }).catch(function() {
-            fail('should load style.json');
-        });
-=======
 import { Cartesian2 } from "../../Source/Cesium.js";
 import { Cartesian4 } from "../../Source/Cesium.js";
 import { Color } from "../../Source/Cesium.js";
@@ -247,7 +55,7 @@
       .then(function (style) {
         fail("should not resolve");
       })
-      .otherwise(function (error) {
+      .catch(function (error) {
         expect(tileStyle.ready).toEqual(false);
         expect(error.statusCode).toEqual(404);
       });
@@ -330,7 +138,7 @@
         expect(style.labelVerticalOrigin).toEqual(new Expression("0"));
         expect(tileStyle.ready).toEqual(true);
       })
-      .otherwise(function () {
+      .catch(function () {
         fail("should load style.json");
       });
   });
@@ -416,7 +224,7 @@
         expect(style.labelVerticalOrigin).toEqual(new Expression("0"));
         expect(tileStyle.ready).toEqual(true);
       })
-      .otherwise(function () {
+      .catch(function () {
         fail("should load style.json");
       });
   });
@@ -466,7 +274,6 @@
 
     var style = new Cesium3DTileStyle({
       show: jsonExp,
->>>>>>> 2fd0e8f7
     });
     expect(style.show).toEqual(new ConditionsExpression(jsonExp));
   });
