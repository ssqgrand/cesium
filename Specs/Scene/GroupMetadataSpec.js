--- conflicted
+++ resolved
@@ -407,13 +407,8 @@
       },
     });
 
-<<<<<<< HEAD
     var position = new Cartesian3(1.0, 1.0, 1.0);
-    groupMetadata.setProperty("position", position);
-=======
-    var position = [1.0, 1.0, 1.0];
     expect(groupMetadata.setProperty("position", position)).toBe(true);
->>>>>>> ec023864
     expect(groupMetadata.getProperty("position")).toEqual(position);
     expect(groupMetadata.getProperty("position")).not.toBe(position); // copies value
   });
