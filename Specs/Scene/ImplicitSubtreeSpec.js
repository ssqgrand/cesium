--- conflicted
+++ resolved
@@ -1473,6 +1473,7 @@
           componentType: "UINT8",
         },
         buildingCount: {
+          type: "SCALAR",
           componentType: "UINT16",
         },
       },
@@ -1480,22 +1481,7 @@
 
     const tileSchema = {
       classes: {
-<<<<<<< HEAD
         tile: tileProperties,
-=======
-        tile: {
-          properties: {
-            highlightColor: {
-              type: "VEC3",
-              componentType: "UINT8",
-            },
-            buildingCount: {
-              type: "SCALAR",
-              componentType: "UINT16",
-            },
-          },
-        },
->>>>>>> 1f18db68
       },
     };
 
@@ -1522,11 +1508,12 @@
     const buildingProperties = {
       properties: {
         height: {
+          type: "SCALAR",
           componentType: "UINT16",
           semantic: "_HEIGHT",
         },
-        type: {
-          componentType: "STRING",
+        buildingType: {
+          type: "STRING",
           semantic: "_BUILDING_TYPE",
         },
       },
@@ -1535,11 +1522,12 @@
     const treeProperties = {
       properties: {
         height: {
+          type: "SCALAR",
           componentType: "UINT16",
           semantic: "_HEIGHT",
         },
         species: {
-          componentType: "STRING",
+          type: "STRING",
           semantic: "_TREE_SPECIES",
         },
       },
@@ -1583,7 +1571,7 @@
       class: "building",
       properties: {
         height: buildingHeights,
-        type: buildingTypes,
+        buildingType: buildingTypes,
       },
     };
 
@@ -1857,7 +1845,9 @@
           expect(metadataTable.getProperty(i, "height")).toEqual(
             buildingHeights[i]
           );
-          expect(metadataTable.getProperty(i, "type")).toBe(buildingTypes[i]);
+          expect(metadataTable.getProperty(i, "buildingType")).toBe(
+            buildingTypes[i]
+          );
         }
       });
     });
@@ -1916,7 +1906,9 @@
           expect(metadataTable.getProperty(i, "height")).toEqual(
             buildingHeights[i]
           );
-          expect(metadataTable.getProperty(i, "type")).toBe(buildingTypes[i]);
+          expect(metadataTable.getProperty(i, "buildingType")).toBe(
+            buildingTypes[i]
+          );
         }
       });
     });
@@ -1980,7 +1972,7 @@
           expect(buildingMetadataTable.getProperty(i, "height")).toEqual(
             buildingHeights[i]
           );
-          expect(buildingMetadataTable.getProperty(i, "type")).toBe(
+          expect(buildingMetadataTable.getProperty(i, "buildingType")).toBe(
             buildingTypes[i]
           );
         }
@@ -2059,7 +2051,7 @@
           expect(buildingMetadataTable.getProperty(i, "height")).toEqual(
             buildingHeights[i]
           );
-          expect(buildingMetadataTable.getProperty(i, "type")).toBe(
+          expect(buildingMetadataTable.getProperty(i, "buildingType")).toBe(
             buildingTypes[i]
           );
         }
@@ -2135,7 +2127,9 @@
           expect(metadataTable.getProperty(i, "height")).toEqual(
             buildingHeights[i]
           );
-          expect(metadataTable.getProperty(i, "type")).toBe(buildingTypes[i]);
+          expect(metadataTable.getProperty(i, "buildingType")).toBe(
+            buildingTypes[i]
+          );
         }
       });
     });
@@ -2333,7 +2327,7 @@
           expect(metadataTable.getProperty(i, "height")).toEqual(
             buildingHeightsTruncated[i]
           );
-          expect(metadataTable.getProperty(i, "type")).toBe(
+          expect(metadataTable.getProperty(i, "buildingType")).toBe(
             buildingTypesTruncated[i]
           );
         }
@@ -2408,7 +2402,7 @@
           expect(buildingMetadataTable.getProperty(i, "height")).toEqual(
             buildingHeightsTruncated[i]
           );
-          expect(buildingMetadataTable.getProperty(i, "type")).toBe(
+          expect(buildingMetadataTable.getProperty(i, "buildingType")).toBe(
             buildingTypesTruncated[i]
           );
         }
