--- conflicted
+++ resolved
@@ -21,14 +21,8 @@
 } from "../../../Source/Cesium.js";
 
 describe("Scene/ModelExperimental/ModelExperimentalPrimitive", function () {
-<<<<<<< HEAD
-  var mockPrimitive = {
+  const mockPrimitive = {
     featureIds: [],
-=======
-  const mockPrimitive = {
-    featureIdAttributes: [],
-    featureIdTextures: [],
->>>>>>> dc725e67
     attributes: [],
   };
   const mockNode = {};
