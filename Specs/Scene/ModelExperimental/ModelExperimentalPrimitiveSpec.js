import {
  AlphaPipelineStage,
  CustomShader,
  CustomShaderMode,
  FeatureIdPipelineStage,
<<<<<<< HEAD
=======
  CustomShaderPipelineStage,
  CPUStylingPipelineStage,
>>>>>>> cc466043
  DequantizationPipelineStage,
  GeometryPipelineStage,
  LightingPipelineStage,
  MaterialPipelineStage,
  PickingPipelineStage,
  VertexAttributeSemantic,
  BatchTexturePipelineStage,
  ModelExperimentalPrimitive,
} from "../../../Source/Cesium.js";

describe("Scene/ModelExperimental/ModelExperimentalPrimitive", function () {
  var mockPrimitive = {
    featureIdAttributes: [],
    featureIdTextures: [],
    attributes: [],
  };
  var mockNode = {};
  var mockModel = {
    allowPicking: true,
    featureIdAttributeIndex: 0,
  };

  var emptyVertexShader =
    "void vertexMain(VertexInput vsInput, inout vec3 position) {}";
  var emptyFragmentShader =
    "void fragmentMain(FragmentInput fsInput, inout czm_modelMaterial material) {}";

  function verifyExpectedStages(stages, expectedStages) {
    expect(stages.length, expectedStages.stages);
    for (var i = 0; i < stages.length; i++) {
      expect(expectedStages[i].name).toEqual(stages[i].name);
    }
  }

  it("throws for undefined primitive", function () {
    expect(function () {
      return new ModelExperimentalPrimitive({
        primitive: undefined,
        node: mockNode,
        model: mockModel,
      });
    }).toThrowDeveloperError();
  });

  it("throws for undefined node", function () {
    expect(function () {
      return new ModelExperimentalPrimitive({
        primitive: mockPrimitive,
        node: undefined,
        model: mockModel,
      });
    }).toThrowDeveloperError();
  });

  it("throws for undefined model", function () {
    expect(function () {
      return new ModelExperimentalPrimitive({
        primitive: mockPrimitive,
        node: mockNode,
        model: undefined,
      });
    }).toThrowDeveloperError();
  });

  it("constructs", function () {
    var primitive = new ModelExperimentalPrimitive({
      primitive: mockPrimitive,
      node: mockNode,
      model: mockModel,
    });

    expect(primitive.primitive).toBe(mockPrimitive);
    expect(primitive.node).toBe(mockNode);
    expect(primitive.model).toBe(mockModel);
  });

  it("configures the pipeline stages for model picking", function () {
    var primitive = new ModelExperimentalPrimitive({
      primitive: mockPrimitive,
      node: mockNode,
      model: mockModel,
    });

    var expectedStages = [
      GeometryPipelineStage,
      MaterialPipelineStage,
      LightingPipelineStage,
      PickingPipelineStage,
      AlphaPipelineStage,
    ];

    verifyExpectedStages(primitive.pipelineStages, expectedStages);

    primitive = new ModelExperimentalPrimitive({
      primitive: mockPrimitive,
      node: mockNode,
      model: {
        allowPicking: false,
        content: {},
      },
    });

    expectedStages = [
      GeometryPipelineStage,
      MaterialPipelineStage,
      LightingPipelineStage,
      AlphaPipelineStage,
    ];

    verifyExpectedStages(primitive.pipelineStages, expectedStages);
  });

  it("configures the pipeline stages for instance feature picking", function () {
    var primitive = new ModelExperimentalPrimitive({
      primitive: mockPrimitive,
      node: {
        instances: {
          featureIdAttributes: [{}],
        },
      },
      model: mockModel,
    });

    var expectedStages = [
      GeometryPipelineStage,
      MaterialPipelineStage,
      LightingPipelineStage,
      FeatureIdPipelineStage,
      BatchTexturePipelineStage,
      CPUStylingPipelineStage,
      PickingPipelineStage,
      AlphaPipelineStage,
    ];

    verifyExpectedStages(primitive.pipelineStages, expectedStages);
  });

  it("configures the pipeline stages for feature picking", function () {
    var primitive = new ModelExperimentalPrimitive({
      primitive: {
        featureIdAttributes: [{}, {}],
        featureIdTextures: [],
        attributes: [
          {
            semantic: VertexAttributeSemantic.FEATURE_ID,
          },
        ],
      },
      node: {},
      model: {
        allowPicking: true,
        featureIdAttributeIndex: 1,
        content: {},
      },
    });

    var expectedStages = [
      GeometryPipelineStage,
      MaterialPipelineStage,
      LightingPipelineStage,
      FeatureIdPipelineStage,
      BatchTexturePipelineStage,
      CPUStylingPipelineStage,
      PickingPipelineStage,
      AlphaPipelineStage,
    ];

    verifyExpectedStages(primitive.pipelineStages, expectedStages);

    primitive = new ModelExperimentalPrimitive({
      primitive: {
        featureIdAttributes: [],
        featureIdTextures: [{}, {}],
        attributes: [],
      },
      node: {},
      model: {
        allowPicking: true,
        featureIdTextureIndex: 1,
        content: {},
      },
    });

    verifyExpectedStages(primitive.pipelineStages, expectedStages);
  });

  it("configures dequantization", function () {
    var primitive = new ModelExperimentalPrimitive({
      primitive: {
        featureIdAttributes: [],
        featureIdTextures: [],
        attributes: [
          {
            semantic: "POSITION",
          },
          {
            semantic: "NORMAL",
            quantization: {},
          },
        ],
      },
      node: mockNode,
      model: mockModel,
    });

    expect(primitive.pipelineStages).toEqual([
      GeometryPipelineStage,
      DequantizationPipelineStage,
      MaterialPipelineStage,
      LightingPipelineStage,
      PickingPipelineStage,
      AlphaPipelineStage,
    ]);
  });

  it("configures the pipeline stages for custom shaders", function () {
    var primitive = new ModelExperimentalPrimitive({
      primitive: mockPrimitive,
      node: mockNode,
      model: {
        content: {},
        customShader: new CustomShader({
          vertexShaderText: emptyVertexShader,
          fragmentShaderText: emptyFragmentShader,
        }),
        allowPicking: false,
      },
    });

    var expectedStages = [
      GeometryPipelineStage,
      MaterialPipelineStage,
      LightingPipelineStage,
      AlphaPipelineStage,
    ];

    verifyExpectedStages(primitive.pipelineStages, expectedStages);
  });

  it("disables the material stage if the custom shader mode is REPLACE_MATERIAL", function () {
    var primitive = new ModelExperimentalPrimitive({
      primitive: mockPrimitive,
      node: mockNode,
      model: {
        content: {},
        customShader: new CustomShader({
          mode: CustomShaderMode.REPLACE_MATERIAL,
          vertexShaderText: emptyVertexShader,
          fragmentShaderText: emptyFragmentShader,
        }),
        allowPicking: false,
      },
    });

    var expectedStages = [
      GeometryPipelineStage,
      LightingPipelineStage,
      AlphaPipelineStage,
    ];

    verifyExpectedStages(primitive.pipelineStages, expectedStages);
  });

  it("does not disable the material stage if the custom shader has no fragment shader", function () {
    var primitive = new ModelExperimentalPrimitive({
      primitive: mockPrimitive,
      node: mockNode,
      model: {
        content: {},
        customShader: new CustomShader({
          mode: CustomShaderMode.REPLACE_MATERIAL,
          vertexShaderText: emptyVertexShader,
        }),
        allowPicking: false,
      },
    });

    var expectedStages = [
      GeometryPipelineStage,
      MaterialPipelineStage,
      LightingPipelineStage,
      AlphaPipelineStage,
    ];

    verifyExpectedStages(primitive.pipelineStages, expectedStages);
  });
});<|MERGE_RESOLUTION|>--- conflicted
+++ resolved
@@ -3,11 +3,7 @@
   CustomShader,
   CustomShaderMode,
   FeatureIdPipelineStage,
-<<<<<<< HEAD
-=======
-  CustomShaderPipelineStage,
   CPUStylingPipelineStage,
->>>>>>> cc466043
   DequantizationPipelineStage,
   GeometryPipelineStage,
   LightingPipelineStage,
