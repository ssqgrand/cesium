import { ModelExperimental } from "../../../Source/Cesium.js";
import pollToPromise from "../../pollToPromise.js";

function loadAndZoomToModelExperimental(options, scene) {
  return new Promise(function (resolve, reject) {
    let model;
    try {
      model = ModelExperimental.fromGltf({
        content: options.content,
        color: options.color,
        gltf: options.gltf,
        show: options.show,
        customShader: options.customShader,
        basePath: options.basePath,
        modelMatrix: options.modelMatrix,
        allowPicking: options.allowPicking,
        upAxis: options.upAxis,
        forwardAxis: options.forwardAxis,
        debugShowBoundingVolume: options.debugShowBoundingVolume,
        featureIdIndex: options.featureIdIndex,
        instanceFeatureIdIndex: options.instanceFeatureIdIndex,
        incrementallyLoadTextures: options.incrementallyLoadTextures,
        backFaceCulling: options.backFaceCulling,
        showCreditsOnScreen: options.showCreditsOnScreen,
      });
    } catch (error) {
      reject(error);
      return;
    }

<<<<<<< HEAD
  try {
    model = ModelExperimental.fromGltf({
      content: options.content,
      color: options.color,
      gltf: options.gltf,
      show: options.show,
      customShader: options.customShader,
      basePath: options.basePath,
      modelMatrix: options.modelMatrix,
      scale: options.scale,
      minimumPixelSize: options.minimumPixelSize,
      maximumScale: options.maximumScale,
      allowPicking: options.allowPicking,
      upAxis: options.upAxis,
      forwardAxis: options.forwardAxis,
      debugShowBoundingVolume: options.debugShowBoundingVolume,
      featureIdIndex: options.featureIdIndex,
      instanceFeatureIdIndex: options.instanceFeatureIdIndex,
      incrementallyLoadTextures: options.incrementallyLoadTextures,
      backFaceCulling: options.backFaceCulling,
      showCreditsOnScreen: options.showCreditsOnScreen,
    });
  } catch (error) {
    return when.reject(error);
  }
=======
    scene.primitives.add(model);
>>>>>>> 2d74054e

    let finished = false;
    model.readyPromise
      .then(function (model) {
        finished = true;
        scene.camera.flyToBoundingSphere(model.boundingSphere, {
          duration: 0,
          offset: options.offset,
        });

        resolve(model);
      })
      .catch(function (error) {
        finished = true;
        reject(error);
      });

    pollToPromise(
      function () {
        scene.renderForSpecs();
        return finished;
      },
      { timeout: 10000 }
    ).catch(function (error) {
      reject(error);
    });
  });
}

export default loadAndZoomToModelExperimental;<|MERGE_RESOLUTION|>--- conflicted
+++ resolved
@@ -13,6 +13,9 @@
         customShader: options.customShader,
         basePath: options.basePath,
         modelMatrix: options.modelMatrix,
+        scale: options.scale,
+        minimumPixelSize: options.minimumPixelSize,
+        maximumScale: options.maximumScale,
         allowPicking: options.allowPicking,
         upAxis: options.upAxis,
         forwardAxis: options.forwardAxis,
@@ -28,35 +31,7 @@
       return;
     }
 
-<<<<<<< HEAD
-  try {
-    model = ModelExperimental.fromGltf({
-      content: options.content,
-      color: options.color,
-      gltf: options.gltf,
-      show: options.show,
-      customShader: options.customShader,
-      basePath: options.basePath,
-      modelMatrix: options.modelMatrix,
-      scale: options.scale,
-      minimumPixelSize: options.minimumPixelSize,
-      maximumScale: options.maximumScale,
-      allowPicking: options.allowPicking,
-      upAxis: options.upAxis,
-      forwardAxis: options.forwardAxis,
-      debugShowBoundingVolume: options.debugShowBoundingVolume,
-      featureIdIndex: options.featureIdIndex,
-      instanceFeatureIdIndex: options.instanceFeatureIdIndex,
-      incrementallyLoadTextures: options.incrementallyLoadTextures,
-      backFaceCulling: options.backFaceCulling,
-      showCreditsOnScreen: options.showCreditsOnScreen,
-    });
-  } catch (error) {
-    return when.reject(error);
-  }
-=======
     scene.primitives.add(model);
->>>>>>> 2d74054e
 
     let finished = false;
     model.readyPromise
