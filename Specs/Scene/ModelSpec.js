/*global defineSuite*/
defineSuite([
        'Scene/Model',
        'Core/Cartesian2',
        'Core/Cartesian3',
        'Core/Cartesian4',
        'Core/defaultValue',
        'Core/FeatureDetection',
        'Core/JulianDate',
        'Core/Math',
        'Core/Matrix4',
        'Core/PrimitiveType',
        'Core/Transforms',
        'Scene/ModelAnimationLoop',
        'Specs/createScene',
        'Specs/pollToPromise',
        'ThirdParty/when'
    ], function(
        Model,
        Cartesian2,
        Cartesian3,
        Cartesian4,
        defaultValue,
        FeatureDetection,
        JulianDate,
        CesiumMath,
        Matrix4,
        PrimitiveType,
        Transforms,
        ModelAnimationLoop,
        createScene,
        pollToPromise,
        when) {
    "use strict";
    /*global jasmine,describe,xdescribe,it,xit,expect,beforeEach,afterEach,beforeAll,afterAll,spyOn,WebGLRenderingContext*/

    var boxUrl = './Data/Models/Box/CesiumBoxTest.gltf';
    var texturedBoxUrl = './Data/Models/Box-Textured/CesiumTexturedBoxTest.gltf';
    var texturedBoxSeparateUrl = './Data/Models/Box-Textured-Separate/CesiumTexturedBoxTest.gltf';
    var texturedBoxCustomUrl = './Data/Models/Box-Textured-Custom/CesiumTexturedBoxTest.gltf';
    var cesiumAirUrl = './Data/Models/CesiumAir/Cesium_Air.gltf';
    var animBoxesUrl = './Data/Models/anim-test-1-boxes/anim-test-1-boxes.gltf';
    var riggedFigureUrl = './Data/Models/rigged-figure-test/rigged-figure-test.gltf';

<<<<<<< HEAD
    var duckModel;
=======
    var texturedBoxModel;
    var cesiumAirModel;
    var animBoxesModel;
    var riggedFigureModel;
>>>>>>> 35555590

    var scene;
    var primitives;

    beforeAll(function() {
        scene = createScene();
        primitives = scene.primitives;

        return loadModel(duckUrl).then(function(model) {
            duckModel = model;
        });
    });

    afterAll(function() {
        scene.destroyForSpecs();
    });

    function addZoomTo(model) {
        model.zoomTo = function() {
            var camera = scene.camera;
            var r = Math.max(model.boundingSphere.radius, camera.frustum.near);
            camera.lookAt( Matrix4.multiplyByPoint(model.modelMatrix, model.boundingSphere.center, new Cartesian3()), new Cartesian3(r, -r, -r));
        };
    }

    function loadModel(url, options) {
        options = defaultValue(options, {});

        var model = primitives.add(Model.fromGltf({
            url : url,
            modelMatrix : Transforms.eastNorthUpToFixedFrame(Cartesian3.fromDegrees(0.0, 0.0, 100.0)),
            show : false,
            scale : options.scale,
            minimumPixelSize : options.minimumPixelSize,
            id : url,        // for picking tests
            asynchronous : options.asynchronous,
            releaseGltfJson : options.releaseGltfJson,
            cacheKey : options.cacheKey
        }));
        addZoomTo(model);

        return pollToPromise(function() {
            // Render scene to progressively load the model
            scene.renderForSpecs();
            return model.ready;
        }, { timeout: 10000 }).then(function() {
            return model;
        });
    }

    function verifyRender(model) {
        expect(model.ready).toBe(true);
        expect(scene.renderForSpecs()).toEqual([0, 0, 0, 255]);
        model.show = true;
        model.zoomTo();
        expect(scene.renderForSpecs()).not.toEqual([0, 0, 0, 255]);
        model.show = false;
    }

<<<<<<< HEAD
=======
    it('loads textured box', function() {
        texturedBoxModel = loadModel(texturedBoxUrl);
    });

>>>>>>> 35555590
    it('fromGltf throws without options', function() {
        expect(function() {
            Model.fromGltf();
        }).toThrowDeveloperError();
    });

    it('fromGltf throws without options.url', function() {
        expect(function() {
            Model.fromGltf({});
        }).toThrowDeveloperError();
    });

    it('sets model properties', function() {
        var modelMatrix = Transforms.eastNorthUpToFixedFrame(Cartesian3.fromDegrees(0.0, 0.0, 100.0));

       expect(texturedBoxModel.gltf).toBeDefined();
       expect(texturedBoxModel.basePath).toEqual('./Data/Models/Box-Textured/');
       expect(texturedBoxModel.show).toEqual(false);
       expect(texturedBoxModel.modelMatrix).toEqual(modelMatrix);
       expect(texturedBoxModel.scale).toEqual(1.0);
       expect(texturedBoxModel.minimumPixelSize).toEqual(0.0);
       expect(texturedBoxModel.id).toEqual(texturedBoxUrl);
       expect(texturedBoxModel.allowPicking).toEqual(true);
       expect(texturedBoxModel.activeAnimations).toBeDefined();
       expect(texturedBoxModel.ready).toEqual(true);
       expect(texturedBoxModel.asynchronous).toEqual(true);
       expect(texturedBoxModel.releaseGltfJson).toEqual(false);
       expect(texturedBoxModel.cacheKey).toEndWith('Data/Models/Box-Textured/CesiumTexturedBoxTest.gltf');
       expect(texturedBoxModel.debugShowBoundingVolume).toEqual(false);
       expect(texturedBoxModel.debugWireframe).toEqual(false);
    });

    it('renders', function() {
        verifyRender(texturedBoxModel);
    });

    it('resolves readyPromise', function() {
<<<<<<< HEAD
        return duckModel.readyPromise.then(function(model) {
=======
        waitsForPromise(texturedBoxModel.readyPromise, function(model) {
>>>>>>> 35555590
            verifyRender(model);
        });
    });

    it('renders from glTF', function() {
        // Simulate using procedural glTF as opposed to loading it from a file
        var model = primitives.add(new Model({
            gltf : texturedBoxModel.gltf,
            modelMatrix : Transforms.eastNorthUpToFixedFrame(Cartesian3.fromDegrees(0.0, 0.0, 100.0)),
            show : false
        }));
        addZoomTo(model);

        return pollToPromise(function() {
            // Render scene to progressively load the model
            scene.renderForSpecs();
            return model.ready;
        }, { timeout: 10000 }).then(function() {
            verifyRender(model);
            primitives.remove(model);
        });
    });

    it('Applies the right render state', function() {
        // Simulate using procedural glTF as opposed to loading it from a file
        var model = primitives.add(new Model({
            gltf : texturedBoxModel.gltf
        }));

        spyOn(scene.context, 'createRenderState').and.callThrough();

        return pollToPromise(function() {
            // Render scene to progressively load the model
            scene.renderForSpecs();
            return model.ready;
        }, { timeout: 10000 }).then(function() {
            var rs = {
                frontFace : WebGLRenderingContext.CCW,
                cull : {
                    enabled : true,
                    face : WebGLRenderingContext.BACK
                },
                lineWidth : 1.0,
                polygonOffset : {
                    enabled : false,
                    factor : 0.0,
                    units : 0.0
                },
                scissorTest : {
                    enabled : false,
                    rectangle : {
                        x : 0.0,
                        y : 0.0,
                        width : 0.0,
                        height : 0.0
                    }
                },
                depthRange : {
                    near : 0.0,
                    far : 1.0
                },
                depthTest : {
                    enabled : true,
                    func : WebGLRenderingContext.LESS
                },
                colorMask : {
                    red : true,
                    green : true,
                    blue : true,
                    alpha : true
                },
                depthMask : true,
                blending : {
                    enabled : false,
                    color : {
                        red : 0.0,
                        green : 0.0,
                        blue : 0.0,
                        alpha : 0.0
                    },
                    equationRgb : WebGLRenderingContext.FUNC_ADD,
                    equationAlpha : WebGLRenderingContext.FUNC_ADD,
                    functionSourceRgb : WebGLRenderingContext.ONE,
                    functionSourceAlpha : WebGLRenderingContext.ONE,
                    functionDestinationRgb : WebGLRenderingContext.ZERO,
                    functionDestinationAlpha : WebGLRenderingContext.ZERO
                }
            };

            expect(scene.context.createRenderState).toHaveBeenCalledWith(rs);
            primitives.remove(model);
        });
    });

    it('renders bounding volume', function() {
        texturedBoxModel.debugShowBoundingVolume = true;
        verifyRender(texturedBoxModel);
        texturedBoxModel.debugShowBoundingVolume = false;
    });

    it('renders in wireframe', function() {
        expect(scene.renderForSpecs()).toEqual([0, 0, 0, 255]);

        texturedBoxModel.show = true;
        texturedBoxModel.debugWireframe = true;
        texturedBoxModel.zoomTo();
        scene.renderForSpecs();

        var commands = texturedBoxModel._nodeCommands;
        var length = commands.length;
        for (var i = 0; i < length; ++i) {
            expect(commands[i].command.primitiveType).toEqual(PrimitiveType.LINES);
        }

        texturedBoxModel.show = false;
        texturedBoxModel.debugWireframe = false;
    });

    it('getNode throws when model is not loaded', function() {
        var m = new Model();
        expect(function() {
            return m.getNode('gltf-node-name');
        }).toThrowDeveloperError();
    });

    it('getNode throws when name is not provided', function() {
        expect(function() {
            return texturedBoxModel.getNode();
        }).toThrowDeveloperError();
    });

    it('getNode returns undefined when node does not exist', function() {
        expect(texturedBoxModel.getNode('name-of-node-that-does-not-exist')).not.toBeDefined();
    });

    it('getNode returns a node', function() {
        var node = texturedBoxModel.getNode('Mesh');
        expect(node).toBeDefined();
        expect(node.name).toEqual('Mesh');
        expect(node.id).toEqual('Geometry-mesh002Node');
        expect(node.show).toEqual(true);

        // Change node transform and render
        expect(texturedBoxModel._cesiumAnimationsDirty).toEqual(false);
        node.matrix = Matrix4.fromUniformScale(1.01, new Matrix4());
        expect(texturedBoxModel._cesiumAnimationsDirty).toEqual(true);

        verifyRender(texturedBoxModel);

        expect(texturedBoxModel._cesiumAnimationsDirty).toEqual(false);

        node.matrix = Matrix4.fromUniformScale(1.0, new Matrix4());
    });

    it('getMesh throws when model is not loaded', function() {
        var m = new Model();
        expect(function() {
            return m.getMesh('gltf-mesh-name');
        }).toThrowDeveloperError();
    });

    it('getMesh throws when name is not provided', function() {
        expect(function() {
            return texturedBoxModel.getMesh();
        }).toThrowDeveloperError();
    });

    it('getMesh returns undefined when mesh does not exist', function() {
        expect(texturedBoxModel.getMesh('name-of-mesh-that-does-not-exist')).not.toBeDefined();
    });

    it('getMesh returns returns a mesh', function() {
        var mesh = texturedBoxModel.getMesh('Mesh');
        expect(mesh).toBeDefined();
        expect(mesh.name).toEqual('Mesh');
        expect(mesh.id).toEqual('Geometry-mesh002');
        expect(mesh.materials[0].name).toEqual('Texture');
    });

    it('getMaterial throws when model is not loaded', function() {
        var m = new Model();
        expect(function() {
            return m.getMaterial('gltf-material-name');
        }).toThrowDeveloperError();
    });

    it('getMaterial throws when name is not provided', function() {
        expect(function() {
            return texturedBoxModel.getMaterial();
        }).toThrowDeveloperError();
    });

    it('getMaterial returns undefined when mesh does not exist', function() {
        expect(texturedBoxModel.getMaterial('name-of-material-that-does-not-exist')).not.toBeDefined();
    });

    it('getMaterial returns returns a material', function() {
        var material = texturedBoxModel.getMaterial('Texture');
        expect(material).toBeDefined();
        expect(material.name).toEqual('Texture');
        expect(material.id).toEqual('Effect-Texture');
    });

    it('ModelMaterial.setValue throws when name is not provided', function() {
        var material = texturedBoxModel.getMaterial('Texture');
        expect(function() {
            material.setValue();
        }).toThrowDeveloperError();
    });

    it('ModelMaterial.setValue sets a scalar parameter', function() {
        var material = texturedBoxModel.getMaterial('Texture');
        material.setValue('shininess', 12.34);
        expect(material.getValue('shininess')).toEqual(12.34);
    });

    it('ModelMaterial.setValue sets a Cartesian4 parameter', function() {
        var material = texturedBoxModel.getMaterial('Texture');
        var specular = new Cartesian4(0.25, 0.5, 0.75, 1.0);
        material.setValue('specular', specular);
        expect(material.getValue('specular')).toEqual(specular);
    });

    it('ModelMaterial.getValue throws when name is not provided', function() {
        var material = texturedBoxModel.getMaterial('Texture');
        expect(function() {
            material.getValue();
        }).toThrowDeveloperError();
    });

    it('ModelMaterial.getValue returns undefined when parameter does not exist', function() {
        var material = texturedBoxModel.getMaterial('Texture');
        expect(material.getValue('name-of-parameter-that-does-not-exist')).not.toBeDefined();
    });

    it('boundingSphere throws when model is not loaded', function() {
        var m = new Model();
        expect(function() {
            return m.boundingSphere;
        }).toThrowDeveloperError();
    });

    it('boundingSphere returns the bounding sphere', function() {
        var boundingSphere = texturedBoxModel.boundingSphere;
        expect(boundingSphere.center).toEqualEpsilon(new Cartesian3(0.0, -0.25, 0.0), CesiumMath.EPSILON3);
        expect(boundingSphere.radius).toEqualEpsilon(0.75, CesiumMath.EPSILON3);
    });

    it('boundingSphere returns the bounding sphere when scale property is set', function() {
        var originalScale = texturedBoxModel.scale;
        texturedBoxModel.scale = 10;

        var boundingSphere = texturedBoxModel.boundingSphere;
        expect(boundingSphere.center).toEqualEpsilon(new Cartesian3(0.0, -2.5, 0.0), CesiumMath.EPSILON3);
        expect(boundingSphere.radius).toEqualEpsilon(7.5, CesiumMath.EPSILON3);

        texturedBoxModel.scale = originalScale;
    });

    it('boundingSphere returns the bounding sphere when modelMatrix has non-uniform scale', function() {
        var originalMatrix = Matrix4.clone(texturedBoxModel.modelMatrix);
        Matrix4.multiplyByScale(texturedBoxModel.modelMatrix, new Cartesian3(2, 5, 10), texturedBoxModel.modelMatrix);

        var boundingSphere = texturedBoxModel.boundingSphere;
        expect(boundingSphere.center).toEqualEpsilon(new Cartesian3(0.0, -1.25, 0.0), CesiumMath.EPSILON3);
        expect(boundingSphere.radius).toEqualEpsilon(7.5, CesiumMath.EPSILON3);

        texturedBoxModel.modelMatrix = originalMatrix;
    });

    it('destroys', function() {
<<<<<<< HEAD
        loadModel(duckUrl).then(function(m) {
=======
        var m = loadModel(boxUrl);

        runs(function() {
>>>>>>> 35555590
            expect(m.isDestroyed()).toEqual(false);
            primitives.remove(m);
            expect(m.isDestroyed()).toEqual(true);
        });
    });

    ///////////////////////////////////////////////////////////////////////////

<<<<<<< HEAD
    describe('customDuck', function() {
        var customDuckModel;

        beforeAll(function() {
            return loadModel(customDuckUrl).then(function(model) {
                customDuckModel = model;
            });
        });

        it('renders customDuckModel (NPOT textures and all uniform semantics)', function() {
            expect(scene.renderForSpecs()).toEqual([0, 0, 0, 255]);

            customDuckModel.show = true;
            customDuckModel.zoomTo();
            expect(scene.renderForSpecs()).not.toEqual([0, 0, 0, 255]);
            customDuckModel.show = false;
        });
    });

    ///////////////////////////////////////////////////////////////////////////

    describe('separateDuck', function() {
        var separateDuckModel;

        beforeAll(function() {
            return loadModel(separateDuckUrl).then(function(model) {
                separateDuckModel = model;
            });
        });

        it('renders separateDuckModel (external .glsl, .bin, and .png files)', function() {
            expect(scene.renderForSpecs()).toEqual([0, 0, 0, 255]);

            separateDuckModel.show = true;
            separateDuckModel.zoomTo();
            expect(scene.renderForSpecs()).not.toEqual([0, 0, 0, 255]);
            separateDuckModel.show = false;
=======
    it('renders texturedBoxCustom (all uniform semantics)', function() {
        var m = loadModel(texturedBoxCustomUrl);

        runs(function() {
            expect(scene.renderForSpecs()).toEqual([0, 0, 0, 255]);

            m.show = true;
            m.zoomTo();
            expect(scene.renderForSpecs()).not.toEqual([0, 0, 0, 255]);
            primitives.remove(m);
        });
    });

    ///////////////////////////////////////////////////////////////////////////

    it('renders textured box with external resources: .glsl, .bin, and .png files', function() {
        var m = loadModel(texturedBoxSeparateUrl);

        runs(function() {
            expect(scene.renderForSpecs()).toEqual([0, 0, 0, 255]);

            m.show = true;
            m.zoomTo();
            expect(scene.renderForSpecs()).not.toEqual([0, 0, 0, 255]);

            primitives.remove(m);
>>>>>>> 35555590
        });
    });

    ///////////////////////////////////////////////////////////////////////////

    describe('cesiumAir', function() {
        var cesiumAirModel;

        beforeAll(function() {
            return loadModel(cesiumAirUrl, {
                minimumPixelSize : 1,
                asynchronous : false
            }).then(function(model) {
                cesiumAirModel = model;
                expect(cesiumAirModel.minimumPixelSize).toEqual(1);
                expect(cesiumAirModel.asynchronous).toEqual(false);
            });
        });

        it('renders cesiumAir (has translucency)', function() {
            expect(scene.renderForSpecs()).toEqual([0, 0, 0, 255]);

            cesiumAirModel.show = true;
            cesiumAirModel.zoomTo();
            expect(scene.renderForSpecs()).not.toEqual([0, 0, 0, 255]);
            cesiumAirModel.show = false;
        });

        it('renders cesiumAir with per-node show (root)', function() {
            expect(scene.renderForSpecs()).toEqual([0, 0, 0, 255]);

            var commands = cesiumAirModel._nodeCommands;
            var i;
            var length;

            cesiumAirModel.show = true;
            cesiumAirModel.zoomTo();

            cesiumAirModel.getNode('Cesium_Air').show = false;
            expect(scene.renderForSpecs()).toEqual([0, 0, 0, 255]);

            length = commands.length;
            for (i = 0; i < length; ++i) {
                expect(commands[i].show).toEqual(false);
            }

            cesiumAirModel.getNode('Cesium_Air').show = true;
            expect(scene.renderForSpecs()).not.toEqual([0, 0, 0, 255]);

            length = commands.length;
            for (i = 0; i < length; ++i) {
                expect(commands[i].show).toEqual(true);
            }

            cesiumAirModel.show = false;
        });

        it('renders cesiumAir with per-node show (non-root)', function() {
            cesiumAirModel.show = true;
            cesiumAirModel.zoomTo();

            var commands = cesiumAirModel._nodeCommands;
            var i;
            var length;

            var commandsPropFalse = 0;
            var commandsPropTrue = 0;

            cesiumAirModel.getNode('Prop').show = false;
            scene.renderForSpecs();

            length = commands.length;
            for (i = 0; i < length; ++i) {
                commandsPropFalse += commands[i].show ? 1 : 0;
            }

            cesiumAirModel.getNode('Prop').show = true;
            scene.renderForSpecs();

            length = commands.length;
            for (i = 0; i < length; ++i) {
                commandsPropTrue += commands[i].show ? 1 : 0;
            }

            cesiumAirModel.show = false;

            // Prop node has one mesh with two primitives
            expect(commandsPropFalse).toEqual(commandsPropTrue - 2);
        });

        it('picks cesiumAir', function() {
            if (FeatureDetection.isInternetExplorer()) {
                // Workaround IE 11.0.9.  This test fails when all tests are ran without a breakpoint here.
                return;
            }

            cesiumAirModel.show = true;
            cesiumAirModel.zoomTo();

            var pick = scene.pick(new Cartesian2(0, 0));
            expect(pick.primitive).toEqual(cesiumAirModel);
            expect(pick.id).toEqual(cesiumAirUrl);
            expect(pick.node).toBeDefined();
            expect(pick.mesh).toBeDefined();

            cesiumAirModel.show = false;
        });
    });

    it('cesiumAir is picked with a new pick id', function() {
        if (FeatureDetection.isInternetExplorer()) {
            // Workaround IE 11.0.9.  This test fails when all tests are ran without a breakpoint here.
            return;
        }

        var oldId = cesiumAirModel.id;
        cesiumAirModel.id = 'id';
        cesiumAirModel.show = true;
        cesiumAirModel.zoomTo();

        var pick = scene.pick(new Cartesian2(0, 0));
        expect(pick.primitive).toEqual(cesiumAirModel);
        expect(pick.id).toEqual('id');

        cesiumAirModel.id = oldId;
        cesiumAirModel.show = false;
    });

    it('cesiumAir is not picked (show === false)', function() {
        cesiumAirModel.zoomTo();

        var pick = scene.pick(new Cartesian2(0, 0));
        expect(pick).not.toBeDefined();
    });

    ///////////////////////////////////////////////////////////////////////////

    describe('animBoxes', function() {
        var animBoxesModel;

        beforeAll(function() {
            return loadModel(animBoxesUrl, {
                scale : 2.0
            }).then(function(model) {
                animBoxesModel = model;
            });
        });

        it('renders animBoxes without animation', function() {
            verifyRender(animBoxesModel);
        });

        it('adds and removes all animations', function() {
            var animations = animBoxesModel.activeAnimations;
            expect(animations.length).toEqual(0);

            var spyAdd = jasmine.createSpy('listener');
            animations.animationAdded.addEventListener(spyAdd);
            var a = animations.addAll();
            expect(animations.length).toEqual(2);
            expect(spyAdd.calls.count()).toEqual(2);
            expect(spyAdd.calls.argsFor(0)[0]).toBe(animBoxesModel);
            expect(spyAdd.calls.argsFor(0)[1]).toBe(a[0]);
            expect(spyAdd.calls.argsFor(1)[0]).toBe(animBoxesModel);
            expect(spyAdd.calls.argsFor(1)[1]).toBe(a[1]);
            animations.animationAdded.removeEventListener(spyAdd);

            expect(animations.contains(a[0])).toEqual(true);
            expect(animations.get(0)).toEqual(a[0]);
            expect(animations.contains(a[1])).toEqual(true);
            expect(animations.get(1)).toEqual(a[1]);

            var spyRemove = jasmine.createSpy('listener');
            animations.animationRemoved.addEventListener(spyRemove);
            animations.removeAll();
            expect(animations.length).toEqual(0);
            expect(spyRemove.calls.count()).toEqual(2);
            expect(spyRemove.calls.argsFor(0)[0]).toBe(animBoxesModel);
            expect(spyRemove.calls.argsFor(0)[1]).toBe(a[0]);
            expect(spyRemove.calls.argsFor(1)[0]).toBe(animBoxesModel);
            expect(spyRemove.calls.argsFor(1)[1]).toBe(a[1]);
            animations.animationRemoved.removeEventListener(spyRemove);
        });

        it('addAll throws when model is not loaded', function() {
            var m = new Model();
            expect(function() {
                return m.activeAnimations.addAll();
            }).toThrowDeveloperError();
        });

        it('adds and removes all animations', function() {
            var animations = animBoxesModel.activeAnimations;
            expect(animations.length).toEqual(0);

            var spyAdd = jasmine.createSpy('listener');
            animations.animationAdded.addEventListener(spyAdd);
            var a = animations.addAll();
            expect(animations.length).toEqual(2);
            expect(spyAdd.calls.count()).toEqual(2);

            var allArgsAdd = spyAdd.calls.all();
            expect(allArgsAdd[0].args[0]).toBe(animBoxesModel);
            expect(allArgsAdd[0].args[1]).toBe(a[0]);
            expect(allArgsAdd[1].args[0]).toBe(animBoxesModel);
            expect(allArgsAdd[1].args[1]).toBe(a[1]);
            animations.animationAdded.removeEventListener(spyAdd);

            expect(animations.contains(a[0])).toEqual(true);
            expect(animations.get(0)).toEqual(a[0]);
            expect(animations.contains(a[1])).toEqual(true);
            expect(animations.get(1)).toEqual(a[1]);

            var spyRemove = jasmine.createSpy('listener');
            animations.animationRemoved.addEventListener(spyRemove);
            animations.removeAll();
            expect(animations.length).toEqual(0);
            expect(spyRemove.calls.count()).toEqual(2);

            var allArgsRemove = spyRemove.calls.all();
            expect(allArgsRemove[0].args[0]).toBe(animBoxesModel);
            expect(allArgsRemove[0].args[1]).toBe(a[0]);
            expect(allArgsRemove[1].args[0]).toBe(animBoxesModel);
            expect(allArgsRemove[1].args[1]).toBe(a[1]);
            animations.animationRemoved.removeEventListener(spyRemove);
        });

        it('addAll throws when model is not loaded', function() {
            var m = new Model();
            expect(function() {
                return m.activeAnimations.addAll();
            }).toThrowDeveloperError();
        });

        it('addAll throws when speedup is less than or equal to zero.', function() {
            expect(function() {
                return animBoxesModel.activeAnimations.addAll({
                    speedup : 0.0
                });
            }).toThrowDeveloperError();
        });

        it('adds and removes an animation', function() {
            var animations = animBoxesModel.activeAnimations;
            expect(animations.length).toEqual(0);

            var spyAdd = jasmine.createSpy('listener');
            animations.animationAdded.addEventListener(spyAdd);
            var a = animations.add({
                name : 'animation_1'
            });
            expect(a).toBeDefined();
            expect(a.name).toEqual('animation_1');
            expect(a.startTime).not.toBeDefined();
            expect(a.delay).toEqual(0.0);
            expect(a.stopTime).not.toBeDefined();
            expect(a.removeOnStop).toEqual(false);
            expect(a.speedup).toEqual(1.0);
            expect(a.reverse).toEqual(false);
            expect(a.loop).toEqual(ModelAnimationLoop.NONE);
            expect(a.start).toBeDefined();
            expect(a.update).toBeDefined();
            expect(a.stop).toBeDefined();
            expect(spyAdd).toHaveBeenCalledWith(animBoxesModel, a);
            animations.animationAdded.removeEventListener(spyAdd);

            expect(animations.contains(a)).toEqual(true);
            expect(animations.get(0)).toEqual(a);

            var spyRemove = jasmine.createSpy('listener');
            animations.animationRemoved.addEventListener(spyRemove);
            expect(animations.remove(a)).toEqual(true);
            expect(animations.remove(a)).toEqual(false);
            expect(animations.remove()).toEqual(false);
            expect(animations.contains(a)).toEqual(false);
            expect(animations.length).toEqual(0);
            expect(spyRemove).toHaveBeenCalledWith(animBoxesModel, a);
            animations.animationRemoved.removeEventListener(spyRemove);
        });

        it('add throws when model is not loaded', function() {
            var m = new Model();
            expect(function() {
                return m.activeAnimations.add({
                    name : 'animation_1'
                });
            }).toThrowDeveloperError();
        });

        it('add throws when name is invalid.', function() {
            expect(function() {
                return animBoxesModel.activeAnimations.add({
                    name : 'animation-does-not-exist'
                });
            }).toThrowDeveloperError();
        });

        it('add throws when speedup is less than or equal to zero.', function() {
            expect(function() {
                return animBoxesModel.activeAnimations.add({
                    name : 'animation_1',
                    speedup : 0.0
                });
            }).toThrowDeveloperError();
        });

        it('get throws without an index', function() {
            var m = new Model();
            expect(function() {
                return m.activeAnimations.get();
            }).toThrowDeveloperError();
        });

        it('contains(undefined) returns false', function() {
            expect(animBoxesModel.activeAnimations.contains(undefined)).toEqual(false);
        });

        it('raises animation start, update, and stop events when removeOnStop is true', function() {
            var time = JulianDate.fromDate(new Date('January 1, 2014 12:00:00 UTC'));
            var animations = animBoxesModel.activeAnimations;
            var a = animations.add({
                name : 'animation_1',
                startTime : time,
                removeOnStop : true
            });

            var spyStart = jasmine.createSpy('listener');
            a.start.addEventListener(spyStart);

            var spyUpdate = jasmine.createSpy('listener');
            a.update.addEventListener(spyUpdate);

            var stopped = false;
            a.stop.addEventListener(function(model, animation) {
                stopped = true;
            });
            var spyStop = jasmine.createSpy('listener');
            a.stop.addEventListener(spyStop);

            animBoxesModel.show = true;

            return pollToPromise(function() {
                scene.renderForSpecs(time);
                time = JulianDate.addSeconds(time, 1.0, time, new JulianDate());
                return stopped;
            }, { timeout: 10000 }).then(function() {
                expect(spyStart).toHaveBeenCalledWith(animBoxesModel, a);

                expect(spyUpdate.calls.count()).toEqual(4);

                var allArgs = spyUpdate.calls.all();
                expect(allArgs[0].args[0]).toBe(animBoxesModel);
                expect(allArgs[0].args[1]).toBe(a);
                expect(allArgs[0].args[2]).toEqualEpsilon(0.0, CesiumMath.EPSILON14);
                expect(allArgs[1].args[2]).toEqualEpsilon(1.0, CesiumMath.EPSILON14);
                expect(allArgs[2].args[2]).toEqualEpsilon(2.0, CesiumMath.EPSILON14);
                expect(allArgs[3].args[2]).toEqualEpsilon(3.0, CesiumMath.EPSILON14);

                expect(spyStop).toHaveBeenCalledWith(animBoxesModel, a);
                expect(animations.length).toEqual(0);
                animBoxesModel.show = false;
            });
        });

        it('Animates with a delay', function() {
            var time = JulianDate.fromDate(new Date('January 1, 2014 12:00:00 UTC'));

            var animations = animBoxesModel.activeAnimations;
            var a = animations.add({
                name : 'animation_1',
                startTime : time,
                delay : 1.0
            });

            var spyStart = jasmine.createSpy('listener');
            a.start.addEventListener(spyStart);

            animBoxesModel.show = true;
            scene.renderForSpecs(time); // Does not fire start
            scene.renderForSpecs(JulianDate.addSeconds(time, 1.0, new JulianDate()));

            expect(spyStart.calls.count()).toEqual(1);

            expect(animations.remove(a)).toEqual(true);
            animBoxesModel.show = false;
        });

        it('Animates with an explicit stopTime', function() {
            var time = JulianDate.fromDate(new Date('January 1, 2014 12:00:00 UTC'));
            var stopTime = JulianDate.fromDate(new Date('January 1, 2014 12:00:01 UTC'));

            var animations = animBoxesModel.activeAnimations;
            var a = animations.add({
                name : 'animation_1',
                startTime : time,
                stopTime : stopTime
            });

            var spyUpdate = jasmine.createSpy('listener');
            a.update.addEventListener(spyUpdate);

            animBoxesModel.show = true;
            scene.renderForSpecs(time);
            scene.renderForSpecs(JulianDate.addSeconds(time, 1.0, new JulianDate()));
            scene.renderForSpecs(JulianDate.addSeconds(time, 2.0, new JulianDate())); // Does not fire update

            expect(spyUpdate.calls.count()).toEqual(2);
            var allArgs = spyUpdate.calls.all();
            expect(allArgs[0].args[2]).toEqualEpsilon(0.0, CesiumMath.EPSILON14);
            expect(allArgs[1].args[2]).toEqualEpsilon(1.0, CesiumMath.EPSILON14);
            expect(animations.remove(a)).toEqual(true);
            animBoxesModel.show = false;
        });

        it('Animates with a speedup', function() {
            var time = JulianDate.fromDate(new Date('January 1, 2014 12:00:00 UTC'));
            var animations = animBoxesModel.activeAnimations;
            var a = animations.add({
                name : 'animation_1',
                startTime : time,
                speedup : 1.5
            });

            var spyUpdate = jasmine.createSpy('listener');
            a.update.addEventListener(spyUpdate);

            animBoxesModel.show = true;
            scene.renderForSpecs(time);
            scene.renderForSpecs(JulianDate.addSeconds(time, 1.0, new JulianDate()));
            scene.renderForSpecs(JulianDate.addSeconds(time, 2.0, new JulianDate()));

            expect(spyUpdate.calls.count()).toEqual(3);

            var allArgs = spyUpdate.calls.all();
            expect(allArgs[0].args[2]).toEqualEpsilon(0.0, CesiumMath.EPSILON14);
            expect(allArgs[1].args[2]).toEqualEpsilon(1.5, CesiumMath.EPSILON14);
            expect(allArgs[2].args[2]).toEqualEpsilon(3.0, CesiumMath.EPSILON14);
            expect(animations.remove(a)).toEqual(true);
            animBoxesModel.show = false;
        });

        it('Animates in reverse', function() {
            var time = JulianDate.fromDate(new Date('January 1, 2014 12:00:00 UTC'));
            var animations = animBoxesModel.activeAnimations;
            var a = animations.add({
                name : 'animation_1',
                startTime : time,
                reverse : true
            });

            var spyUpdate = jasmine.createSpy('listener');
            a.update.addEventListener(spyUpdate);

            animBoxesModel.show = true;
            scene.renderForSpecs(time);
            scene.renderForSpecs(JulianDate.addSeconds(time, 1.0, new JulianDate()));
            scene.renderForSpecs(JulianDate.addSeconds(time, 2.0, new JulianDate()));
            scene.renderForSpecs(JulianDate.addSeconds(time, 3.0, new JulianDate()));

            expect(spyUpdate.calls.count()).toEqual(4);

            var allArgs = spyUpdate.calls.all();
            expect(allArgs[0].args[2]).toEqualEpsilon(3.708, CesiumMath.EPSILON3);
            expect(allArgs[1].args[2]).toEqualEpsilon(2.708, CesiumMath.EPSILON3);
            expect(allArgs[2].args[2]).toEqualEpsilon(1.708, CesiumMath.EPSILON3);
            expect(allArgs[3].args[2]).toEqualEpsilon(0.708, CesiumMath.EPSILON3);
            expect(animations.remove(a)).toEqual(true);
            animBoxesModel.show = false;
        });

        it('Animates with REPEAT', function() {
            var time = JulianDate.fromDate(new Date('January 1, 2014 12:00:00 UTC'));
            var animations = animBoxesModel.activeAnimations;
            var a = animations.add({
                name : 'animation_1',
                startTime : time,
                loop : ModelAnimationLoop.REPEAT
            });

            var spyUpdate = jasmine.createSpy('listener');
            a.update.addEventListener(spyUpdate);

            animBoxesModel.show = true;
            for (var i = 0; i < 8; ++i) {
                scene.renderForSpecs(JulianDate.addSeconds(time, i, new JulianDate()));
            }

            expect(spyUpdate.calls.count()).toEqual(8);

            var allArgs = spyUpdate.calls.all();
            expect(allArgs[0].args[2]).toEqualEpsilon(0.0, CesiumMath.EPSILON3);
            expect(allArgs[1].args[2]).toEqualEpsilon(1.0, CesiumMath.EPSILON3);
            expect(allArgs[2].args[2]).toEqualEpsilon(2.0, CesiumMath.EPSILON3);
            expect(allArgs[3].args[2]).toEqualEpsilon(3.0, CesiumMath.EPSILON3);
            expect(allArgs[4].args[2]).toEqualEpsilon(0.291, CesiumMath.EPSILON3); // Repeat with duration of ~3.7
            expect(allArgs[5].args[2]).toEqualEpsilon(1.291, CesiumMath.EPSILON3);
            expect(allArgs[6].args[2]).toEqualEpsilon(2.291, CesiumMath.EPSILON3);
            expect(allArgs[7].args[2]).toEqualEpsilon(3.291, CesiumMath.EPSILON3);
            expect(animations.remove(a)).toEqual(true);
            animBoxesModel.show = false;
        });

        it('Animates with MIRRORED_REPEAT', function() {
            var time = JulianDate.fromDate(new Date('January 1, 2014 12:00:00 UTC'));
            var animations = animBoxesModel.activeAnimations;
            var a = animations.add({
                name : 'animation_1',
                startTime : time,
                loop : ModelAnimationLoop.MIRRORED_REPEAT
            });

            var spyUpdate = jasmine.createSpy('listener');
            a.update.addEventListener(spyUpdate);

            animBoxesModel.show = true;
            for (var i = 0; i < 8; ++i) {
                scene.renderForSpecs(JulianDate.addSeconds(time, i, new JulianDate()));
            }

            expect(spyUpdate.calls.count()).toEqual(8);

            var allArgs = spyUpdate.calls.all();
            expect(allArgs[0].args[2]).toEqualEpsilon(0.0, CesiumMath.EPSILON3);
            expect(allArgs[1].args[2]).toEqualEpsilon(1.0, CesiumMath.EPSILON3);
            expect(allArgs[2].args[2]).toEqualEpsilon(2.0, CesiumMath.EPSILON3);
            expect(allArgs[3].args[2]).toEqualEpsilon(3.0, CesiumMath.EPSILON3);
            expect(allArgs[4].args[2]).toEqualEpsilon(3.416, CesiumMath.EPSILON3); // Mirror repeat with duration of 3.6
            expect(allArgs[5].args[2]).toEqualEpsilon(2.416, CesiumMath.EPSILON3);
            expect(allArgs[6].args[2]).toEqualEpsilon(1.416, CesiumMath.EPSILON3);
            expect(allArgs[7].args[2]).toEqualEpsilon(0.416, CesiumMath.EPSILON3);
            expect(animations.remove(a)).toEqual(true);
            animBoxesModel.show = false;
        });

        it('Animates and renders', function() {
            return loadModel(animBoxesUrl, {
                scale : 2.0
            }).then(function(m) {
                var node = m.getNode('inner_box');
                var time = JulianDate.fromDate(new Date('January 1, 2014 12:00:00 UTC'));
                var animations = m.activeAnimations;
                var a = animations.add({
                    name : 'animation_1',
                    startTime : time
                });

                expect(node.matrix).toEqual(Matrix4.IDENTITY);
                var previousMatrix = Matrix4.clone(node.matrix);

                m.zoomTo();

                for (var i = 1; i < 4; ++i) {
                    var t = JulianDate.addSeconds(time, i, new JulianDate());
                    expect(scene.renderForSpecs(t)).toEqual([0, 0, 0, 255]);

                    m.show = true;
                    expect(scene.renderForSpecs(t)).not.toEqual([0, 0, 0, 255]);
                    m.show = false;

                    expect(node.matrix).not.toEqual(previousMatrix);
                    previousMatrix = Matrix4.clone(node.matrix);
                }

                expect(animations.remove(a)).toEqual(true);
                primitives.remove(m);
            });
        });
    });

    ///////////////////////////////////////////////////////////////////////////

    describe('riggedFigure', function() {
        var riggedFigureModel;

        beforeAll(function() {
            return loadModel(riggedFigureUrl).then(function(model) {
                riggedFigureModel = model;
            });
        });

        it('renders riggedFigure without animation', function() {
            verifyRender(riggedFigureModel);
        });

        it('renders riggedFigure with animation (skinning)', function() {
            var time = JulianDate.fromDate(new Date('January 1, 2014 12:00:00 UTC'));
            var animations = riggedFigureModel.activeAnimations;
            animations.addAll({
                startTime : time
            });

            riggedFigureModel.zoomTo();

            for (var i = 0; i < 6; ++i) {
                var t = JulianDate.addSeconds(time, 0.25 * i, new JulianDate());
                expect(scene.renderForSpecs(t)).toEqual([0, 0, 0, 255]);

                riggedFigureModel.show = true;
                expect(scene.renderForSpecs(t)).not.toEqual([0, 0, 0, 255]);
                riggedFigureModel.show = false;
            }

            animations.removeAll();
            riggedFigureModel.show = false;
        });
    });

    it('should load a model where WebGL shader optimizer removes an attribute (linux)', function() {
        var url = './Data/Models/test-shader-optimize/test-shader-optimize.gltf';
        return loadModel(url);
    });

    it('releaseGltfJson releases glTFJSON when constructed with fromGltf', function() {
<<<<<<< HEAD
        return loadModel(duckUrl, {
=======
        var m = loadModel(boxUrl, {
>>>>>>> 35555590
            releaseGltfJson : true
        }).then(function(m) {
            expect(m.releaseGltfJson).toEqual(true);
            expect(m.gltf).not.toBeDefined();

            verifyRender(m);
            primitives.remove(m);
        });
    });

    it('releaseGltfJson releases glTF JSON when constructed with Model constructor function', function() {
        var m = primitives.add(new Model({
            gltf : texturedBoxModel.gltf,
            modelMatrix : Transforms.eastNorthUpToFixedFrame(Cartesian3.fromDegrees(0.0, 0.0, 100.0)),
            show : false,
            releaseGltfJson : true,
            asynchronous : true
        }));
        addZoomTo(m);

        return pollToPromise(function() {
            // Render scene to progressively load the model
            scene.renderForSpecs();
            return m.ready;
        }, { timeout: 10000 }).then(function() {
            expect(m.releaseGltfJson).toEqual(true);
            expect(m.gltf).not.toBeDefined();

            verifyRender(m);
            primitives.remove(m);
        });
    });

    it('Models are cached with fromGltf (1/2)', function() {
        var key = 'a-cache-key';

        // This cache for this model is initially empty
        var gltfCache = Model._gltfCache;
        expect(gltfCache[key]).not.toBeDefined();

        var modelRendererResourceCache = scene.context.cache.modelRendererResourceCache;
        expect(modelRendererResourceCache[key]).not.toBeDefined();

        // Use a custom cache key to avoid conflicting with previous tests
<<<<<<< HEAD
        var promise = loadModel(duckUrl, {
=======
        var m = loadModel(boxUrl, {
>>>>>>> 35555590
            cacheKey : key
        });

        expect(gltfCache[key]).toBeDefined();
        expect(gltfCache[key].count).toEqual(1);
        expect(gltfCache[key].ready).toEqual(false);

        // This is a cache hit, but the JSON request is still pending.
        // In the test below, the cache hit occurs after the request completes.
<<<<<<< HEAD
        var promise2 = loadModel(duckUrl, {
=======
        var m2 = loadModel(boxUrl, {
>>>>>>> 35555590
            cacheKey : key
        });

        expect(gltfCache[key].count).toEqual(2);

        return when.all([promise, promise2], function(models) {
            var m = models[0];
            var m2 = models[1];

            // glTF JSON cache set ready once the JSON was downloaded
            expect(gltfCache[key].ready).toEqual(true);

            expect(modelRendererResourceCache[key]).toBeDefined();
            expect(modelRendererResourceCache[key].count).toEqual(2);
            expect(modelRendererResourceCache[key].ready).toEqual(true);

            verifyRender(m);
            verifyRender(m2);

            primitives.remove(m);
            expect(gltfCache[key].count).toEqual(1);
            expect(modelRendererResourceCache[key].count).toEqual(1);

            primitives.remove(m2);
            expect(gltfCache[key]).not.toBeDefined();
            expect(modelRendererResourceCache[key]).not.toBeDefined();
        });
    });

    it('Models are cached with fromGltf (2/2)', function() {
        var key = 'a-cache-key';

        // This cache for this model is initially empty
        var gltfCache = Model._gltfCache;
        expect(gltfCache[key]).not.toBeDefined();

        // Use a custom cache key to avoid conflicting with previous tests
<<<<<<< HEAD
        var promise = loadModel(duckUrl, {
=======
        var m = loadModel(boxUrl, {
>>>>>>> 35555590
            cacheKey : key
        });

        expect(gltfCache[key]).toBeDefined();
        expect(gltfCache[key].count).toEqual(1);
        expect(gltfCache[key].ready).toEqual(false);

<<<<<<< HEAD
        return promise.then(function(m) {
            // Cache hit after JSON request completed.
            var m2;
            loadModel(duckUrl, {
                cacheKey : key
            }).then(function(model) {
                m2 = model;
            });
=======
        waitsFor(function() {
            // Render scene to progressively load the model
            scene.renderForSpecs();

            if (m.ready) {
                // Cache hit after JSON request completed.
                m2 = loadModel(boxUrl, {
                    cacheKey : key
                });

                expect(gltfCache[key].ready).toEqual(true);
                expect(gltfCache[key].count).toEqual(2);
>>>>>>> 35555590

            expect(gltfCache[key].ready).toEqual(true);
            expect(gltfCache[key].count).toEqual(2);

            verifyRender(m);
            verifyRender(m2);

            primitives.remove(m);
            expect(gltfCache[key].count).toEqual(1);

            primitives.remove(m2);
            expect(gltfCache[key]).not.toBeDefined();
        });
    });

    it('Cache with a custom cacheKey the Model Constructor (1/2)', function() {
        var key = 'a-cache-key';

        // This cache for this model is initially empty
        var gltfCache = Model._gltfCache;
        expect(gltfCache[key]).not.toBeDefined();

        var modelRendererResourceCache = scene.context.cache.modelRendererResourceCache;
        expect(modelRendererResourceCache[key]).not.toBeDefined();

        var m = primitives.add(new Model({
            gltf : texturedBoxModel.gltf,
            modelMatrix : Transforms.eastNorthUpToFixedFrame(Cartesian3.fromDegrees(0.0, 0.0, 100.0)),
            show : false,
            cacheKey : key,
            asynchronous : true
        }));
        addZoomTo(m);

        expect(gltfCache[key]).toBeDefined();
        expect(gltfCache[key].count).toEqual(1);
        expect(gltfCache[key].ready).toEqual(true);

        return pollToPromise(function() {
            // Render scene to progressively load the model
            scene.renderForSpecs();

            expect(modelRendererResourceCache[key]).toBeDefined();
            expect(modelRendererResourceCache[key].count).toEqual(1);
            expect(modelRendererResourceCache[key].ready).toEqual(m.ready);

            return m.ready;
        }, { timeout: 10000 }).then(function() {
            verifyRender(m);

            primitives.remove(m);
            expect(gltfCache[key]).not.toBeDefined();
            expect(modelRendererResourceCache[key]).not.toBeDefined();
        });
    });

    it('Cache with a custom cacheKey when using the Model Constructor (2/2)', function() {
        var key = 'a-cache-key';
        var key3 = 'another-cache-key';

        // This cache for these keys is initially empty
        var gltfCache = Model._gltfCache;
        expect(gltfCache[key]).not.toBeDefined();
        expect(gltfCache[key3]).not.toBeDefined();

        var modelRendererResourceCache = scene.context.cache.modelRendererResourceCache;
        expect(modelRendererResourceCache[key]).not.toBeDefined();
        expect(modelRendererResourceCache[key3]).not.toBeDefined();

        var m = primitives.add(new Model({
            gltf : texturedBoxModel.gltf,
            modelMatrix : Transforms.eastNorthUpToFixedFrame(Cartesian3.fromDegrees(0.0, 0.0, 100.0)),
            show : false,
            cacheKey : key,
            asynchronous : true
        }));
        addZoomTo(m);

        expect(gltfCache[key]).toBeDefined();
        expect(gltfCache[key].count).toEqual(1);
        expect(gltfCache[key].ready).toEqual(true);

        // Should be cache hit.  Not need to provide glTF.
        var m2 = primitives.add(new Model({
            modelMatrix : Transforms.eastNorthUpToFixedFrame(Cartesian3.fromDegrees(0.0, 0.0, 100.0)),
            show : false,
            cacheKey : key,
            asynchronous : true
        }));
        addZoomTo(m2);

        expect(gltfCache[key].count).toEqual(2);

        // Should be cache miss.
        var m3 = primitives.add(new Model({
            gltf : texturedBoxModel.gltf,
            modelMatrix : Transforms.eastNorthUpToFixedFrame(Cartesian3.fromDegrees(0.0, 0.0, 100.0)),
            show : false,
            cacheKey : key3,
            asynchronous : true
        }));
        addZoomTo(m3);

        expect(gltfCache[key3]).toBeDefined();
        expect(gltfCache[key3].count).toEqual(1);
        expect(gltfCache[key3].ready).toEqual(true);

        return pollToPromise(function() {
            // Render scene to progressively load the model
            scene.renderForSpecs();

            if (m.ready && m2.ready && m3.ready) {
                expect(modelRendererResourceCache[key]).toBeDefined();
                expect(modelRendererResourceCache[key].count).toEqual(2);

                expect(modelRendererResourceCache[key3]).toBeDefined();
                expect(modelRendererResourceCache[key3].count).toEqual(1);

                return true;
            }

            return false;
        }, { timeout: 10000 }).then(function() {
            verifyRender(m);
            verifyRender(m2);
            verifyRender(m3);

            primitives.remove(m);
            primitives.remove(m2);
            expect(gltfCache[key]).not.toBeDefined();
            expect(modelRendererResourceCache[key]).not.toBeDefined();

            primitives.remove(m3);
            expect(gltfCache[key3]).not.toBeDefined();
            expect(modelRendererResourceCache[key3]).not.toBeDefined();
        });
    });

}, 'WebGL');<|MERGE_RESOLUTION|>--- conflicted
+++ resolved
@@ -42,14 +42,10 @@
     var animBoxesUrl = './Data/Models/anim-test-1-boxes/anim-test-1-boxes.gltf';
     var riggedFigureUrl = './Data/Models/rigged-figure-test/rigged-figure-test.gltf';
 
-<<<<<<< HEAD
-    var duckModel;
-=======
     var texturedBoxModel;
     var cesiumAirModel;
     var animBoxesModel;
     var riggedFigureModel;
->>>>>>> 35555590
 
     var scene;
     var primitives;
@@ -109,13 +105,6 @@
         model.show = false;
     }
 
-<<<<<<< HEAD
-=======
-    it('loads textured box', function() {
-        texturedBoxModel = loadModel(texturedBoxUrl);
-    });
-
->>>>>>> 35555590
     it('fromGltf throws without options', function() {
         expect(function() {
             Model.fromGltf();
@@ -153,11 +142,7 @@
     });
 
     it('resolves readyPromise', function() {
-<<<<<<< HEAD
         return duckModel.readyPromise.then(function(model) {
-=======
-        waitsForPromise(texturedBoxModel.readyPromise, function(model) {
->>>>>>> 35555590
             verifyRender(model);
         });
     });
@@ -429,13 +414,7 @@
     });
 
     it('destroys', function() {
-<<<<<<< HEAD
         loadModel(duckUrl).then(function(m) {
-=======
-        var m = loadModel(boxUrl);
-
-        runs(function() {
->>>>>>> 35555590
             expect(m.isDestroyed()).toEqual(false);
             primitives.remove(m);
             expect(m.isDestroyed()).toEqual(true);
@@ -444,7 +423,6 @@
 
     ///////////////////////////////////////////////////////////////////////////
 
-<<<<<<< HEAD
     describe('customDuck', function() {
         var customDuckModel;
 
@@ -455,38 +433,6 @@
         });
 
         it('renders customDuckModel (NPOT textures and all uniform semantics)', function() {
-            expect(scene.renderForSpecs()).toEqual([0, 0, 0, 255]);
-
-            customDuckModel.show = true;
-            customDuckModel.zoomTo();
-            expect(scene.renderForSpecs()).not.toEqual([0, 0, 0, 255]);
-            customDuckModel.show = false;
-        });
-    });
-
-    ///////////////////////////////////////////////////////////////////////////
-
-    describe('separateDuck', function() {
-        var separateDuckModel;
-
-        beforeAll(function() {
-            return loadModel(separateDuckUrl).then(function(model) {
-                separateDuckModel = model;
-            });
-        });
-
-        it('renders separateDuckModel (external .glsl, .bin, and .png files)', function() {
-            expect(scene.renderForSpecs()).toEqual([0, 0, 0, 255]);
-
-            separateDuckModel.show = true;
-            separateDuckModel.zoomTo();
-            expect(scene.renderForSpecs()).not.toEqual([0, 0, 0, 255]);
-            separateDuckModel.show = false;
-=======
-    it('renders texturedBoxCustom (all uniform semantics)', function() {
-        var m = loadModel(texturedBoxCustomUrl);
-
-        runs(function() {
             expect(scene.renderForSpecs()).toEqual([0, 0, 0, 255]);
 
             m.show = true;
@@ -509,7 +455,6 @@
             expect(scene.renderForSpecs()).not.toEqual([0, 0, 0, 255]);
 
             primitives.remove(m);
->>>>>>> 35555590
         });
     });
 
@@ -1123,11 +1068,7 @@
     });
 
     it('releaseGltfJson releases glTFJSON when constructed with fromGltf', function() {
-<<<<<<< HEAD
         return loadModel(duckUrl, {
-=======
-        var m = loadModel(boxUrl, {
->>>>>>> 35555590
             releaseGltfJson : true
         }).then(function(m) {
             expect(m.releaseGltfJson).toEqual(true);
@@ -1172,11 +1113,7 @@
         expect(modelRendererResourceCache[key]).not.toBeDefined();
 
         // Use a custom cache key to avoid conflicting with previous tests
-<<<<<<< HEAD
         var promise = loadModel(duckUrl, {
-=======
-        var m = loadModel(boxUrl, {
->>>>>>> 35555590
             cacheKey : key
         });
 
@@ -1186,11 +1123,7 @@
 
         // This is a cache hit, but the JSON request is still pending.
         // In the test below, the cache hit occurs after the request completes.
-<<<<<<< HEAD
         var promise2 = loadModel(duckUrl, {
-=======
-        var m2 = loadModel(boxUrl, {
->>>>>>> 35555590
             cacheKey : key
         });
 
@@ -1228,11 +1161,7 @@
         expect(gltfCache[key]).not.toBeDefined();
 
         // Use a custom cache key to avoid conflicting with previous tests
-<<<<<<< HEAD
         var promise = loadModel(duckUrl, {
-=======
-        var m = loadModel(boxUrl, {
->>>>>>> 35555590
             cacheKey : key
         });
 
@@ -1240,7 +1169,6 @@
         expect(gltfCache[key].count).toEqual(1);
         expect(gltfCache[key].ready).toEqual(false);
 
-<<<<<<< HEAD
         return promise.then(function(m) {
             // Cache hit after JSON request completed.
             var m2;
@@ -1249,20 +1177,6 @@
             }).then(function(model) {
                 m2 = model;
             });
-=======
-        waitsFor(function() {
-            // Render scene to progressively load the model
-            scene.renderForSpecs();
-
-            if (m.ready) {
-                // Cache hit after JSON request completed.
-                m2 = loadModel(boxUrl, {
-                    cacheKey : key
-                });
-
-                expect(gltfCache[key].ready).toEqual(true);
-                expect(gltfCache[key].count).toEqual(2);
->>>>>>> 35555590
 
             expect(gltfCache[key].ready).toEqual(true);
             expect(gltfCache[key].count).toEqual(2);
