/*global defineSuite*/
defineSuite([
         'Scene/PolylineCollection',
         'Scene/Polyline',
         '../Specs/createContext',
         '../Specs/destroyContext',
         '../Specs/frameState',
         '../Specs/pick',
         '../Specs/render',
         'Core/BoundingRectangle',
         'Core/BoundingSphere',
         'Core/Cartesian3',
         'Core/Cartographic',
         'Core/Matrix4',
         'Core/Math',
         'Renderer/BufferUsage',
         'Scene/SceneMode'
     ], function(
         PolylineCollection,
         Polyline,
         createContext,
         destroyContext,
         frameState,
         pick,
         render,
         BoundingRectangle,
         BoundingSphere,
         Cartesian3,
         Cartographic,
         Matrix4,
         CesiumMath,
         BufferUsage,
         SceneMode) {
    "use strict";
    /*global it,expect,beforeEach,afterEach,beforeAll,afterAll*/

    var context;
    var polylines;
    var us;

    beforeAll(function() {
        context = createContext();
    });

    afterAll(function() {
        destroyContext(context);
    });

    beforeEach(function() {
        polylines = new PolylineCollection();

        var camera = {
            eye : new Cartesian3(-1.0, 0.0, 0.0),
            target : Cartesian3.ZERO,
            up : Cartesian3.UNIT_Z
        };
        us = context.getUniformState();
        us.setView(Matrix4.fromCamera(camera));
        us.setProjection(Matrix4.computePerspectiveFieldOfView(CesiumMath.toRadians(60.0), 1.0, 0.01, 10.0));
    });

    afterEach(function() {
        us = null;
    });

    it('default constructs a polyline', function() {
        var p = polylines.add();
        expect(p.getShow()).toEqual(true);
        expect(p.getPositions().length).toEqual(0);
        expect(p.getColor().red).toEqual(1.0);
        expect(p.getColor().green).toEqual(1.0);
        expect(p.getColor().blue).toEqual(1.0);
        expect(p.getColor().alpha).toEqual(1.0);
        expect(p.getOutlineColor().red).toEqual(1.0);
        expect(p.getOutlineColor().green).toEqual(1.0);
        expect(p.getOutlineColor().blue).toEqual(1.0);
        expect(p.getOutlineColor().alpha).toEqual(1.0);
        expect(p.getWidth()).toEqual(1.0);
        expect(p.getOutlineWidth()).toEqual(1.0);
    });

    it('explicitly constructs a polyline', function() {
        var p = polylines.add({
            show : false,
            positions : [new Cartesian3(1.0, 2.0, 3.0), new Cartesian3(4.0, 5.0, 6.0)],
            width : 2,
            outlineWidth : 5,
            color : {
                red : 1.0,
                green : 2.0,
                blue : 3.0,
                alpha : 4.0
            },
            outlineColor: {
                red : 6.0,
                green : 7.0,
                blue : 8.0,
                alpha : 9.0
            }
        });

        expect(p.getShow()).toEqual(false);
        expect(p.getPositions()[0].equals(new Cartesian3(1.0, 2.0, 3.0))).toEqual(true);
        expect(p.getPositions()[1].equals(new Cartesian3(4.0, 5.0, 6.0))).toEqual(true);
        expect(p.getColor().red).toEqual(1.0);
        expect(p.getColor().green).toEqual(2.0);
        expect(p.getColor().blue).toEqual(3.0);
        expect(p.getColor().alpha).toEqual(4.0);
        expect(p.getWidth()).toEqual(2);
        expect(p.getOutlineWidth()).toEqual(5);
        expect(p.getOutlineColor().red).toEqual(6.0);
        expect(p.getOutlineColor().green).toEqual(7.0);
        expect(p.getOutlineColor().blue).toEqual(8.0);
        expect(p.getOutlineColor().alpha).toEqual(9.0);
    });

    it('sets polyline properties', function() {
        var p = polylines.add();
        p.setShow(false);
        p.setPositions([new Cartesian3(1.0, 2.0, 3.0), new Cartesian3(4.0, 5.0, 6.0)]);
        p.setColor({
            red : 1.0,
            green : 2.0,
            blue : 3.0,
            alpha : 4.0
        });
        p.setOutlineColor({
            red : 5.0,
            green : 6.0,
            blue : 7.0,
            alpha : 8.0
        });
        p.setWidth(2);
        p.setOutlineWidth(7);

        expect(p.getShow()).toEqual(false);
        expect(p.getPositions()[0].equals(new Cartesian3(1.0, 2.0, 3.0))).toEqual(true);
        expect(p.getPositions()[1].equals(new Cartesian3(4.0, 5.0, 6.0))).toEqual(true);
        expect(p.getColor().red).toEqual(1.0);
        expect(p.getColor().green).toEqual(2.0);
        expect(p.getColor().blue).toEqual(3.0);
        expect(p.getColor().alpha).toEqual(4.0);
        expect(p.getWidth()).toEqual(2);
        expect(p.getOutlineWidth()).toEqual(7);
        expect(p.getOutlineColor().red).toEqual(5.0);
        expect(p.getOutlineColor().green).toEqual(6.0);
        expect(p.getOutlineColor().blue).toEqual(7.0);
        expect(p.getOutlineColor().alpha).toEqual(8.0);
    });

    it('sets removed polyline properties', function() {
        var p = polylines.add();
        polylines.remove(p);
        p.setShow(false);
        expect(p.getShow()).toEqual(false);
    });

    it('has zero polylines when constructed', function() {
        expect(polylines.getLength()).toEqual(0);
    });

    it('adds a polyline', function() {
        var p = polylines.add({
            positions : [{
                x : 1.0,
                y : 2.0,
                z : 3.0
            },{
                x : 2.0,
                y : 3.0,
                z : 4.0
            }]
        });

        expect(polylines.getLength()).toEqual(1);
        expect(polylines.get(0) === p).toEqual(true);
    });

    it('removes the first polyline', function() {
        var one = polylines.add({
            positions : [{
                x : 1.0,
                y : 2.0,
                z : 3.0
            },{
                x : 2.0,
                y : 3.0,
                z : 4.0
            }]
        });
        var two = polylines.add({
            positions : [{
                x : 4.0,
                y : 5.0,
                z : 6.0
            },{
                x : 2.0,
                y : 3.0,
                z : 4.0
            }]
        });

        expect(polylines.getLength()).toEqual(2);

        expect(polylines.remove(one)).toEqual(true);

        expect(polylines.getLength()).toEqual(1);
        expect(polylines.get(0) === two).toEqual(true);
    });

    it('removes the last polyline', function() {
        var one = polylines.add({
            positions : [{
                x : 1.0,
                y : 2.0,
                z : 3.0
            },{
                x : 2.0,
                y : 3.0,
                z : 4.0
            }]
        });
        var two = polylines.add({
            positions : [{
                x : 4.0,
                y : 5.0,
                z : 6.0
            },{
                x : 2.0,
                y : 3.0,
                z : 4.0
            }]
        });

        expect(polylines.getLength()).toEqual(2);

        expect(polylines.remove(two)).toEqual(true);

        expect(polylines.getLength()).toEqual(1);
        expect(polylines.get(0) === one).toEqual(true);
    });

    it('removes the same polyline twice', function() {
        var p = polylines.add({
            positions : [{
                x : 1.0,
                y : 2.0,
                z : 3.0
            },{
                x : 2.0,
                y : 3.0,
                z : 4.0
            }]
        });
        expect(polylines.getLength()).toEqual(1);

        expect(polylines.remove(p)).toEqual(true);
        expect(polylines.getLength()).toEqual(0);

        expect(polylines.remove(p)).toEqual(false);
        expect(polylines.getLength()).toEqual(0);
    });

    it('removes null', function() {
        polylines.add({
            positions : [{
                x : 1.0,
                y : 2.0,
                z : 3.0
            },{
                x : 2.0,
                y : 3.0,
                z : 4.0
            }]
        });
        expect(polylines.getLength()).toEqual(1);

        expect(polylines.remove(null)).toEqual(false);
        expect(polylines.getLength()).toEqual(1);
    });

    it('adds and removes polylines', function() {
        var one = polylines.add({
            positions : [{
                x : 1.0,
                y : 2.0,
                z : 3.0
            },{
                x : 2.0,
                y : 3.0,
                z : 4.0
            }]
        });
        var two = polylines.add({
            positions : [{
                x : 4.0,
                y : 5.0,
                z : 6.0
            },{
                x : 2.0,
                y : 3.0,
                z : 4.0
            }]
        });
        expect(polylines.getLength()).toEqual(2);
        expect(polylines.get(0) === one).toEqual(true);
        expect(polylines.get(1) === two).toEqual(true);

        expect(polylines.remove(two)).toEqual(true);
        var three = polylines.add({
            positions : [{
                x : 7.0,
                y : 8.0,
                z : 9.0
            },{
                x : 2.0,
                y : 3.0,
                z : 4.0
            }]
        });
        expect(polylines.getLength()).toEqual(2);
        expect(polylines.get(0) === one).toEqual(true);
        expect(polylines.get(1) === three).toEqual(true);
    });

    it('removes all polylines', function() {
        polylines.add({
            positions : [{
                x : 1.0,
                y : 2.0,
                z : 3.0
            },{
                x : 2.0,
                y : 3.0,
                z : 4.0
            }]
        });
        polylines.add({
            positions : [{
                x : 4.0,
                y : 5.0,
                z : 6.0
            },{
                x : 2.0,
                y : 3.0,
                z : 4.0
            }]
        });
        expect(polylines.getLength()).toEqual(2);

        polylines.removeAll();
        expect(polylines.getLength()).toEqual(0);
    });

    it('contains a polyline', function() {
        var p = polylines.add();
        polylines.add(p);

        expect(polylines.contains(p)).toEqual(true);
    });

    it('does not contain a polyline', function() {
        var p0 = polylines.add();
        var p1 = polylines.add();

        polylines.add(p0);
        polylines.add(p1);
        polylines.remove(p0);

        expect(polylines.contains(p0)).toEqual(false);
    });

    it('does not contain undefined', function() {
        expect(polylines.contains()).toBeFalsy();
    });

    it('does not render when constructed', function() {
        context.clear();
        expect(context.readPixels()).toEqual([0, 0, 0, 0]);

        render(context, polylines.update(context, frameState));
        expect(context.readPixels()).toEqual([0, 0, 0, 0]);
    });

    it('renders polylines. one polyline with no positions', function() {
        var positions = [];
        for ( var i = 0; i < 100; ++i) {
            positions.push({x:0, y:-1, z:0});
            positions.push({x:0, y:1, z:0});
        }

        polylines.add({
            positions : positions,
            color:{red:1, green:0, blue:0, alpha:1}
        });
        polylines.add();
        polylines.add({
            positions: positions,
            color:{red:1, green:0, blue:0, alpha:1}
        });

        context.clear();
        expect(context.readPixels()).toEqual([0, 0, 0, 0]);

        render(context, polylines.update(context, frameState));
        expect(context.readPixels()).toEqual([255, 0, 0, 255]);
    });

    it('renders 64K vertexes of same polyline', function() {
        var positions = [];
        for ( var i = 0; i < (64 * 1024) / 2; ++i) {
            positions.push({x:0, y:-1, z:0});
            positions.push({x:0, y:1, z:0});
        }

        polylines.add({
            positions : positions,
            color:{red:1, green:0, blue:0, alpha:1}
        });
        context.clear();
        expect(context.readPixels()).toEqual([0, 0, 0, 0]);

        render(context, polylines.update(context, frameState));
        expect(context.readPixels()).toEqual([255, 0, 0, 255]);
    });

    it('creates two vertex arrays and renders', function() {
        var positions = [];
        for ( var i = 0; i < (64 * 1024) / 2; ++i) {
            positions.push({x:0, y:-1, z:0});
            positions.push({x:0, y:1, z:0});
        }

        var p1 = polylines.add({
            positions : positions,
            color:{red:1, green:0, blue:0, alpha:1}
        });
        context.clear();
        expect(context.readPixels()).toEqual([0, 0, 0, 0]);

        render(context, polylines.update(context, frameState));
        expect(context.readPixels()).toEqual([255, 0, 0, 255]);

        context.clear();
        expect(context.readPixels()).toEqual([0, 0, 0, 0]);

        p1.setShow(false);
        render(context, polylines.update(context, frameState));
        expect(context.readPixels()).toEqual([0, 0, 0, 0]);

        context.clear();
        expect(context.readPixels()).toEqual([0, 0, 0, 0]);


        polylines.add({positions:positions,
            color:{red:1, green:1, blue:0, alpha:1}});

        render(context, polylines.update(context, frameState));
        expect(context.readPixels()).toEqual([255, 255, 0, 255]);

    });

    it('renders more than 64K vertexes of same polyline', function() {
        var positions = [];
        for ( var i = 0; i < 64 * 1024; ++i) {
            positions.push({x:0, y:-1, z:0});
            positions.push({x:0, y:1, z:0});
        }
        positions.push({x:0, y:-1, z:0});
        positions.push({x:0, y:1, z:0});

        polylines.add({
            positions : positions,
            color:{red:1, green:0, blue:0, alpha:1}
        });
        context.clear();
        expect(context.readPixels()).toEqual([0, 0, 0, 0]);

        render(context, polylines.update(context, frameState));
        expect(context.readPixels()).toEqual([255, 0, 0, 255]);
    });

    it('renders a polyline with no positions', function() {
        var positions = [];
        for ( var i = 0; i < 100; ++i) {
            positions.push({x:0, y:-1, z:0});
            positions.push({x:0, y:1, z:0});
        }

        polylines.add({
            positions : positions,
            color:{red:1, green:0, blue:0, alpha:1}
        });
        context.clear();
        expect(context.readPixels()).toEqual([0, 0, 0, 0]);

        render(context, polylines.update(context, frameState));
        expect(context.readPixels()).toEqual([255, 0, 0, 255]);

        polylines.add({
            positions : [],
            color:{red:0, green:1, blue:0, alpha:1}
        });

        context.clear();
        expect(context.readPixels()).toEqual([0, 0, 0, 0]);

        render(context, polylines.update(context, frameState));
        expect(context.readPixels()).toEqual([255, 0, 0, 255]);

    });

    it('renders an updated polyline with no positions using setPositions', function() {
        var positions = [];
        for ( var i = 0; i < 100; ++i) {
            positions.push({x:0, y:-1, z:0});
            positions.push({x:0, y:1, z:0});
        }

        polylines.add({
            positions : positions,
            color:{red:1, green:0, blue:0, alpha:1}
        });
        context.clear();
        expect(context.readPixels()).toEqual([0, 0, 0, 0]);

        render(context, polylines.update(context, frameState));
        expect(context.readPixels()).toEqual([255, 0, 0, 255]);

        var p2 = polylines.add({
            positions : [],
            color:{red:0, green:1, blue:0, alpha:1}
        });

        context.clear();
        expect(context.readPixels()).toEqual([0, 0, 0, 0]);

        render(context, polylines.update(context, frameState));
        expect(context.readPixels()).toEqual([255, 0, 0, 255]);

        //recreates vertex array because buffer usage changed
        p2.setPositions([]);

        context.clear();
        expect(context.readPixels()).toEqual([0, 0, 0, 0]);

        render(context, polylines.update(context, frameState));
        expect(context.readPixels()).toEqual([255, 0, 0, 255]);

        //should call PolylineCollection.writePositionsUpdate
        p2.setPositions([]);

        context.clear();
        expect(context.readPixels()).toEqual([0, 0, 0, 0]);

        render(context, polylines.update(context, frameState));
        expect(context.readPixels()).toEqual([255, 0, 0, 255]);

    });

    it('renders an updated polyline with no positions using setShow', function() {
        var positions = [];
        for ( var i = 0; i < 100; ++i) {
            positions.push({x:0, y:-1, z:0});
            positions.push({x:0, y:1, z:0});
        }

        polylines.add({
            positions : positions,
            color:{red:1, green:0, blue:0, alpha:1}
        });
        context.clear();
        expect(context.readPixels()).toEqual([0, 0, 0, 0]);

        render(context, polylines.update(context, frameState));
        expect(context.readPixels()).toEqual([255, 0, 0, 255]);

        var p2 = polylines.add({
            positions : [],
            color:{red:0, green:1, blue:0, alpha:1}
        });

        context.clear();
        expect(context.readPixels()).toEqual([0, 0, 0, 0]);

        render(context, polylines.update(context, frameState));
        expect(context.readPixels()).toEqual([255, 0, 0, 255]);

        //recreates vertex array because buffer usage changed
        p2.setShow(false);

        context.clear();
        expect(context.readPixels()).toEqual([0, 0, 0, 0]);

        render(context, polylines.update(context, frameState));
        expect(context.readPixels()).toEqual([255, 0, 0, 255]);

        //should call PolylineCollection.writeShowUpdate
        p2.setShow(true);

        context.clear();
        expect(context.readPixels()).toEqual([0, 0, 0, 0]);

        render(context, polylines.update(context, frameState));
        expect(context.readPixels()).toEqual([255, 0, 0, 255]);

    });

    it('renders an updated polyline with no positions using setColor', function() {
        var positions = [];
        for ( var i = 0; i < 100; ++i) {
            positions.push({x:0, y:-1, z:0});
            positions.push({x:0, y:1, z:0});
        }

        polylines.add({
            positions : positions,
            color:{red:1, green:0, blue:0, alpha:1}
        });
        context.clear();
        expect(context.readPixels()).toEqual([0, 0, 0, 0]);

        render(context, polylines.update(context, frameState));
        expect(context.readPixels()).toEqual([255, 0, 0, 255]);

        var p2 = polylines.add({
            positions : [],
            color:{red:0, green:1, blue:0, alpha:1}
        });

        context.clear();
        expect(context.readPixels()).toEqual([0, 0, 0, 0]);

        render(context, polylines.update(context, frameState));
        expect(context.readPixels()).toEqual([255, 0, 0, 255]);

        //recreates vertex array because buffer usage changed
        p2.setColor({red:1.0, blue:1.0, green:0.1, alpha:1.0});

        context.clear();
        expect(context.readPixels()).toEqual([0, 0, 0, 0]);

        render(context, polylines.update(context, frameState));
        expect(context.readPixels()).toEqual([255, 0, 0, 255]);

        //should call PolylineCollection.writeColorUpdate
        p2.setColor({red:1.0, blue:0.5, green:0.1, alpha:1.0});

        context.clear();
        expect(context.readPixels()).toEqual([0, 0, 0, 0]);

        render(context, polylines.update(context, frameState));
        expect(context.readPixels()).toEqual([255, 0, 0, 255]);
    });

    it('changes buffer usage after 100 iterations of not changing', function() {
        var positions = [];
        for ( var i = 0; i < 100; ++i) {
            positions.push({x:0, y:-1, z:0});
            positions.push({x:0, y:1, z:0});
        }

        var p = polylines.add({
            positions : positions,
            color:{red:1, green:0, blue:0, alpha:1}
        });
        context.clear();
        expect(context.readPixels()).toEqual([0, 0, 0, 0]);


        context.clear();
        expect(context.readPixels()).toEqual([0, 0, 0, 0]);

        render(context, polylines.update(context, frameState));
        expect(context.readPixels()).toEqual([255, 0, 0, 255]);

        // changes buffer usage, recreates vertex arrays
        p.setPositions(positions);
        render(context, polylines.update(context, frameState));

        context.clear();
        expect(context.readPixels()).toEqual([0, 0, 0, 0]);

        for(var j = 0; j < 101; ++j){
            render(context, polylines.update(context, frameState));
        }
        expect(context.readPixels()).toEqual([255, 0, 0, 255]);

    });

    it('renders an updated polyline with no positions using setOutlineColor', function() {
        var positions = [];
        for ( var i = 0; i < 100; ++i) {
            positions.push({x:0, y:-1, z:0});
            positions.push({x:0, y:1, z:0});
        }

        polylines.add({
            positions : positions,
            color:{red:1, green:0, blue:0, alpha:1}
        });
        context.clear();
        expect(context.readPixels()).toEqual([0, 0, 0, 0]);

        render(context, polylines.update(context, frameState));
        expect(context.readPixels()).toEqual([255, 0, 0, 255]);

        var p2 = polylines.add({
            positions : [],
            color:{red:0, green:1, blue:0, alpha:1}
        });

        context.clear();
        expect(context.readPixels()).toEqual([0, 0, 0, 0]);

        render(context, polylines.update(context, frameState));
        expect(context.readPixels()).toEqual([255, 0, 0, 255]);

        //recreates vertex array because buffer usage changed
        p2.setOutlineColor({red:1.0, blue:1.0, green:0.1, alpha:1.0});

        context.clear();
        expect(context.readPixels()).toEqual([0, 0, 0, 0]);

        render(context, polylines.update(context, frameState));
        expect(context.readPixels()).toEqual([255, 0, 0, 255]);

        //should call PolylineCollection.writeColorUpdate
        p2.setOutlineColor({red:1.0, blue:0.5, green:0.1, alpha:1.0});

        context.clear();
        expect(context.readPixels()).toEqual([0, 0, 0, 0]);

        render(context, polylines.update(context, frameState));
        expect(context.readPixels()).toEqual([255, 0, 0, 255]);
    });

    it('renders more than 64K vertexes of different polylines', function() {
        var positions = [];
        for ( var i = 0; i < 64 * 1024; ++i) {
            positions.push({x:-1, y:-1, z:0});
            positions.push({x:-1, y:1, z:0});
        }

        polylines.add({
            positions : positions,
            color:{red:1, green:0, blue:0, alpha:1}
        });
        positions = [];

        positions.push({x:0, y:-1, z:0});
        positions.push({x:0, y:1, z:0});
        polylines.add({
           positions:positions,
           color:{red:0, green:1, blue:0, alpha:1}
        });
        context.clear();
        expect(context.readPixels()).toEqual([0, 0, 0, 0]);

        render(context, polylines.update(context, frameState));
        expect(context.readPixels()).toEqual([0, 255, 0, 255]);
    });

    it('renders more than 64K vertexes of different polylines of different widths', function() {
        var positions = [];
        for ( var i = 0; i < 64 * 1024 - 2; ++i) {
            positions.push({x:-1, y:-1, z:0});
            positions.push({x:-1, y:1, z:0});
        }

        polylines.add({
            positions : positions,
            color:{red:1, green:0, blue:0, alpha:1}
        });
        positions = [];

        positions.push({x:0, y:-1, z:0});
        positions.push({x:0, y:1, z:0});
        positions.push({x:0, y:-1, z:0});
        positions.push({x:0, y:1, z:0});
        polylines.add({
           positions:positions,
           width:5,
           color:{red:0, green:1, blue:0, alpha:1}
        });
        context.clear();
        expect(context.readPixels()).toEqual([0, 0, 0, 0]);

        render(context, polylines.update(context, frameState));
        expect(context.readPixels()).toEqual([0, 255, 0, 255]);
    });

    it('does not render', function() {
        var p = polylines.add({
            positions : [{
                x : 0.0,
                y : -1.0,
                z : 0.0
            },
            {
                x : 0.0,
                y : 1.0,
                z : 0.0
            }],
            color : {
                red : 1.0,
                green : 0.0,
                blue : 0.0,
                alpha : 1.0
            }
        });

        context.clear();
        expect(context.readPixels()).toEqual([0, 0, 0, 0]);

        render(context, polylines.update(context, frameState));
        expect(context.readPixels()).not.toEqual([0, 0, 0, 0]);
        p.setShow(false);

        context.clear();
        expect(context.readPixels()).toEqual([0, 0, 0, 0]);

        render(context, polylines.update(context, frameState));
        expect(context.readPixels()).toEqual([0, 0, 0, 0]);
    });

    it('modifies and removes a polyline, then renders', function() {
        var p = polylines.add({
            positions : [{
                x : 0.0,
                y : -1.0,
                z : 0.0
            },
            {
                x : 0.0,
                y : 1.0,
                z : 0.0
            }],
            color : {
                red : 1.0,
                green : 0.0,
                blue : 0.0,
                alpha : 1.0
            }
        });

        context.clear();
        expect(context.readPixels()).toEqual([0, 0, 0, 0]);

        render(context, polylines.update(context, frameState));
        expect(context.readPixels()).not.toEqual([0, 0, 0, 0]);

        polylines.remove(p);

        context.clear();
        expect(context.readPixels()).toEqual([0, 0, 0, 0]);

        render(context, polylines.update(context, frameState));
        expect(context.readPixels()).toEqual([0, 0, 0, 0]);
    });

    it('renders a green polyline', function() {
        polylines.add({
            positions : [{
                x : 0.0,
                y : -1.0,
                z : 0.0
            },
            {
                x : 0.0,
                y : 1.0,
                z : 0.0
            }],
            color : {
                red : 0.0,
                green : 1.0,
                blue : 0.0,
                alpha : 1.0
            }
        });

        context.clear();
        expect(context.readPixels()).toEqual([0, 0, 0, 0]);

        render(context, polylines.update(context, frameState));
        expect(context.readPixels()).toEqual([0, 255, 0, 255]);
    });

    it('adds and renders a polyline', function() {
        polylines.add({
            positions : [{
                x : 0.0,
                y : -1.0,
                z : 0.0
            },
            {
                x : 0.0,
                y : 1.0,
                z : 0.0
            }],
            color : {
                red : 0.0,
                green : 1.0,
                blue : 0.0,
                alpha : 1.0
            }
        });

        context.clear();
        expect(context.readPixels()).toEqual([0, 0, 0, 0]);

        render(context, polylines.update(context, frameState));
        expect(context.readPixels()).toEqual([0, 255, 0, 255]);

        polylines.add({
            positions : [{
                x : 0.5,
                y : -1.0,
                z : 0.0
            },
            {
                x : 0.5,
                y : 1.0,
                z : 0.0
            }],
            color : {
                red : 0.0,
                green : 0.0,
                blue : 1.0,
                alpha : 1.0
            }
        });

        render(context, polylines.update(context, frameState));
        expect(context.readPixels()).toEqual([0, 0, 255, 255]);
    });

    it('removes and renders a polyline', function() {
        polylines.add({
            positions : [{
                x : 0.0,
                y : -1.0,
                z : 0.0
            },
            {
                x : 0.0,
                y : 1.0,
                z : 0.0
            }],
            color : {
                red : 1.0,
                green : 0.0,
                blue : 0.0,
                alpha : 1.0
            }
        });
        var bluePolyline = polylines.add({
            positions : [{
                x : 0.5,
                y : -1.0,
                z : 0.0
            },
            {
                x : 0.5,
                y : 1.0,
                z : 0.0
            }],
            color : {
                red : 0.0,
                green : 0.0,
                blue : 1.0,
                alpha : 1.0
            }
        });

        context.clear();
        expect(context.readPixels()).toEqual([0, 0, 0, 0]);

        render(context, polylines.update(context, frameState));
        expect(context.readPixels()).toEqual([0, 0, 255, 255]);

        context.clear();
        expect(context.readPixels()).toEqual([0, 0, 0, 0]);

        polylines.remove(bluePolyline);
        render(context, polylines.update(context, frameState));
        expect(context.readPixels()).toEqual([255, 0, 0, 255]);
    });

    it('removes all polylines and renders', function() {
        polylines.add({
            positions : [{
                x : 0.0,
                y : -1.0,
                z : 0.0
            },
            {
                x : 0.0,
                y : 1.0,
                z : 0.0
            }],
            color : {
                red : 1.0,
                green : 0.0,
                blue : 0.0,
                alpha : 1.0
            }
        });

        context.clear();
        expect(context.readPixels()).toEqual([0, 0, 0, 0]);

        render(context, polylines.update(context, frameState));
        expect(context.readPixels()).toEqual([255, 0, 0, 255]);

        context.clear();
        expect(context.readPixels()).toEqual([0, 0, 0, 0]);

        polylines.removeAll();
        render(context, polylines.update(context, frameState));
        expect(context.readPixels()).toEqual([0, 0, 0, 0]);
    });

    it('removes all polylines, adds a polyline, and renders', function() {
        polylines.add({
            positions : [{
                x : 0.0,
                y : -1.0,
                z : 0.0
            },
            {
                x : 0.0,
                y : 1.0,
                z : 0.0
            }],
            color : {
                red : 1.0,
                green : 0.0,
                blue : 0.0,
                alpha : 1.0
            }
        });

        context.clear();
        expect(context.readPixels()).toEqual([0, 0, 0, 0]);

        render(context, polylines.update(context, frameState));
        expect(context.readPixels()).toEqual([255, 0, 0, 255]);

        context.clear();
        expect(context.readPixels()).toEqual([0, 0, 0, 0]);

        polylines.removeAll();
        polylines.add({
            positions : [{
                x : 0.0,
                y : -1.0,
                z : 0.0
            },
            {
                x : 0.0,
                y : 1.0,
                z : 0.0
            }],
            color : {
                red : 0.0,
                green : 0.0,
                blue : 1.0,
                alpha : 1.0
            }
        });

        render(context, polylines.update(context, frameState));
        expect(context.readPixels()).toEqual([0, 0, 255, 255]);
    });

    it('renders using polyline positions property', function() {
        var p = polylines.add({
            positions : [{
                x : 0.0,
                y : -1.0,
                z : 0.0
            },
            {
                x : 0.0,
                y : 1.0,
                z : 0.0
            }]
        });

        context.clear();
        expect(context.readPixels()).toEqual([0, 0, 0, 0]);

        render(context, polylines.update(context, frameState));
        expect(context.readPixels()).toEqual([255, 255, 255, 255]);

        context.clear();
        expect(context.readPixels()).toEqual([0, 0, 0, 0]);

        p.setPositions([{
            x : -2.0,
            y : -1.0,
            z : 0.0
        },
        {
            x : -2.0,
            y : 1.0,
            z : 0.0
        }]); // Behind viewer
        render(context, polylines.update(context, frameState));
        expect(context.readPixels()).toEqual([0, 0, 0, 0]);

        p.setPositions([{
            x : 0.0,
            y : -1.0,
            z : 0.0
        },
        {
            x : 0.0,
            y : 1.0,
            z : 0.0
        }]); // Back in front of viewer
        render(context, polylines.update(context, frameState));
        expect(context.readPixels()).toEqual([255, 255, 255, 255]);
    });

    it('renders using polyline color property', function() {
        var p = polylines.add({
            positions : [{
                x : 0.0,
                y : -1.0,
                z : 0.0
            },
            {
                x : 0.0,
                y : 1.0,
                z : 0.0
            }]
        });

        context.clear();
        expect(context.readPixels()).toEqual([0, 0, 0, 0]);

        render(context, polylines.update(context, frameState));
        expect(context.readPixels()).toEqual([255, 255, 255, 255]);

        context.clear();
        expect(context.readPixels()).toEqual([0, 0, 0, 0]);

        p.setColor({
            red : 1.0,
            green : 0.0,
            blue : 1.0,
            alpha : 1.0
        });
        render(context, polylines.update(context, frameState));
        expect(context.readPixels()).toEqual([255, 0, 255, 255]);

        // Update a second time since it goes through a different vertex array update path
        context.clear();
        expect(context.readPixels()).toEqual([0, 0, 0, 0]);

        p.setColor({
            red : 0.0,
            green : 1.0,
            blue : 0.0,
            alpha : 1.0
        });
        render(context, polylines.update(context, frameState));
        expect(context.readPixels()).toEqual([0, 255, 0, 255]);
    });

    it('renders using polyline outlineColor property', function() {
        var p = polylines.add({
            positions : [{
                x : 0.0,
                y : -1.0,
                z : 0.0
            },
            {
                x : 0.0,
                y : 1.0,
                z : 0.0
            }],
            outlineWidth:2
        });

        context.clear();
        expect(context.readPixels()).toEqual([0, 0, 0, 0]);

        render(context, polylines.update(context, frameState));
        expect(context.readPixels()).toEqual([255, 255, 255, 255]);

        context.clear();
        expect(context.readPixels()).toEqual([0, 0, 0, 0]);

        p.setOutlineColor({
            red : 1.0,
            green : 0.0,
            blue : 1.0,
            alpha : 1.0
        });
        render(context, polylines.update(context, frameState));
        expect(context.readPixels()).toEqual([255, 255, 255, 255]);

        // Update a second time since it goes through a different vertex array update path
        context.clear();
        expect(context.readPixels()).toEqual([0, 0, 0, 0]);

        p.setOutlineColor({
            red : 0.0,
            green : 1.0,
            blue : 0.0,
            alpha : 1.0
        });
        render(context, polylines.update(context, frameState));
        expect(context.readPixels()).toEqual([255, 255, 255, 255]);
    });


    it('renders and updates one polyline from many polylines using show property', function() {
        var positions = [];
        for(var i = 0; i < 200; i++){
            positions.push({
                x : -1.0,
                y : -1.0,
                z : 0.0
            },
            {
                x : -1.0,
                y : 1.0,
                z : 0.0
            });
        }
        polylines.add({
            positions : positions,
            width:2
        });

        polylines.add({
            positions : positions,
            width:2
        });

        polylines.add({
            positions : positions,
            width:2
        });

        var p = polylines.add({
            positions : [{
                x : 0.0,
                y : -1.0,
                z : 0.0
            },
            {
                x : 0.0,
                y : 1.0,
                z : 0.0
            }],
            width:2,
            color:{red:1.0, green:1.0, blue:0.0, alpha:1.0}
        });

        context.clear();
        expect(context.readPixels()).toEqual([0, 0, 0, 0]);

        render(context, polylines.update(context, frameState));
        expect(context.readPixels()).toEqual([255, 255, 0, 255]);


        context.clear();
        expect(context.readPixels()).toEqual([0, 0, 0, 0]);

        p.setShow(false);
        render(context, polylines.update(context, frameState));
        expect(context.readPixels()).toEqual([0, 0, 0, 0]);

        context.clear();
        expect(context.readPixels()).toEqual([0, 0, 0, 0]);

        p.setShow(true);
        render(context, polylines.update(context, frameState));
        expect(context.readPixels()).toEqual([255, 255, 0, 255]);

    });

    it('renders using polyline show property', function() {
        var p = polylines.add({
            positions : [{
                x : 0.0,
                y : -1.0,
                z : 0.0
            },
            {
                x : 0.0,
                y : 1.0,
                z : 0.0
            }],
            show:true
        });

        context.clear();
        expect(context.readPixels()).toEqual([0, 0, 0, 0]);

        render(context, polylines.update(context, frameState));
        expect(context.readPixels()).toEqual([255, 255, 255, 255]);

        context.clear();
        expect(context.readPixels()).toEqual([0, 0, 0, 0]);

        p.setShow(false);
        render(context, polylines.update(context, frameState));
        expect(context.readPixels()).toEqual([0, 0, 0, 0]);

        // Update a second time since it goes through a different vertex array update path
        context.clear();
        expect(context.readPixels()).toEqual([0, 0, 0, 0]);

        p.setShow(true);
        render(context, polylines.update(context, frameState));
        expect(context.readPixels()).toEqual([255, 255, 255, 255]);
    });

    it('renders two polylines with different widths and updates one', function() {
        var positions = [];
        for(var i = 0; i < 200; ++i){
            positions.push({
                x : -1.0,
                y : 1.0,
                z : 0.0
            },{
                x : -1.0,
                y : -1.0,
                z : 0.0
            });
        }
        polylines.add({
            positions : positions,
            color:{
                red : 1.0,
                green : 0.0,
                blue : 0.0,
                alpha : 1.0
            },
            width : 3
        });
        var p2 = polylines.add({
            positions : [{
                x : 0.0,
                y : -1.0,
                z : 0.0
            },
            {
                x : 0.0,
                y : 1.0,
                z : 0.0
            }],
            color:{
                red : 0.0,
                green : 0.0,
                blue : 1.0,
                alpha : 1.0
            },
            width : 7
        });
        context.clear();
        expect(context.readPixels()).toEqual([0, 0, 0, 0]);

        render(context, polylines.update(context, frameState));
        expect(context.readPixels()).toEqual([0, 0, 255, 255]);

        p2.setColor({red:1.0, green:1.0, blue:0.0, alpha:1.0});
        render(context, polylines.update(context, frameState));
        expect(context.readPixels()).toEqual([255, 255, 0, 255]);

        p2.setColor({red:1.0, green:0.0, blue:0.0, alpha:1.0});
        render(context, polylines.update(context, frameState));
        expect(context.readPixels()).toEqual([255, 0, 0, 255]);
    });

    it('changes polyline position size recreates vertex arrays', function() {
        var positions = [];
        for(var i = 0; i < 20; ++i){
            positions.push({
                x : 0.0,
                y : 1.0,
                z : 0.0
            },{
                x : 0.0,
                y : -1.0,
                z : 0.0
            });
        }
        var p = polylines.add({
            positions : positions,
            outlineWidth:2
        });

        context.clear();
        expect(context.readPixels()).toEqual([0, 0, 0, 0]);

        render(context, polylines.update(context, frameState));
        expect(context.readPixels()).toEqual([255, 255, 255, 255]);

        p.setPositions(positions);

        render(context, polylines.update(context, frameState));
        expect(context.readPixels()).toEqual([255, 255, 255, 255]);

        positions.push({
                x : 0.0,
                y : 1.0,
                z : 0.0
            });

        p.setPositions(positions);
        render(context, polylines.update(context, frameState));
        expect(context.readPixels()).toEqual([255, 255, 255, 255]);
    });

    it('changes polyline width property', function() {
        var p1 = polylines.add({
            positions : [{
                x : 0.0,
                y : -1.0,
                z : 0.0
            },
            {
                x : 0.0,
                y : 1.0,
                z : 0.0
            }]
        });
        var p2 = polylines.add({
            positions : [{
                x : 0.0,
                y : -1.0,
                z : 0.0
            },
            {
                x : 0.0,
                y : 1.0,
                z : 0.0
            }]
        });
        context.clear();
        expect(context.readPixels()).toEqual([0, 0, 0, 0]);

        render(context, polylines.update(context, frameState));
        expect(context.readPixels()).toEqual([255, 255, 255, 255]);

        p1.setWidth(2);
        render(context, polylines.update(context, frameState));
        expect(context.readPixels()).toEqual([255, 255, 255, 255]);

        p2.setWidth(2);
        render(context, polylines.update(context, frameState));
        expect(context.readPixels()).toEqual([255, 255, 255, 255]);

        p1.setWidth(1);
        render(context, polylines.update(context, frameState));
        expect(context.readPixels()).toEqual([255, 255, 255, 255]);

    });

    it('changes polyline outlinewidth property', function() {
        var p1 = polylines.add({
            positions : [{
                x : 0.0,
                y : -1.0,
                z : 0.0
            },
            {
                x : 0.0,
                y : 1.0,
                z : 0.0
            }]
        });
        var p2 = polylines.add({
            positions : [{
                x : 0.0,
                y : -1.0,
                z : 0.0
            },
            {
                x : 0.0,
                y : 1.0,
                z : 0.0
            }]
        });
        context.clear();
        expect(context.readPixels()).toEqual([0, 0, 0, 0]);

        render(context, polylines.update(context, frameState));
        expect(context.readPixels()).toEqual([255, 255, 255, 255]);

        p1.setOutlineWidth(2);
        render(context, polylines.update(context, frameState));
        expect(context.readPixels()).toEqual([255, 255, 255, 255]);

        p2.setOutlineWidth(2);
        render(context, polylines.update(context, frameState));
        expect(context.readPixels()).toEqual([255, 255, 255, 255]);

        p1.setOutlineWidth(1);
        render(context, polylines.update(context, frameState));
        expect(context.readPixels()).toEqual([255, 255, 255, 255]);

    });

    it('is picked', function() {
        var p = polylines.add({
            positions : [{
                x : 0.0,
                y : -1.0,
                z : 0.0
            },
            {
                x : 0.0,
                y : 1.0,
                z : 0.0
            }]
        });

        var pickedObject = pick(context, frameState, polylines, 0, 0);
        expect(pickedObject).toEqual(p);
    });

    it('is not picked', function() {
        polylines.add({
            positions : [{
                x : -1.0,
                y : -1.0,
                z : 0.0
            },
            {
                x : -1.0,
                y : 1.0,
                z : 0.0
            }]
        });

        var pickedObject = pick(context, frameState, polylines, 0, 0);
        expect(pickedObject).not.toBeDefined();
    });

    it('does not equal null', function() {
        var p = polylines.add({});
        expect(p === null).toBeFalsy();
    });

    it('throws when accessing without an index', function() {
        expect(function() {
            polylines.get();
        }).toThrow();
    });

    it('computes bounding sphere in 3D', function() {
        var one = polylines.add({
            positions : [{
                x : 1.0,
                y : 2.0,
                z : 3.0
            },{
                x : 2.0,
                y : 3.0,
                z : 4.0
            }]
        });
        var two = polylines.add({
            positions : [{
                x : 4.0,
                y : 5.0,
                z : 6.0
            },{
                x : 2.0,
                y : 3.0,
                z : 4.0
            }]
        });
        var three = polylines.add({
            positions : [{
                x : 7.0,
                y : 8.0,
                z : 9.0
            },{
                x : 2.0,
                y : 3.0,
                z : 4.0
            }]
        });

        var boundingVolume = polylines.update(context, frameState)[0].boundingVolume;

        expect(one._boundingVolume).toEqual(BoundingSphere.fromPoints(one.getPositions()));
        expect(two._boundingVolume).toEqual(BoundingSphere.fromPoints(two.getPositions()));
        expect(three._boundingVolume).toEqual(BoundingSphere.fromPoints(three.getPositions()));
        expect(boundingVolume).toEqual(one._boundingVolume.union(two._boundingVolume).union(three._boundingVolume));
    });

<<<<<<< HEAD
    it('computes bounding sphere in Columbus view', function() {
        var projection = frameState.scene2D.projection;
        var ellipsoid = projection.getEllipsoid();

        var one = polylines.add({
            positions : [
                ellipsoid.cartographicToCartesian(Cartographic.fromDegrees(-50.0, -50.0, 0.0)),
                ellipsoid.cartographicToCartesian(Cartographic.fromDegrees(50.0, -50.0, 0.0))
            ]
        });
        var two = polylines.add({
            positions : [
                ellipsoid.cartographicToCartesian(Cartographic.fromDegrees(50.0, 50.0, 0.0)),
                ellipsoid.cartographicToCartesian(Cartographic.fromDegrees(-50.0, 50.0, 0.0))
            ]
        });

        var mode = frameState.mode;
        frameState.mode = SceneMode.COLUMBUS_VIEW;
        var boundingVolume = polylines.update(context, frameState)[0].boundingVolume;
        frameState.mode = mode;

        var positions = one.getPositions();
        var projectedPositions = [];
        var i;
        for (i = 0; i < positions.length; ++i) {
            projectedPositions.push(projection.project(ellipsoid.cartesianToCartographic(positions[i])));
        }
        var bs = BoundingSphere.fromPoints(projectedPositions);
        bs.center = new Cartesian3(0.0, bs.center.x, bs.center.y);
        expect(one._boundingVolumeCV.center.equalsEpsilon(bs.center, CesiumMath.EPSILON8)).toEqual(true);
        expect(one._boundingVolumeCV.radius).toEqualEpsilon(bs.radius, CesiumMath.EPSILON12);

        positions = two.getPositions();
        projectedPositions = [];
        for (i = 0; i < positions.length; ++i) {
            projectedPositions.push(projection.project(ellipsoid.cartesianToCartographic(positions[i])));
        }
        bs = BoundingSphere.fromPoints(projectedPositions);
        bs.center = new Cartesian3(0.0, bs.center.x, bs.center.y);
        expect(two._boundingVolumeCV.center.equalsEpsilon(bs.center, CesiumMath.EPSILON8)).toEqual(true);
        expect(two._boundingVolumeCV.radius).toEqualEpsilon(bs.radius, CesiumMath.EPSILON12);

        expect(boundingVolume).toEqual(one._boundingVolumeCV.union(two._boundingVolumeCV));
    });

    it('computes bounding rectangle in 2D', function() {
=======
    function test2DBoundingSphere(testMode) {
>>>>>>> 753362c4
        var projection = frameState.scene2D.projection;
        var ellipsoid = projection.getEllipsoid();

        var one = polylines.add({
            positions : [
                ellipsoid.cartographicToCartesian(Cartographic.fromDegrees(-50.0, -50.0, 0.0)),
                ellipsoid.cartographicToCartesian(Cartographic.fromDegrees(50.0, -50.0, 0.0))
            ]
        });
        var two = polylines.add({
            positions : [
                ellipsoid.cartographicToCartesian(Cartographic.fromDegrees(50.0, 50.0, 0.0)),
                ellipsoid.cartographicToCartesian(Cartographic.fromDegrees(-50.0, 50.0, 0.0))
            ]
        });

        var mode = frameState.mode;
<<<<<<< HEAD
        frameState.mode = SceneMode.SCENE2D;
        var boundingVolume = polylines.update(context, frameState)[0].boundingVolume;
=======
        frameState.mode = testMode;
        var boundingVolume = polylines.update(context, frameState).boundingVolume;
>>>>>>> 753362c4
        frameState.mode = mode;

        var positions = one.getPositions();
        var projectedPositions = [];
        var i;
        for (i = 0; i < positions.length; ++i) {
            projectedPositions.push(projection.project(ellipsoid.cartesianToCartographic(positions[i])));
        }
        var bs = BoundingSphere.fromPoints(projectedPositions);
        bs.center = new Cartesian3(bs.center.z, bs.center.x, bs.center.y);
        expect(one._boundingVolume2D.center.equalsEpsilon(bs.center, CesiumMath.EPSILON8)).toEqual(true);
        expect(one._boundingVolume2D.radius).toEqualEpsilon(bs.radius, CesiumMath.EPSILON12);

        positions = two.getPositions();
        projectedPositions = [];
        for (i = 0; i < positions.length; ++i) {
            projectedPositions.push(projection.project(ellipsoid.cartesianToCartographic(positions[i])));
        }
        bs = BoundingSphere.fromPoints(projectedPositions);
        bs.center = new Cartesian3(bs.center.z, bs.center.x, bs.center.y);
        expect(two._boundingVolume2D.center.equalsEpsilon(bs.center, CesiumMath.EPSILON8)).toEqual(true);
        expect(two._boundingVolume2D.radius).toEqualEpsilon(bs.radius, CesiumMath.EPSILON12);

        expect(boundingVolume).toEqual(one._boundingVolume2D.union(two._boundingVolume2D));
    }

    it('computes bounding sphere in Columbus view', function() {
        test2DBoundingSphere(SceneMode.COLUMBUS_VIEW);
    });

    it('computes bounding sphere in 2D', function() {
        test2DBoundingSphere(SceneMode.SCENE2D);
    });

    it('isDestroyed', function() {
        expect(polylines.isDestroyed()).toEqual(false);
        polylines.destroy();
        expect(polylines.isDestroyed()).toEqual(true);
    });

});<|MERGE_RESOLUTION|>--- conflicted
+++ resolved
@@ -1599,8 +1599,7 @@
         expect(boundingVolume).toEqual(one._boundingVolume.union(two._boundingVolume).union(three._boundingVolume));
     });
 
-<<<<<<< HEAD
-    it('computes bounding sphere in Columbus view', function() {
+    function test2DBoundingSphere(testMode) {
         var projection = frameState.scene2D.projection;
         var ellipsoid = projection.getEllipsoid();
 
@@ -1618,7 +1617,7 @@
         });
 
         var mode = frameState.mode;
-        frameState.mode = SceneMode.COLUMBUS_VIEW;
+        frameState.mode = testMode;
         var boundingVolume = polylines.update(context, frameState)[0].boundingVolume;
         frameState.mode = mode;
 
@@ -1629,9 +1628,9 @@
             projectedPositions.push(projection.project(ellipsoid.cartesianToCartographic(positions[i])));
         }
         var bs = BoundingSphere.fromPoints(projectedPositions);
-        bs.center = new Cartesian3(0.0, bs.center.x, bs.center.y);
-        expect(one._boundingVolumeCV.center.equalsEpsilon(bs.center, CesiumMath.EPSILON8)).toEqual(true);
-        expect(one._boundingVolumeCV.radius).toEqualEpsilon(bs.radius, CesiumMath.EPSILON12);
+        bs.center = new Cartesian3(bs.center.z, bs.center.x, bs.center.y);
+        expect(one._boundingVolume2D.center.equalsEpsilon(bs.center, CesiumMath.EPSILON8)).toEqual(true);
+        expect(one._boundingVolume2D.radius).toEqualEpsilon(bs.radius, CesiumMath.EPSILON12);
 
         positions = two.getPositions();
         projectedPositions = [];
@@ -1639,60 +1638,6 @@
             projectedPositions.push(projection.project(ellipsoid.cartesianToCartographic(positions[i])));
         }
         bs = BoundingSphere.fromPoints(projectedPositions);
-        bs.center = new Cartesian3(0.0, bs.center.x, bs.center.y);
-        expect(two._boundingVolumeCV.center.equalsEpsilon(bs.center, CesiumMath.EPSILON8)).toEqual(true);
-        expect(two._boundingVolumeCV.radius).toEqualEpsilon(bs.radius, CesiumMath.EPSILON12);
-
-        expect(boundingVolume).toEqual(one._boundingVolumeCV.union(two._boundingVolumeCV));
-    });
-
-    it('computes bounding rectangle in 2D', function() {
-=======
-    function test2DBoundingSphere(testMode) {
->>>>>>> 753362c4
-        var projection = frameState.scene2D.projection;
-        var ellipsoid = projection.getEllipsoid();
-
-        var one = polylines.add({
-            positions : [
-                ellipsoid.cartographicToCartesian(Cartographic.fromDegrees(-50.0, -50.0, 0.0)),
-                ellipsoid.cartographicToCartesian(Cartographic.fromDegrees(50.0, -50.0, 0.0))
-            ]
-        });
-        var two = polylines.add({
-            positions : [
-                ellipsoid.cartographicToCartesian(Cartographic.fromDegrees(50.0, 50.0, 0.0)),
-                ellipsoid.cartographicToCartesian(Cartographic.fromDegrees(-50.0, 50.0, 0.0))
-            ]
-        });
-
-        var mode = frameState.mode;
-<<<<<<< HEAD
-        frameState.mode = SceneMode.SCENE2D;
-        var boundingVolume = polylines.update(context, frameState)[0].boundingVolume;
-=======
-        frameState.mode = testMode;
-        var boundingVolume = polylines.update(context, frameState).boundingVolume;
->>>>>>> 753362c4
-        frameState.mode = mode;
-
-        var positions = one.getPositions();
-        var projectedPositions = [];
-        var i;
-        for (i = 0; i < positions.length; ++i) {
-            projectedPositions.push(projection.project(ellipsoid.cartesianToCartographic(positions[i])));
-        }
-        var bs = BoundingSphere.fromPoints(projectedPositions);
-        bs.center = new Cartesian3(bs.center.z, bs.center.x, bs.center.y);
-        expect(one._boundingVolume2D.center.equalsEpsilon(bs.center, CesiumMath.EPSILON8)).toEqual(true);
-        expect(one._boundingVolume2D.radius).toEqualEpsilon(bs.radius, CesiumMath.EPSILON12);
-
-        positions = two.getPositions();
-        projectedPositions = [];
-        for (i = 0; i < positions.length; ++i) {
-            projectedPositions.push(projection.project(ellipsoid.cartesianToCartographic(positions[i])));
-        }
-        bs = BoundingSphere.fromPoints(projectedPositions);
         bs.center = new Cartesian3(bs.center.z, bs.center.x, bs.center.y);
         expect(two._boundingVolume2D.center.equalsEpsilon(bs.center, CesiumMath.EPSILON8)).toEqual(true);
         expect(two._boundingVolume2D.radius).toEqualEpsilon(bs.radius, CesiumMath.EPSILON12);
