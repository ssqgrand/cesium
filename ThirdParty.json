[
  {
<<<<<<< HEAD
    "name": "@zip.js/zip.js"
=======
    "name": "@zip.js/zip.js",
    "license": [
      "BSD-3-Clause"
    ],
    "version": "2.5.26",
    "url": "https://www.npmjs.com/package/@zip.js/zip.js"
>>>>>>> 08a60ede
  },
  {
    "name": "autolinker"
  },
  {
    "name": "basis_universal",
    "license": [
      "Apache-2.0"
    ],
    "version": "1.15",
    "url": "https://github.com/BinomialLLC/basis_universal"
  },
  {
    "name": "bitmap-sdf"
  },
  {
    "name": "dompurify",
    "license": [
      "Apache-2.0"
    ],
<<<<<<< HEAD
=======
    "version": "2.3.10",
    "url": "https://www.npmjs.com/package/dompurify",
>>>>>>> 08a60ede
    "notes": "dompurify is available as both MPL-2.0 OR Apache-2.0"
  },
  {
    "name": "draco3d",
    "license": [
      "Apache-2.0"
    ],
    "version": "1.5.3",
    "url": "https://www.npmjs.com/package/draco3d"
  },
  {
<<<<<<< HEAD
    "name": "earcut"
=======
    "name": "earcut",
    "license": [
      "ISC"
    ],
    "version": "2.2.4",
    "url": "https://www.npmjs.com/package/earcut"
>>>>>>> 08a60ede
  },
  {
    "name": "grapheme-splitter"
  },
  {
    "name": "jsep"
  },
  {
    "name": "kdbush"
  },
  {
    "name": "Knockout",
    "license": [
      "MIT"
    ],
    "version": "3.5.1",
    "url": "https://knockoutjs.com/"
  },
  {
    "name": "Knockout ES5 plugin",
    "license": [
      "MIT"
    ],
    "version": "0.4.6",
    "url": "https://github.com/SteveSanderson/knockout-es5"
  },
  {
    "name": "ktx-parse"
  },
  {
    "name": "lerc"
  },
  {
    "name": "mersenne-twister"
  },
  {
    "name": "meshoptimizer"
  },
  {
    "name": "nosleep.js"
  },
  {
    "name": "pako",
    "license": [
      "MIT"
    ],
    "notes": "pako is MIT, and its dependency zlib is attributed separately"
  },
  {
    "name": "protobufjs"
  },
  {
    "name": "rbush"
  },
  {
    "name": "requirejs",
    "license": [
      "MIT"
    ],
    "version": "2.1.20",
    "url": "https://www.npmjs.com/package/requirejs"
  },
  {
    "name": "topojson-client"
  },
  {
    "name": "tween.js"
  },
  {
    "name": "urijs"
  }
]<|MERGE_RESOLUTION|>--- conflicted
+++ resolved
@@ -1,15 +1,11 @@
 [
   {
-<<<<<<< HEAD
-    "name": "@zip.js/zip.js"
-=======
     "name": "@zip.js/zip.js",
     "license": [
       "BSD-3-Clause"
     ],
     "version": "2.5.26",
     "url": "https://www.npmjs.com/package/@zip.js/zip.js"
->>>>>>> 08a60ede
   },
   {
     "name": "autolinker"
@@ -30,11 +26,8 @@
     "license": [
       "Apache-2.0"
     ],
-<<<<<<< HEAD
-=======
     "version": "2.3.10",
     "url": "https://www.npmjs.com/package/dompurify",
->>>>>>> 08a60ede
     "notes": "dompurify is available as both MPL-2.0 OR Apache-2.0"
   },
   {
@@ -46,16 +39,12 @@
     "url": "https://www.npmjs.com/package/draco3d"
   },
   {
-<<<<<<< HEAD
-    "name": "earcut"
-=======
     "name": "earcut",
     "license": [
       "ISC"
     ],
     "version": "2.2.4",
     "url": "https://www.npmjs.com/package/earcut"
->>>>>>> 08a60ede
   },
   {
     "name": "grapheme-splitter"
