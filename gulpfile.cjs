/*eslint-env node*/
"use strict";

const fs = require("fs");
const path = require("path");
const os = require("os");
const child_process = require("child_process");
const crypto = require("crypto");
const zlib = require("zlib");
const readline = require("readline");
const request = require("request");

const globby = require("globby");
const gulpTap = require("gulp-tap");
const gulpTerser = require("gulp-terser");
const open = require("open");
const rimraf = require("rimraf");
const glslStripComments = require("glsl-strip-comments");
const mkdirp = require("mkdirp");
const mergeStream = require("merge-stream");
const streamToPromise = require("stream-to-promise");
const gulp = require("gulp");
const gulpInsert = require("gulp-insert");
const gulpZip = require("gulp-zip");
const gulpRename = require("gulp-rename");
const gulpReplace = require("gulp-replace");
const Promise = require("bluebird");
const Karma = require("karma");
const yargs = require("yargs");
const AWS = require("aws-sdk");
const mime = require("mime");
const rollup = require("rollup");
const rollupPluginStripPragma = require("rollup-plugin-strip-pragma");
const rollupPluginExternalGlobals = require("rollup-plugin-external-globals");
const rollupPluginTerser = require("rollup-plugin-terser");
const rollupCommonjs = require("@rollup/plugin-commonjs");
const rollupResolve = require("@rollup/plugin-node-resolve").default;
const cleanCSS = require("gulp-clean-css");
const typescript = require("typescript");

const packageJson = require("./package.json");
let version = packageJson.version;
if (/\.0$/.test(version)) {
  version = version.substring(0, version.length - 2);
}

const karmaConfigFile = path.join(__dirname, "Specs/karma.conf.cjs");
const travisDeployUrl =
  "http://cesium-dev.s3-website-us-east-1.amazonaws.com/cesium/";

//Gulp doesn't seem to have a way to get the currently running tasks for setting
//per-task variables.  We use the command line argument here to detect which task is being run.
const taskName = process.argv[2];
const noDevelopmentGallery =
  taskName === "release" || taskName === "makeZipFile";
const minifyShaders =
  taskName === "minify" ||
  taskName === "minifyRelease" ||
  taskName === "release" ||
  taskName === "makeZipFile" ||
  taskName === "buildApps";

const verbose = yargs.argv.verbose;

let concurrency = yargs.argv.concurrency;
if (!concurrency) {
  concurrency = os.cpus().length;
}

// Work-around until all third party libraries use npm
const filesToLeaveInThirdParty = [
  "!Source/ThirdParty/Workers/basis_transcoder.js",
  "!Source/ThirdParty/basis_transcoder.wasm",
  "!Source/ThirdParty/google-earth-dbroot-parser.js",
  "!Source/ThirdParty/knockout*.js",
];

const sourceFiles = [
  "Source/**/*.js",
  "!Source/*.js",
  "!Source/Workers/**",
  "!Source/WorkersES6/**",
  "Source/WorkersES6/createTaskProcessorWorker.js",
  "!Source/ThirdParty/Workers/**",
  "!Source/ThirdParty/google-earth-dbroot-parser.js",
  "!Source/ThirdParty/_*",
];

const watchedFiles = [
  "Source/**/*.js",
  "!Source/Cesium.js",
  "!Source/Build/**",
  "!Source/Shaders/**/*.js",
  "Source/Shaders/**/*.glsl",
  "!Source/ThirdParty/Shaders/*.js",
  "Source/ThirdParty/Shaders/*.glsl",
  "!Source/Workers/**",
  "Source/Workers/cesiumWorkerBootstrapper.js",
  "Source/Workers/transferTypedArrayTest.js",
  "!Specs/SpecList.js",
];

const filesToClean = [
  "Source/Cesium.js",
  "Source/Shaders/**/*.js",
  "Source/Workers/**",
  "!Source/Workers/cesiumWorkerBootstrapper.js",
  "!Source/Workers/transferTypedArrayTest.js",
  "Source/ThirdParty/Shaders/*.js",
  "Specs/SpecList.js",
  "Apps/Sandcastle/jsHintOptions.js",
  "Apps/Sandcastle/gallery/gallery-index.js",
  "Apps/Sandcastle/templates/bucket.css",
  "Cesium-*.zip",
  "cesium-*.tgz",
];

const filesToConvertES6 = [
  "Source/**/*.js",
  "Specs/**/*.js",
  "!Source/ThirdParty/**",
  "!Source/Cesium.js",
  "!Source/copyrightHeader.js",
  "!Source/Shaders/**",
  "!Source/Workers/cesiumWorkerBootstrapper.js",
  "!Source/Workers/transferTypedArrayTest.js",
  "!Specs/karma-main.js",
  "!Specs/karma.conf.cjs",
  "!Specs/spec-main.js",
  "!Specs/SpecList.js",
  "!Specs/TestWorkers/**",
];

function rollupWarning(message) {
  // Ignore eval warnings in third-party code we don't have control over
  if (message.code === "EVAL" && /protobufjs/.test(message.loc.file)) {
    return;
  }

  console.log(message);
}

const copyrightHeader = fs.readFileSync(
  path.join("Source", "copyrightHeader.js"),
  "utf8"
);

function createWorkers() {
  rimraf.sync("Build/createWorkers");

  globby
    .sync([
      "Source/Workers/**",
      "!Source/Workers/cesiumWorkerBootstrapper.js",
      "!Source/Workers/transferTypedArrayTest.js",
    ])
    .forEach(function (file) {
      rimraf.sync(file);
    });

  const workers = globby.sync(["Source/WorkersES6/**"]);

  return rollup
    .rollup({
      input: workers,
      onwarn: rollupWarning,
    })
    .then(function (bundle) {
      return bundle.write({
        dir: "Build/createWorkers",
        banner:
          "/* This file is automatically rebuilt by the Cesium build process. */",
        format: "amd",
      });
    })
    .then(function () {
      return streamToPromise(
        gulp.src("Build/createWorkers/**").pipe(gulp.dest("Source/Workers"))
      );
    })
    .then(function () {
      rimraf.sync("Build/createWorkers");
    });
}

async function buildThirdParty() {
  rimraf.sync("Build/createWorkers");
  globby.sync(filesToLeaveInThirdParty).forEach(function (file) {
    rimraf.sync(file);
  });

  const workers = globby.sync(["ThirdParty/npm/**"]);

  return rollup
    .rollup({
      input: workers,
      plugins: [rollupResolve(), rollupCommonjs()],
      onwarn: rollupWarning,
    })
    .then(function (bundle) {
      return bundle.write({
        dir: "Build/createThirdPartyNpm",
        banner:
          "/* This file is automatically rebuilt by the Cesium build process. */",
        format: "es",
      });
    })
    .then(function () {
      return streamToPromise(
        gulp
          .src("Build/createThirdPartyNpm/**")
          .pipe(gulp.dest("Source/ThirdParty"))
      );
    })
    .then(function () {
      rimraf.sync("Build/createThirdPartyNpm");
    });
}

gulp.task("build", async function () {
  mkdirp.sync("Build");

  fs.writeFileSync(
    "Build/package.json",
    JSON.stringify({
      type: "commonjs",
    }),
    "utf8"
  );

  await buildThirdParty();
  glslToJavaScript(minifyShaders, "Build/minifyShaders.state");
  createCesiumJs();
  createSpecList();
  createJsHintOptions();
  return Promise.join(createWorkers(), createGalleryList());
});

gulp.task("build-watch", function () {
  return gulp.watch(watchedFiles, gulp.series("build"));
});

gulp.task("build-ts", function () {
  createTypeScriptDefinitions();
  return Promise.resolve();
});

gulp.task("buildApps", function () {
  return Promise.join(buildCesiumViewer(), buildSandcastle());
});

gulp.task("build-specs", function buildSpecs() {
  const externalCesium = rollupPluginExternalGlobals({
    "../Source/Cesium.js": "Cesium",
    "../../Source/Cesium.js": "Cesium",
    "../../../Source/Cesium.js": "Cesium",
    "../../../../Source/Cesium.js": "Cesium",
  });

  const removePragmas = rollupPluginStripPragma({
    pragmas: ["debug"],
  });

  const promise = Promise.join(
    rollup
      .rollup({
        input: "Specs/SpecList.js",
        plugins: [externalCesium],
        onwarn: rollupWarning,
      })
      .then(function (bundle) {
        return bundle.write({
          file: "Build/Specs/Specs.js",
          format: "iife",
        });
      })
      .then(function () {
        return rollup
          .rollup({
            input: "Specs/spec-main.js",
            plugins: [removePragmas, externalCesium],
          })
          .then(function (bundle) {
            return bundle.write({
              file: "Build/Specs/spec-main.js",
              format: "iife",
            });
          });
      })
      .then(function () {
        return rollup
          .rollup({
            input: "Specs/karma-main.js",
            plugins: [removePragmas, externalCesium],
            onwarn: rollupWarning,
          })
          .then(function (bundle) {
            return bundle.write({
              file: "Build/Specs/karma-main.js",
              name: "karmaMain",
              format: "iife",
            });
          });
      })
  );

  return promise;
});

gulp.task("clean", function (done) {
  rimraf.sync("Build");
  globby.sync(filesToClean).forEach(function (file) {
    rimraf.sync(file);
  });
  done();
});

function cloc() {
  let cmdLine;

  //Run cloc on primary Source files only
  const source = new Promise(function (resolve, reject) {
    cmdLine =
      "npx cloc" +
      " --quiet --progress-rate=0" +
      " Source/ --exclude-dir=Assets,ThirdParty,Workers --not-match-f=copyrightHeader.js";

    child_process.exec(cmdLine, function (error, stdout, stderr) {
      if (error) {
        console.log(stderr);
        return reject(error);
      }
      console.log("Source:");
      console.log(stdout);
      resolve();
    });
  });

  //If running cloc on source succeeded, also run it on the tests.
  return source.then(function () {
    return new Promise(function (resolve, reject) {
      cmdLine =
        "npx cloc" +
        " --quiet --progress-rate=0" +
        " Specs/ --exclude-dir=Data";
      child_process.exec(cmdLine, function (error, stdout, stderr) {
        if (error) {
          console.log(stderr);
          return reject(error);
        }
        console.log("Specs:");
        console.log(stdout);
        resolve();
      });
    });
  });
}

gulp.task("cloc", gulp.series("clean", cloc));

function combine() {
  const outputDirectory = path.join("Build", "CesiumUnminified");
  return combineJavaScript({
    removePragmas: false,
    minify: false,
    outputDirectory: outputDirectory,
  });
}

gulp.task("combine", gulp.series("build", combine));
gulp.task("default", gulp.series("combine"));

function combineRelease() {
  const outputDirectory = path.join("Build", "CesiumUnminified");
  return combineJavaScript({
    removePragmas: true,
    minify: false,
    outputDirectory: outputDirectory,
  });
}

gulp.task("combineRelease", gulp.series("build", combineRelease));

<<<<<<< HEAD
async function downloadAndWriteFile(url, path) {
  return new Promise(function (resolve, reject) {
    request(url)
      .pipe(fs.createWriteStream(path))
      .on("error", reject)
      .on("finish", resolve);
  });
}

gulp.task("prepare", async function () {
  // Copy pako and zip.js worker files to Source/ThirdParty
  fs.copyFileSync(
    "node_modules/pako/dist/pako_inflate.min.js",
    "Source/ThirdParty/Workers/pako_inflate.min.js"
  );
  fs.copyFileSync(
    "node_modules/pako/dist/pako_deflate.min.js",
    "Source/ThirdParty/Workers/pako_deflate.min.js"
  );
  fs.copyFileSync(
    "node_modules/@zip.js/zip.js/dist/z-worker-pako.js",
    "Source/ThirdParty/Workers/z-worker-pako.js"
  );
  // Download Draco3D files from gstatic servers
  await downloadAndWriteFile(
    "https://www.gstatic.com/draco/versioned/decoders/1.3.5/draco_wasm_wrapper.js",
    "Source/ThirdParty/Workers/draco_wasm_wrapper.js"
=======
// Copy Draco3D files from node_modules into Source
gulp.task("prepare", function (done) {
  fs.copyFileSync(
    "node_modules/draco3d/draco_decoder_nodejs.js",
    "Source/ThirdParty/Workers/draco_decoder_nodejs.js"
>>>>>>> 56ac0353
  );
  fs.copyFileSync(
    "node_modules/draco3d/draco_decoder.wasm",
    "Source/ThirdParty/draco_decoder.wasm"
  );
  done();
});

//Builds the documentation
function generateDocumentation() {
  child_process.execSync("npx jsdoc --configure Tools/jsdoc/conf.json", {
    stdio: "inherit",
    env: Object.assign({}, process.env, { CESIUM_VERSION: version }),
  });

  const stream = gulp
    .src("Documentation/Images/**")
    .pipe(gulp.dest("Build/Documentation/Images"));

  return streamToPromise(stream);
}
gulp.task("generateDocumentation", generateDocumentation);

gulp.task("generateDocumentation-watch", function () {
  return generateDocumentation().done(function () {
    console.log("Listening for changes in documentation...");
    return gulp.watch(sourceFiles, gulp.series("generateDocumentation"));
  });
});

gulp.task(
  "release",
  gulp.series(
    "build",
    "build-ts",
    combine,
    minifyRelease,
    generateDocumentation
  )
);

gulp.task(
  "makeZipFile",
  gulp.series("release", function () {
    //For now we regenerate the JS glsl to force it to be unminified in the release zip
    //See https://github.com/CesiumGS/cesium/pull/3106#discussion_r42793558 for discussion.
    glslToJavaScript(false, "Build/minifyShaders.state");

    // Remove prepare and post install steps from package.json to avoid redownloading Draco3d files
    delete packageJson.scripts.prepare;
    fs.writeFileSync(
      "./Build/package.noprepare.json",
      JSON.stringify(packageJson, null, 2)
    );

    const packageJsonSrc = gulp
      .src("Build/package.noprepare.json")
      .pipe(gulpRename("package.json"));

    const builtSrc = gulp.src(
      [
        "Build/Cesium/**",
        "Build/CesiumUnminified/**",
        "Build/Documentation/**",
        "Build/package.json",
      ],
      {
        base: ".",
      }
    );

    const staticSrc = gulp.src(
      [
        "Apps/**",
        "!Apps/Sandcastle/gallery/development/**",
        "Source/**",
        "Specs/**",
        "ThirdParty/**",
        "favicon.ico",
        "gulpfile.cjs",
        "server.cjs",
        "index.cjs",
        "LICENSE.md",
        "CHANGES.md",
        "README.md",
        "web.config",
      ],
      {
        base: ".",
      }
    );

    const indexSrc = gulp
      .src("index.release.html")
      .pipe(gulpRename("index.html"));

    return mergeStream(packageJsonSrc, builtSrc, staticSrc, indexSrc)
      .pipe(
        gulpTap(function (file) {
          // Work around an issue with gulp-zip where archives generated on Windows do
          // not properly have their directory executable mode set.
          // see https://github.com/sindresorhus/gulp-zip/issues/64#issuecomment-205324031
          if (file.isDirectory()) {
            file.stat.mode = parseInt("40777", 8);
          }
        })
      )
      .pipe(gulpZip("Cesium-" + version + ".zip"))
      .pipe(gulp.dest("."))
      .on("finish", function () {
        rimraf.sync("./Build/package.noprepare.json");
      });
  })
);

gulp.task(
  "minify",
  gulp.series("build", function () {
    return combineJavaScript({
      removePragmas: false,
      minify: true,
      outputDirectory: path.join("Build", "Cesium"),
    });
  })
);

function minifyRelease() {
  return combineJavaScript({
    removePragmas: true,
    minify: true,
    outputDirectory: path.join("Build", "Cesium"),
  });
}

gulp.task("minifyRelease", gulp.series("build", minifyRelease));

function isTravisPullRequest() {
  return (
    process.env.TRAVIS_PULL_REQUEST !== undefined &&
    process.env.TRAVIS_PULL_REQUEST !== "false"
  );
}

gulp.task("deploy-s3", function (done) {
  if (isTravisPullRequest()) {
    console.log("Skipping deployment for non-pull request.");
    done();
    return;
  }

  const argv = yargs
    .usage("Usage: deploy-s3 -b [Bucket Name] -d [Upload Directory]")
    .demand(["b", "d"]).argv;

  const uploadDirectory = argv.d;
  const bucketName = argv.b;
  const cacheControl = argv.c ? argv.c : "max-age=3600";

  if (argv.confirm) {
    // skip prompt for travis
    deployCesium(bucketName, uploadDirectory, cacheControl, done);
    return;
  }

  const iface = readline.createInterface({
    input: process.stdin,
    output: process.stdout,
  });

  // prompt for confirmation
  iface.question(
    "Files from your computer will be published to the " +
      bucketName +
      " bucket. Continue? [y/n] ",
    function (answer) {
      iface.close();
      if (answer === "y") {
        deployCesium(bucketName, uploadDirectory, cacheControl, done);
      } else {
        console.log("Deploy aborted by user.");
        done();
      }
    }
  );
});

// Deploy cesium to s3
function deployCesium(bucketName, uploadDirectory, cacheControl, done) {
  const readFile = Promise.promisify(fs.readFile);
  const gzip = Promise.promisify(zlib.gzip);
  const concurrencyLimit = 2000;

  const s3 = new AWS.S3({
    maxRetries: 10,
    retryDelayOptions: {
      base: 500,
    },
  });

  const existingBlobs = [];
  let totalFiles = 0;
  let uploaded = 0;
  let skipped = 0;
  const errors = [];

  const prefix = uploadDirectory + "/";
  return listAll(s3, bucketName, prefix, existingBlobs)
    .then(function () {
      return globby(
        [
          "Apps/**",
          "Build/**",
          "Source/**",
          "Specs/**",
          "ThirdParty/**",
          "*.md",
          "favicon.ico",
          "gulpfile.cjs",
          "index.html",
          "package.json",
          "server.cjs",
          "web.config",
          "*.zip",
          "*.tgz",
        ],
        {
          dot: true, // include hidden files
        }
      );
    })
    .then(function (files) {
      return Promise.map(
        files,
        function (file) {
          const blobName = uploadDirectory + "/" + file;
          const mimeLookup = getMimeType(blobName);
          const contentType = mimeLookup.type;
          const compress = mimeLookup.compress;
          const contentEncoding = compress ? "gzip" : undefined;
          let etag;

          totalFiles++;

          return readFile(file)
            .then(function (content) {
              if (!compress) {
                return content;
              }

              const alreadyCompressed =
                content[0] === 0x1f && content[1] === 0x8b;
              if (alreadyCompressed) {
                console.log(
                  "Skipping compressing already compressed file: " + file
                );
                return content;
              }

              return gzip(content);
            })
            .then(function (content) {
              // compute hash and etag
              const hash = crypto
                .createHash("md5")
                .update(content)
                .digest("hex");
              etag = crypto.createHash("md5").update(content).digest("base64");

              const index = existingBlobs.indexOf(blobName);
              if (index <= -1) {
                return content;
              }

              // remove files as we find them on disk
              existingBlobs.splice(index, 1);

              // get file info
              return s3
                .headObject({
                  Bucket: bucketName,
                  Key: blobName,
                })
                .promise()
                .then(function (data) {
                  if (
                    data.ETag !== '"' + hash + '"' ||
                    data.CacheControl !== cacheControl ||
                    data.ContentType !== contentType ||
                    data.ContentEncoding !== contentEncoding
                  ) {
                    return content;
                  }

                  // We don't need to upload this file again
                  skipped++;
                  return undefined;
                })
                .catch(function (error) {
                  errors.push(error);
                });
            })
            .then(function (content) {
              if (!content) {
                return;
              }

              if (verbose) {
                console.log("Uploading " + blobName + "...");
              }
              const params = {
                Bucket: bucketName,
                Key: blobName,
                Body: content,
                ContentMD5: etag,
                ContentType: contentType,
                ContentEncoding: contentEncoding,
                CacheControl: cacheControl,
              };

              return s3
                .putObject(params)
                .promise()
                .then(function () {
                  uploaded++;
                })
                .catch(function (error) {
                  errors.push(error);
                });
            });
        },
        { concurrency: concurrencyLimit }
      );
    })
    .then(function () {
      console.log(
        "Skipped " +
          skipped +
          " files and successfully uploaded " +
          uploaded +
          " files of " +
          (totalFiles - skipped) +
          " files."
      );
      if (existingBlobs.length === 0) {
        return;
      }

      const objectsToDelete = [];
      existingBlobs.forEach(function (file) {
        //Don't delete generate zip files.
        if (!/\.(zip|tgz)$/.test(file)) {
          objectsToDelete.push({ Key: file });
        }
      });

      if (objectsToDelete.length > 0) {
        console.log("Cleaning " + objectsToDelete.length + " files...");

        // If more than 1000 files, we must issue multiple requests
        const batches = [];
        while (objectsToDelete.length > 1000) {
          batches.push(objectsToDelete.splice(0, 1000));
        }
        batches.push(objectsToDelete);

        return Promise.map(
          batches,
          function (objects) {
            return s3
              .deleteObjects({
                Bucket: bucketName,
                Delete: {
                  Objects: objects,
                },
              })
              .promise()
              .then(function () {
                if (verbose) {
                  console.log("Cleaned " + objects.length + " files.");
                }
              });
          },
          { concurrency: concurrency }
        );
      }
    })
    .catch(function (error) {
      errors.push(error);
    })
    .then(function () {
      if (errors.length === 0) {
        done();
        return;
      }

      console.log("Errors: ");
      errors.map(function (e) {
        console.log(e);
      });
      done(1);
    });
}

function getMimeType(filename) {
  const mimeType = mime.getType(filename);
  if (mimeType) {
    //Compress everything except zipfiles, binary images, and video
    let compress = !/^(image\/|video\/|application\/zip|application\/gzip)/i.test(
      mimeType
    );
    if (mimeType === "image/svg+xml") {
      compress = true;
    }
    return { type: mimeType, compress: compress };
  }

  //Non-standard mime types not handled by mime
  if (/\.(glsl|LICENSE|config|state)$/i.test(filename)) {
    return { type: "text/plain", compress: true };
  } else if (/\.(czml|topojson)$/i.test(filename)) {
    return { type: "application/json", compress: true };
  } else if (/\.tgz$/i.test(filename)) {
    return { type: "application/octet-stream", compress: false };
  }

  // Handle dotfiles, such as .jshintrc
  const baseName = path.basename(filename);
  if (baseName[0] === "." || baseName.indexOf(".") === -1) {
    return { type: "text/plain", compress: true };
  }

  // Everything else can be octet-stream compressed but print a warning
  // if we introduce a type we aren't specifically handling.
  if (!/\.(terrain|b3dm|geom|pnts|vctr|cmpt|i3dm|metadata)$/i.test(filename)) {
    console.log("Unknown mime type for " + filename);
  }

  return { type: "application/octet-stream", compress: true };
}

// get all files currently in bucket asynchronously
function listAll(s3, bucketName, prefix, files, marker) {
  return s3
    .listObjects({
      Bucket: bucketName,
      MaxKeys: 1000,
      Prefix: prefix,
      Marker: marker,
    })
    .promise()
    .then(function (data) {
      const items = data.Contents;
      for (let i = 0; i < items.length; i++) {
        files.push(items[i].Key);
      }

      if (data.IsTruncated) {
        // get next page of results
        return listAll(s3, bucketName, prefix, files, files[files.length - 1]);
      }
    });
}

gulp.task("deploy-set-version", function (done) {
  const buildVersion = yargs.argv.buildVersion;
  if (buildVersion) {
    // NPM versions can only contain alphanumeric and hyphen characters
    packageJson.version += "-" + buildVersion.replace(/[^[0-9A-Za-z-]/g, "");
    fs.writeFileSync("package.json", JSON.stringify(packageJson, undefined, 2));
  }
  done();
});

gulp.task("deploy-status", function () {
  if (isTravisPullRequest()) {
    console.log("Skipping deployment status for non-pull request.");
    return Promise.resolve();
  }

  const status = yargs.argv.status;
  const message = yargs.argv.message;

  const deployUrl = travisDeployUrl + process.env.TRAVIS_BRANCH + "/";
  const zipUrl = deployUrl + "Cesium-" + packageJson.version + ".zip";
  const npmUrl = deployUrl + "cesium-" + packageJson.version + ".tgz";
  const coverageUrl =
    travisDeployUrl + process.env.TRAVIS_BRANCH + "/Build/Coverage/index.html";

  return Promise.join(
    setStatus(status, deployUrl, message, "deployment"),
    setStatus(status, zipUrl, message, "zip file"),
    setStatus(status, npmUrl, message, "npm package"),
    setStatus(status, coverageUrl, message, "coverage results")
  );
});

function setStatus(state, targetUrl, description, context) {
  // skip if the environment does not have the token
  if (!process.env.TOKEN) {
    return;
  }

  const requestPost = Promise.promisify(request.post);
  return requestPost({
    url:
      "https://api.github.com/repos/" +
      process.env.TRAVIS_REPO_SLUG +
      "/statuses/" +
      process.env.TRAVIS_COMMIT,
    json: true,
    headers: {
      Authorization: "token " + process.env.TOKEN,
      "User-Agent": "Cesium",
    },
    body: {
      state: state,
      target_url: targetUrl,
      description: description,
      context: context,
    },
  });
}

gulp.task("coverage", function (done) {
  const argv = yargs.argv;
  const webglStub = argv.webglStub ? argv.webglStub : false;
  const suppressPassed = argv.suppressPassed ? argv.suppressPassed : false;
  const failTaskOnError = argv.failTaskOnError ? argv.failTaskOnError : false;

  const folders = [];
  let browsers = ["Chrome"];
  if (argv.browsers) {
    browsers = argv.browsers.split(",");
  }

  const karma = new Karma.Server(
    {
      configFile: karmaConfigFile,
      browsers: browsers,
      specReporter: {
        suppressErrorSummary: false,
        suppressFailed: false,
        suppressPassed: suppressPassed,
        suppressSkipped: true,
      },
      preprocessors: {
        "Source/Core/**/*.js": ["karma-coverage-istanbul-instrumenter"],
        "Source/DataSources/**/*.js": ["karma-coverage-istanbul-instrumenter"],
        "Source/Renderer/**/*.js": ["karma-coverage-istanbul-instrumenter"],
        "Source/Scene/**/*.js": ["karma-coverage-istanbul-instrumenter"],
        "Source/Shaders/**/*.js": ["karma-coverage-istanbul-instrumenter"],
        "Source/Widgets/**/*.js": ["karma-coverage-istanbul-instrumenter"],
        "Source/Workers/**/*.js": ["karma-coverage-istanbul-instrumenter"],
      },
      coverageIstanbulInstrumenter: {
        esModules: true,
      },
      reporters: ["spec", "coverage"],
      coverageReporter: {
        dir: "Build/Coverage",
        subdir: function (browserName) {
          folders.push(browserName);
          return browserName;
        },
        includeAllSources: true,
      },
      client: {
        captureConsole: verbose,
        args: [undefined, undefined, undefined, webglStub, undefined],
      },
    },
    function (e) {
      let html = "<!doctype html><html><body><ul>";
      folders.forEach(function (folder) {
        html +=
          '<li><a href="' +
          encodeURIComponent(folder) +
          '/index.html">' +
          folder +
          "</a></li>";
      });
      html += "</ul></body></html>";
      fs.writeFileSync("Build/Coverage/index.html", html);

      if (!process.env.TRAVIS) {
        folders.forEach(function (dir) {
          open("Build/Coverage/" + dir + "/index.html");
        });
      }
      return done(failTaskOnError ? e : undefined);
    }
  );
  karma.start();
});

gulp.task("test", function (done) {
  const argv = yargs.argv;

  const enableAllBrowsers = argv.all ? true : false;
  const includeCategory = argv.include ? argv.include : "";
  const excludeCategory = argv.exclude ? argv.exclude : "";
  const webglValidation = argv.webglValidation ? argv.webglValidation : false;
  const webglStub = argv.webglStub ? argv.webglStub : false;
  const release = argv.release ? argv.release : false;
  const failTaskOnError = argv.failTaskOnError ? argv.failTaskOnError : false;
  const suppressPassed = argv.suppressPassed ? argv.suppressPassed : false;

  let browsers = ["Chrome"];
  if (argv.browsers) {
    browsers = argv.browsers.split(",");
  }

  let files = [
    { pattern: "Specs/karma-main.js", included: true, type: "module" },
    { pattern: "Source/**", included: false, type: "module" },
    { pattern: "Specs/*.js", included: true, type: "module" },
    { pattern: "Specs/Core/**", included: true, type: "module" },
    { pattern: "Specs/Data/**", included: false },
    { pattern: "Specs/DataSources/**", included: true, type: "module" },
    { pattern: "Specs/Renderer/**", included: true, type: "module" },
    { pattern: "Specs/Scene/**", included: true, type: "module" },
    { pattern: "Specs/ThirdParty/**", included: true, type: "module" },
    { pattern: "Specs/Widgets/**", included: true, type: "module" },
    { pattern: "Specs/TestWorkers/**", included: false },
  ];

  if (release) {
    files = [
      { pattern: "Specs/Data/**", included: false },
      { pattern: "Specs/ThirdParty/**", included: true, type: "module" },
      { pattern: "Specs/TestWorkers/**", included: false },
      { pattern: "Build/Cesium/Cesium.js", included: true },
      { pattern: "Build/Cesium/**", included: false },
      { pattern: "Build/Specs/karma-main.js", included: true },
      { pattern: "Build/Specs/Specs.js", included: true },
    ];
  }

  const karma = new Karma.Server(
    {
      configFile: karmaConfigFile,
      browsers: browsers,
      specReporter: {
        suppressErrorSummary: false,
        suppressFailed: false,
        suppressPassed: suppressPassed,
        suppressSkipped: true,
      },
      detectBrowsers: {
        enabled: enableAllBrowsers,
      },
      logLevel: verbose ? Karma.constants.LOG_INFO : Karma.constants.LOG_ERROR,
      files: files,
      client: {
        captureConsole: verbose,
        args: [
          includeCategory,
          excludeCategory,
          webglValidation,
          webglStub,
          release,
        ],
      },
    },
    function (e) {
      return done(failTaskOnError ? e : undefined);
    }
  );
  karma.start();
});

gulp.task("convertToModules", function () {
  const requiresRegex = /([\s\S]*?(define|defineSuite|require)\((?:{[\s\S]*}, )?\[)([\S\s]*?)]([\s\S]*?function\s*)\(([\S\s]*?)\) {([\s\S]*)/;
  const noModulesRegex = /([\s\S]*?(define|defineSuite|require)\((?:{[\s\S]*}, )?\[?)([\S\s]*?)]?([\s\S]*?function\s*)\(([\S\s]*?)\) {([\s\S]*)/;
  const splitRegex = /,\s*/;

  const fsReadFile = Promise.promisify(fs.readFile);
  const fsWriteFile = Promise.promisify(fs.writeFile);

  const files = globby.sync(filesToConvertES6);

  return Promise.map(files, function (file) {
    return fsReadFile(file).then(function (contents) {
      contents = contents.toString();
      if (contents.startsWith("import")) {
        return;
      }

      let result = requiresRegex.exec(contents);

      if (result === null) {
        result = noModulesRegex.exec(contents);
        if (result === null) {
          return;
        }
      }

      const names = result[3].split(splitRegex);
      if (names.length === 1 && names[0].trim() === "") {
        names.length = 0;
      }

      for (let i = 0; i < names.length; ++i) {
        if (names[i].indexOf("//") >= 0 || names[i].indexOf("/*") >= 0) {
          console.log(
            file +
              " contains comments in the require list.  Skipping so nothing gets broken."
          );
          return;
        }
      }

      const identifiers = result[5].split(splitRegex);
      if (identifiers.length === 1 && identifiers[0].trim() === "") {
        identifiers.length = 0;
      }

      for (let i = 0; i < identifiers.length; ++i) {
        if (
          identifiers[i].indexOf("//") >= 0 ||
          identifiers[i].indexOf("/*") >= 0
        ) {
          console.log(
            file +
              " contains comments in the require list.  Skipping so nothing gets broken."
          );
          return;
        }
      }

      const requires = [];

      for (let i = 0; i < names.length && i < identifiers.length; ++i) {
        requires.push({
          name: names[i].trim(),
          identifier: identifiers[i].trim(),
        });
      }

      // Convert back to separate lists for the names and identifiers, and add
      // any additional names or identifiers that don't have a corresponding pair.
      const sortedNames = requires.map(function (item) {
        return item.name.slice(0, -1) + ".js'";
      });
      for (let i = sortedNames.length; i < names.length; ++i) {
        sortedNames.push(names[i].trim());
      }

      const sortedIdentifiers = requires.map(function (item) {
        return item.identifier;
      });
      for (let i = sortedIdentifiers.length; i < identifiers.length; ++i) {
        sortedIdentifiers.push(identifiers[i].trim());
      }

      contents = "";
      if (sortedNames.length > 0) {
        for (let q = 0; q < sortedNames.length; q++) {
          let modulePath = sortedNames[q];
          if (file.startsWith("Specs")) {
            modulePath = modulePath.substring(1, modulePath.length - 1);
            const sourceDir = path.dirname(file);

            if (modulePath.startsWith("Specs") || modulePath.startsWith(".")) {
              let importPath = modulePath;
              if (modulePath.startsWith("Specs")) {
                importPath = path.relative(sourceDir, modulePath);
                if (importPath[0] !== ".") {
                  importPath = "./" + importPath;
                }
              }
              modulePath = "'" + importPath + "'";
              contents +=
                "import " +
                sortedIdentifiers[q] +
                " from " +
                modulePath +
                ";" +
                os.EOL;
            } else {
              modulePath =
                "'" + path.relative(sourceDir, "Source") + "/Cesium.js" + "'";
              if (sortedIdentifiers[q] === "CesiumMath") {
                contents +=
                  "import { Math as CesiumMath } from " +
                  modulePath +
                  ";" +
                  os.EOL;
              } else {
                contents +=
                  "import { " +
                  sortedIdentifiers[q] +
                  " } from " +
                  modulePath +
                  ";" +
                  os.EOL;
              }
            }
          } else {
            contents +=
              "import " +
              sortedIdentifiers[q] +
              " from " +
              modulePath +
              ";" +
              os.EOL;
          }
        }
      }

      let code;
      const codeAndReturn = result[6];
      if (file.endsWith("Spec.js")) {
        const indi = codeAndReturn.lastIndexOf("});");
        code = codeAndReturn.slice(0, indi);
        code = code.trim().replace("'use strict';" + os.EOL, "");
        contents += code + os.EOL;
      } else {
        const returnIndex = codeAndReturn.lastIndexOf("return");

        code = codeAndReturn.slice(0, returnIndex);
        code = code.trim().replace("'use strict';" + os.EOL, "");
        contents += code + os.EOL;

        const returnStatement = codeAndReturn.slice(returnIndex);
        contents +=
          returnStatement.split(";")[0].replace("return ", "export default ") +
          ";" +
          os.EOL;
      }

      return fsWriteFile(file, contents);
    });
  });
});

function combineCesium(debug, minify, combineOutput) {
  const plugins = [];

  if (!debug) {
    plugins.push(
      rollupPluginStripPragma({
        pragmas: ["debug"],
      })
    );
  }
  if (minify) {
    plugins.push(rollupPluginTerser.terser());
  }

  return rollup
    .rollup({
      input: "Source/Cesium.js",
      plugins: plugins,
      onwarn: rollupWarning,
    })
    .then(function (bundle) {
      return bundle.write({
        format: "umd",
        name: "Cesium",
        file: path.join(combineOutput, "Cesium.js"),
        sourcemap: debug,
        banner: copyrightHeader,
      });
    });
}

function combineWorkers(debug, minify, combineOutput) {
  //This is done waterfall style for concurrency reasons.
  // Copy files that are already minified
  return globby(["Source/ThirdParty/Workers/draco*.js"])
    .then(function (files) {
      const stream = gulp
        .src(files, { base: "Source" })
        .pipe(gulp.dest(combineOutput));
      return streamToPromise(stream);
    })
    .then(function () {
      return globby([
        "Source/Workers/cesiumWorkerBootstrapper.js",
        "Source/Workers/transferTypedArrayTest.js",
        "Source/ThirdParty/Workers/*.js",
        // Files are already minified, don't optimize
        "!Source/ThirdParty/Workers/draco*.js",
      ]);
    })
    .then(function (files) {
      return Promise.map(
        files,
        function (file) {
          return streamToPromise(
            gulp
              .src(file)
              .pipe(gulpTerser())
              .pipe(
                gulp.dest(
                  path.dirname(
                    path.join(combineOutput, path.relative("Source", file))
                  )
                )
              )
          );
        },
        { concurrency: concurrency }
      );
    })
    .then(function () {
      return globby(["Source/WorkersES6/*.js"]);
    })
    .then(function (files) {
      const plugins = [];

      if (!debug) {
        plugins.push(
          rollupPluginStripPragma({
            pragmas: ["debug"],
          })
        );
      }
      if (minify) {
        plugins.push(rollupPluginTerser.terser());
      }

      return rollup
        .rollup({
          input: files,
          plugins: plugins,
          onwarn: rollupWarning,
        })
        .then(function (bundle) {
          return bundle.write({
            dir: path.join(combineOutput, "Workers"),
            format: "amd",
            sourcemap: debug,
            banner: copyrightHeader,
          });
        });
    });
}

function minifyCSS(outputDirectory) {
  streamToPromise(
    gulp
      .src("Source/**/*.css")
      .pipe(cleanCSS())
      .pipe(gulp.dest(outputDirectory))
  );
}

function minifyModules(outputDirectory) {
  return streamToPromise(
    gulp
      .src("Source/ThirdParty/google-earth-dbroot-parser.js")
      .pipe(gulpTerser())
      .pipe(gulp.dest(outputDirectory + "/ThirdParty/"))
  );
}

function combineJavaScript(options) {
  const minify = options.minify;
  const outputDirectory = options.outputDirectory;
  const removePragmas = options.removePragmas;

  const combineOutput = path.join(
    "Build",
    "combineOutput",
    minify ? "minified" : "combined"
  );

  const promise = Promise.join(
    combineCesium(!removePragmas, minify, combineOutput),
    combineWorkers(!removePragmas, minify, combineOutput),
    minifyModules(outputDirectory)
  );

  return promise.then(function () {
    const promises = [];

    //copy to build folder with copyright header added at the top
    let stream = gulp
      .src([combineOutput + "/**"])
      .pipe(gulp.dest(outputDirectory));

    promises.push(streamToPromise(stream));

    const everythingElse = ["Source/**", "!**/*.js", "!**/*.glsl"];
    if (minify) {
      promises.push(minifyCSS(outputDirectory));
      everythingElse.push("!**/*.css");
    }

    stream = gulp
      .src(everythingElse, { nodir: true })
      .pipe(gulp.dest(outputDirectory));
    promises.push(streamToPromise(stream));

    return Promise.all(promises).then(function () {
      rimraf.sync(combineOutput);
    });
  });
}

function glslToJavaScript(minify, minifyStateFilePath) {
  fs.writeFileSync(minifyStateFilePath, minify.toString());
  const minifyStateFileLastModified = fs.existsSync(minifyStateFilePath)
    ? fs.statSync(minifyStateFilePath).mtime.getTime()
    : 0;

  // collect all currently existing JS files into a set, later we will remove the ones
  // we still are using from the set, then delete any files remaining in the set.
  const leftOverJsFiles = {};

  globby
    .sync(["Source/Shaders/**/*.js", "Source/ThirdParty/Shaders/*.js"])
    .forEach(function (file) {
      leftOverJsFiles[path.normalize(file)] = true;
    });

  const builtinFunctions = [];
  const builtinConstants = [];
  const builtinStructs = [];

  const glslFiles = globby.sync([
    "Source/Shaders/**/*.glsl",
    "Source/ThirdParty/Shaders/*.glsl",
  ]);
  glslFiles.forEach(function (glslFile) {
    glslFile = path.normalize(glslFile);
    const baseName = path.basename(glslFile, ".glsl");
    const jsFile = path.join(path.dirname(glslFile), baseName) + ".js";

    // identify built in functions, structs, and constants
    const baseDir = path.join("Source", "Shaders", "Builtin");
    if (
      glslFile.indexOf(path.normalize(path.join(baseDir, "Functions"))) === 0
    ) {
      builtinFunctions.push(baseName);
    } else if (
      glslFile.indexOf(path.normalize(path.join(baseDir, "Constants"))) === 0
    ) {
      builtinConstants.push(baseName);
    } else if (
      glslFile.indexOf(path.normalize(path.join(baseDir, "Structs"))) === 0
    ) {
      builtinStructs.push(baseName);
    }

    delete leftOverJsFiles[jsFile];

    const jsFileExists = fs.existsSync(jsFile);
    const jsFileModified = jsFileExists
      ? fs.statSync(jsFile).mtime.getTime()
      : 0;
    const glslFileModified = fs.statSync(glslFile).mtime.getTime();

    if (
      jsFileExists &&
      jsFileModified > glslFileModified &&
      jsFileModified > minifyStateFileLastModified
    ) {
      return;
    }

    let contents = fs.readFileSync(glslFile, "utf8");
    contents = contents.replace(/\r\n/gm, "\n");

    let copyrightComments = "";
    const extractedCopyrightComments = contents.match(
      /\/\*\*(?:[^*\/]|\*(?!\/)|\n)*?@license(?:.|\n)*?\*\//gm
    );
    if (extractedCopyrightComments) {
      copyrightComments = extractedCopyrightComments.join("\n") + "\n";
    }

    if (minify) {
      contents = glslStripComments(contents);
      contents = contents
        .replace(/\s+$/gm, "")
        .replace(/^\s+/gm, "")
        .replace(/\n+/gm, "\n");
      contents += "\n";
    }

    contents = contents.split('"').join('\\"').replace(/\n/gm, "\\n\\\n");
    contents =
      copyrightComments +
      '\
//This file is automatically rebuilt by the Cesium build process.\n\
export default "' +
      contents +
      '";\n';

    fs.writeFileSync(jsFile, contents);
  });

  // delete any left over JS files from old shaders
  Object.keys(leftOverJsFiles).forEach(function (filepath) {
    rimraf.sync(filepath);
  });

  const generateBuiltinContents = function (contents, builtins, path) {
    for (let i = 0; i < builtins.length; i++) {
      const builtin = builtins[i];
      contents.imports.push(
        "import czm_" + builtin + " from './" + path + "/" + builtin + ".js'"
      );
      contents.builtinLookup.push("czm_" + builtin + " : " + "czm_" + builtin);
    }
  };

  //generate the JS file for Built-in GLSL Functions, Structs, and Constants
  const contents = {
    imports: [],
    builtinLookup: [],
  };
  generateBuiltinContents(contents, builtinConstants, "Constants");
  generateBuiltinContents(contents, builtinStructs, "Structs");
  generateBuiltinContents(contents, builtinFunctions, "Functions");

  const fileContents =
    "//This file is automatically rebuilt by the Cesium build process.\n" +
    contents.imports.join("\n") +
    "\n\nexport default {\n    " +
    contents.builtinLookup.join(",\n    ") +
    "\n};\n";

  fs.writeFileSync(
    path.join("Source", "Shaders", "Builtin", "CzmBuiltins.js"),
    fileContents
  );
}

function createCesiumJs() {
  let contents = `export var VERSION = '${version}';\n`;
  globby.sync(sourceFiles).forEach(function (file) {
    file = path.relative("Source", file);

    let moduleId = file;
    moduleId = filePathToModuleId(moduleId);

    let assignmentName = path.basename(file, path.extname(file));
    if (moduleId.indexOf("Shaders/") === 0) {
      assignmentName = "_shaders" + assignmentName;
    }
    assignmentName = assignmentName.replace(/(\.|-)/g, "_");
    contents +=
      "export { default as " +
      assignmentName +
      " } from './" +
      moduleId +
      ".js';" +
      os.EOL;
  });

  fs.writeFileSync("Source/Cesium.js", contents);
}

function createTypeScriptDefinitions() {
  // Run jsdoc with tsd-jsdoc to generate an initial Cesium.d.ts file.
  child_process.execSync("npx jsdoc --configure Tools/jsdoc/ts-conf.json", {
    stdio: "inherit",
  });

  let source = fs.readFileSync("Source/Cesium.d.ts").toString();

  // All of our enum assignments that alias to WebGLConstants, such as PixelDatatype.js
  // end up as enum strings instead of actually mapping values to WebGLConstants.
  // We fix this with a simple regex replace later on, but it means the
  // WebGLConstants constants enum needs to be defined in the file before it can
  // be used.  This block of code reads in the TS file, finds the WebGLConstants
  // declaration, and then writes the file back out (in memory to source) with
  // WebGLConstants being the first module.
  const node = typescript.createSourceFile(
    "Source/Cesium.d.ts",
    source,
    typescript.ScriptTarget.Latest
  );
  let firstNode;
  node.forEachChild((child) => {
    if (
      typescript.SyntaxKind[child.kind] === "EnumDeclaration" &&
      child.name.escapedText === "WebGLConstants"
    ) {
      firstNode = child;
    }
  });

  const printer = typescript.createPrinter({
    removeComments: false,
    newLine: typescript.NewLineKind.LineFeed,
  });

  let newSource = "";
  newSource += printer.printNode(
    typescript.EmitHint.Unspecified,
    firstNode,
    node
  );
  newSource += "\n\n";
  node.forEachChild((child) => {
    if (
      typescript.SyntaxKind[child.kind] !== "EnumDeclaration" ||
      child.name.escapedText !== "WebGLConstants"
    ) {
      newSource += printer.printNode(
        typescript.EmitHint.Unspecified,
        child,
        node
      );
      newSource += "\n\n";
    }
  });
  source = newSource;

  // The next step is to find the list of Cesium modules exported by the Cesium API
  // So that we can map these modules with a link back to their original source file.

  const regex = /^declare (function|class|namespace|enum) (.+)/gm;
  let matches;
  const publicModules = new Set();
  //eslint-disable-next-line no-cond-assign
  while ((matches = regex.exec(source))) {
    const moduleName = matches[2].match(/([^\s|\(]+)/);
    publicModules.add(moduleName[1]);
  }

  // Math shows up as "Math" because of it's aliasing from CesiumMath and namespace collision with actual Math
  // It fails the above regex so just add it directly here.
  publicModules.add("Math");

  // Fix up the output to match what we need
  // declare => export since we are wrapping everything in a namespace
  // CesiumMath => Math (because no CesiumJS build step would be complete without special logic for the Math class)
  // Fix up the WebGLConstants aliasing we mentioned above by simply unquoting the strings.
  source = source
    .replace(/^declare /gm, "export ")
    .replace(/module "Math"/gm, "namespace Math")
    .replace(/CesiumMath/gm, "Math")
    .replace(/Number\[]/gm, "number[]") // Workaround https://github.com/englercj/tsd-jsdoc/issues/117
    .replace(/String\[]/gm, "string[]")
    .replace(/Boolean\[]/gm, "boolean[]")
    .replace(/Object\[]/gm, "object[]")
    .replace(/<Number>/gm, "<number>")
    .replace(/<String>/gm, "<string>")
    .replace(/<Boolean>/gm, "<boolean>")
    .replace(/<Object>/gm, "<object>")
    .replace(
      /= "WebGLConstants\.(.+)"/gm,
      // eslint-disable-next-line no-unused-vars
      (match, p1) => `= WebGLConstants.${p1}`
    );

  // Wrap the source to actually be inside of a declared cesium module
  // and add any workaround and private utility types.
  source = `declare module "cesium" {

/**
 * Private interfaces to support PropertyBag being a dictionary-like object.
 */
interface DictionaryLike {
    [index: string]: any;
}

${source}
}

`;

  // Map individual modules back to their source file so that TS still works
  // when importing individual files instead of the entire cesium module.
  globby.sync(sourceFiles).forEach(function (file) {
    file = path.relative("Source", file);

    let moduleId = file;
    moduleId = filePathToModuleId(moduleId);

    const assignmentName = path.basename(file, path.extname(file));
    if (publicModules.has(assignmentName)) {
      publicModules.delete(assignmentName);
      source += `declare module "cesium/Source/${moduleId}" { import { ${assignmentName} } from 'cesium'; export default ${assignmentName}; }\n`;
    }
  });

  // Write the final source file back out
  fs.writeFileSync("Source/Cesium.d.ts", source);

  // Use tsc to compile it and make sure it is valid
  child_process.execSync("npx tsc -p Tools/jsdoc/tsconfig.json", {
    stdio: "inherit",
  });

  // Also compile our smokescreen to make sure interfaces work as expected.
  child_process.execSync("npx tsc -p Specs/TypeScript/tsconfig.json", {
    stdio: "inherit",
  });

  // Below is a sanity check to make sure we didn't leave anything out that
  // we don't already know about

  // Intentionally ignored nested items
  publicModules.delete("KmlFeatureData");
  publicModules.delete("MaterialAppearance");

  if (publicModules.size !== 0) {
    throw new Error(
      "Unexpected unexposed modules: " +
        Array.from(publicModules.values()).join(", ")
    );
  }
}

function createSpecList() {
  const specFiles = globby.sync(["Specs/**/*Spec.js"]);

  let contents = "";
  specFiles.forEach(function (file) {
    contents +=
      "import './" + filePathToModuleId(file).replace("Specs/", "") + ".js';\n";
  });

  fs.writeFileSync(path.join("Specs", "SpecList.js"), contents);
}

function createGalleryList() {
  const demoObjects = [];
  const demoJSONs = [];
  const output = path.join("Apps", "Sandcastle", "gallery", "gallery-index.js");

  const fileList = ["Apps/Sandcastle/gallery/**/*.html"];
  if (noDevelopmentGallery) {
    fileList.push("!Apps/Sandcastle/gallery/development/**/*.html");
  }

  // On travis, the version is set to something like '1.43.0-branch-name-travisBuildNumber'
  // We need to extract just the Major.Minor version
  const majorMinor = packageJson.version.match(/^(.*)\.(.*)\./);
  const major = majorMinor[1];
  const minor = Number(majorMinor[2]) - 1; // We want the last release, not current release
  const tagVersion = major + "." + minor;

  // Get an array of demos that were added since the last release.
  // This includes newly staged local demos as well.
  let newDemos = [];
  try {
    newDemos = child_process
      .execSync(
        "git diff --name-only --diff-filter=A " +
          tagVersion +
          " Apps/Sandcastle/gallery/*.html",
        { stdio: ["pipe", "pipe", "ignore"] }
      )
      .toString()
      .trim()
      .split("\n");
  } catch (e) {
    // On a Cesium fork, tags don't exist so we can't generate the list.
  }

  let helloWorld;
  globby.sync(fileList).forEach(function (file) {
    const demo = filePathToModuleId(
      path.relative("Apps/Sandcastle/gallery", file)
    );

    const demoObject = {
      name: demo,
      isNew: newDemos.includes(file),
    };

    if (fs.existsSync(file.replace(".html", "") + ".jpg")) {
      demoObject.img = demo + ".jpg";
    }

    demoObjects.push(demoObject);

    if (demo === "Hello World") {
      helloWorld = demoObject;
    }
  });

  demoObjects.sort(function (a, b) {
    if (a.name < b.name) {
      return -1;
    } else if (a.name > b.name) {
      return 1;
    }
    return 0;
  });

  const helloWorldIndex = Math.max(demoObjects.indexOf(helloWorld), 0);

  for (let i = 0; i < demoObjects.length; ++i) {
    demoJSONs[i] = JSON.stringify(demoObjects[i], null, 2);
  }

  const contents =
    "\
// This file is automatically rebuilt by the Cesium build process.\n\
const hello_world_index = " +
    helloWorldIndex +
    ";\n\
const VERSION = '" +
    version +
    "';\n\
const gallery_demos = [" +
    demoJSONs.join(", ") +
    "];\n\
const has_new_gallery_demos = " +
    (newDemos.length > 0 ? "true;" : "false;") +
    "\n";

  fs.writeFileSync(output, contents);

  // Compile CSS for Sandcastle
  return streamToPromise(
    gulp
      .src(path.join("Apps", "Sandcastle", "templates", "bucketRaw.css"))
      .pipe(cleanCSS())
      .pipe(gulpRename("bucket.css"))
      .pipe(
        gulpInsert.prepend(
          "/* This file is automatically rebuilt by the Cesium build process. */\n"
        )
      )
      .pipe(gulp.dest(path.join("Apps", "Sandcastle", "templates")))
  );
}

function createJsHintOptions() {
  const primary = JSON.parse(
    fs.readFileSync(path.join("Apps", ".jshintrc"), "utf8")
  );
  const gallery = JSON.parse(
    fs.readFileSync(path.join("Apps", "Sandcastle", ".jshintrc"), "utf8")
  );
  primary.jasmine = false;
  primary.predef = gallery.predef;
  primary.unused = gallery.unused;
  primary.esversion = gallery.esversion;

  const contents =
    "\
// This file is automatically rebuilt by the Cesium build process.\n\
const sandcastleJsHintOptions = " +
    JSON.stringify(primary, null, 4) +
    ";\n";

  fs.writeFileSync(
    path.join("Apps", "Sandcastle", "jsHintOptions.js"),
    contents
  );
}

function buildSandcastle() {
  const appStream = gulp
    .src([
      "Apps/Sandcastle/**",
      "!Apps/Sandcastle/load-cesium-es6.js",
      "!Apps/Sandcastle/standalone.html",
      "!Apps/Sandcastle/images/**",
      "!Apps/Sandcastle/gallery/**.jpg",
    ])
    // Remove dev-only ES6 module loading for unbuilt Cesium
    .pipe(
      gulpReplace(
        '    <script type="module" src="../load-cesium-es6.js"></script>',
        ""
      )
    )
    .pipe(gulpReplace("nomodule", ""))
    // Fix relative paths for new location
    .pipe(gulpReplace("../../../Build", "../../.."))
    .pipe(gulpReplace("../../Source", "../../../Source"))
    .pipe(gulpReplace("../../ThirdParty", "../../../ThirdParty"))
    .pipe(gulpReplace("../../SampleData", "../../../../Apps/SampleData"))
    .pipe(gulpReplace("Build/Documentation", "Documentation"))
    .pipe(gulp.dest("Build/Apps/Sandcastle"));

  const imageStream = gulp
    .src(["Apps/Sandcastle/gallery/**.jpg", "Apps/Sandcastle/images/**"], {
      base: "Apps/Sandcastle",
      buffer: false,
    })
    .pipe(gulp.dest("Build/Apps/Sandcastle"));

  const standaloneStream = gulp
    .src(["Apps/Sandcastle/standalone.html"])
    .pipe(
      gulpReplace(
        '    <script type="module" src="load-cesium-es6.js"></script>',
        ""
      )
    )
    .pipe(gulpReplace("nomodule", ""))
    .pipe(gulpReplace("../../Build", "../.."))
    .pipe(gulp.dest("Build/Apps/Sandcastle"));

  return streamToPromise(mergeStream(appStream, imageStream, standaloneStream));
}

function buildCesiumViewer() {
  const cesiumViewerOutputDirectory = "Build/Apps/CesiumViewer";
  mkdirp.sync(cesiumViewerOutputDirectory);

  let promise = Promise.join(
    rollup
      .rollup({
        input: "Apps/CesiumViewer/CesiumViewer.js",
        treeshake: {
          moduleSideEffects: false,
        },
        plugins: [
          rollupPluginStripPragma({
            pragmas: ["debug"],
          }),
          rollupPluginTerser.terser(),
        ],
        onwarn: rollupWarning,
      })
      .then(function (bundle) {
        return bundle.write({
          file: "Build/Apps/CesiumViewer/CesiumViewer.js",
          format: "iife",
        });
      })
  );

  promise = promise.then(function () {
    const stream = mergeStream(
      gulp
        .src("Build/Apps/CesiumViewer/CesiumViewer.js")
        .pipe(gulpInsert.prepend(copyrightHeader))
        .pipe(gulpReplace("../../Source", "."))
        .pipe(gulp.dest(cesiumViewerOutputDirectory)),

      gulp
        .src("Apps/CesiumViewer/CesiumViewer.css")
        .pipe(cleanCSS())
        .pipe(gulpReplace("../../Source", "."))
        .pipe(gulp.dest(cesiumViewerOutputDirectory)),

      gulp
        .src("Apps/CesiumViewer/index.html")
        .pipe(gulpReplace('type="module"', ""))
        .pipe(gulp.dest(cesiumViewerOutputDirectory)),

      gulp.src([
        "Apps/CesiumViewer/**",
        "!Apps/CesiumViewer/index.html",
        "!Apps/CesiumViewer/**/*.js",
        "!Apps/CesiumViewer/**/*.css",
      ]),

      gulp.src(
        [
          "Build/Cesium/Assets/**",
          "Build/Cesium/Workers/**",
          "Build/Cesium/ThirdParty/**",
          "Build/Cesium/Widgets/**",
          "!Build/Cesium/Widgets/**/*.css",
        ],
        {
          base: "Build/Cesium",
          nodir: true,
        }
      ),

      gulp.src(["Build/Cesium/Widgets/InfoBox/InfoBoxDescription.css"], {
        base: "Build/Cesium",
      }),

      gulp.src(["web.config"])
    );

    return streamToPromise(stream.pipe(gulp.dest(cesiumViewerOutputDirectory)));
  });

  return promise;
}

function filePathToModuleId(moduleId) {
  return moduleId.substring(0, moduleId.lastIndexOf(".")).replace(/\\/g, "/");
}<|MERGE_RESOLUTION|>--- conflicted
+++ resolved
@@ -381,17 +381,8 @@
 
 gulp.task("combineRelease", gulp.series("build", combineRelease));
 
-<<<<<<< HEAD
-async function downloadAndWriteFile(url, path) {
-  return new Promise(function (resolve, reject) {
-    request(url)
-      .pipe(fs.createWriteStream(path))
-      .on("error", reject)
-      .on("finish", resolve);
-  });
-}
-
-gulp.task("prepare", async function () {
+// Copy Draco3D files from node_modules into Source
+gulp.task("prepare", function (done) {
   // Copy pako and zip.js worker files to Source/ThirdParty
   fs.copyFileSync(
     "node_modules/pako/dist/pako_inflate.min.js",
@@ -404,22 +395,6 @@
   fs.copyFileSync(
     "node_modules/@zip.js/zip.js/dist/z-worker-pako.js",
     "Source/ThirdParty/Workers/z-worker-pako.js"
-  );
-  // Download Draco3D files from gstatic servers
-  await downloadAndWriteFile(
-    "https://www.gstatic.com/draco/versioned/decoders/1.3.5/draco_wasm_wrapper.js",
-    "Source/ThirdParty/Workers/draco_wasm_wrapper.js"
-=======
-// Copy Draco3D files from node_modules into Source
-gulp.task("prepare", function (done) {
-  fs.copyFileSync(
-    "node_modules/draco3d/draco_decoder_nodejs.js",
-    "Source/ThirdParty/Workers/draco_decoder_nodejs.js"
->>>>>>> 56ac0353
-  );
-  fs.copyFileSync(
-    "node_modules/draco3d/draco_decoder.wasm",
-    "Source/ThirdParty/draco_decoder.wasm"
   );
   done();
 });
