/*eslint-env node*/
"use strict";

const fs = require("fs");
const path = require("path");
const os = require("os");
const child_process = require("child_process");
const decompress = require("decompress");
const download = require("download");
const crypto = require("crypto");
const zlib = require("zlib");
const readline = require("readline");
const request = require("request");

const globby = require("globby");
const gulpTap = require("gulp-tap");
const gulpTerser = require("gulp-terser");
const open = require("open");
const rimraf = require("rimraf");
const glslStripComments = require("glsl-strip-comments");
const mkdirp = require("mkdirp");
const mergeStream = require("merge-stream");
const streamToPromise = require("stream-to-promise");
const gulp = require("gulp");
const gulpInsert = require("gulp-insert");
const gulpZip = require("gulp-zip");
const gulpRename = require("gulp-rename");
const gulpReplace = require("gulp-replace");
const Promise = require("bluebird");
const Karma = require("karma");
const yargs = require("yargs");
const AWS = require("aws-sdk");
const mime = require("mime");
const rollup = require("rollup");
const rollupPluginStripPragma = require("rollup-plugin-strip-pragma");
const rollupPluginExternalGlobals = require("rollup-plugin-external-globals");
const rollupPluginTerser = require("rollup-plugin-terser");
const rollupCommonjs = require("@rollup/plugin-commonjs");
const rollupResolve = require("@rollup/plugin-node-resolve").default;
const cleanCSS = require("gulp-clean-css");
const typescript = require("typescript");

const packageJson = require("./package.json");
let version = packageJson.version;
if (/\.0$/.test(version)) {
  version = version.substring(0, version.length - 2);
}
const bucketName = "cesium.com-next";
const karmaConfigFile = path.join(__dirname, "Specs/karma.conf.cjs");
const travisDeployUrl =
  "http://cesium-dev.s3-website-us-east-1.amazonaws.com/cesium/";

//Gulp doesn't seem to have a way to get the currently running tasks for setting
//per-task variables.  We use the command line argument here to detect which task is being run.
const taskName = process.argv[2];
const noDevelopmentGallery =
  taskName === "release" ||
  taskName === "makeZipFile" ||
  taskName === "website-release";
const minifyShaders =
  taskName === "minify" ||
  taskName === "minifyRelease" ||
  taskName === "release" ||
  taskName === "makeZipFile" ||
  taskName === "buildApps";

const verbose = yargs.argv.verbose;

let concurrency = yargs.argv.concurrency;
if (!concurrency) {
  concurrency = os.cpus().length;
}

// Work-around until all third party libraries use npm
const filesToLeaveInThirdParty = [
  "!Source/ThirdParty/Workers/basis_transcoder.js",
  "!Source/ThirdParty/basis_transcoder.wasm",
  "!Source/ThirdParty/google-earth-dbroot-parser.js",
  "!Source/ThirdParty/knockout*.js",
];

const sourceFiles = [
  "Source/**/*.js",
  "!Source/*.js",
  "!Source/Workers/**",
  "!Source/WorkersES6/**",
  "Source/WorkersES6/createTaskProcessorWorker.js",
  "!Source/ThirdParty/Workers/**",
  "!Source/ThirdParty/google-earth-dbroot-parser.js",
  "!Source/ThirdParty/_*",
];

const watchedFiles = [
  "Source/**/*.js",
  "!Source/Cesium.js",
  "!Source/Build/**",
  "!Source/Shaders/**/*.js",
  "Source/Shaders/**/*.glsl",
  "!Source/ThirdParty/Shaders/*.js",
  "Source/ThirdParty/Shaders/*.glsl",
  "!Source/Workers/**",
  "Source/Workers/cesiumWorkerBootstrapper.js",
  "Source/Workers/transferTypedArrayTest.js",
  "!Specs/SpecList.js",
];

const filesToClean = [
  "Source/Cesium.js",
  "Source/Shaders/**/*.js",
  "Source/Workers/**",
  "!Source/Workers/cesiumWorkerBootstrapper.js",
  "!Source/Workers/transferTypedArrayTest.js",
  "Source/ThirdParty/Shaders/*.js",
  "Specs/SpecList.js",
  "Apps/Sandcastle/jsHintOptions.js",
  "Apps/Sandcastle/gallery/gallery-index.js",
  "Apps/Sandcastle/templates/bucket.css",
  "Cesium-*.zip",
  "cesium-*.tgz",
];

const filesToConvertES6 = [
  "Source/**/*.js",
  "Specs/**/*.js",
  "!Source/ThirdParty/**",
  "!Source/Cesium.js",
  "!Source/copyrightHeader.js",
  "!Source/Shaders/**",
  "!Source/Workers/cesiumWorkerBootstrapper.js",
  "!Source/Workers/transferTypedArrayTest.js",
  "!Specs/karma-main.js",
  "!Specs/karma.conf.cjs",
  "!Specs/spec-main.js",
  "!Specs/SpecList.js",
  "!Specs/TestWorkers/**",
];

function rollupWarning(message) {
  // Ignore eval warnings in third-party code we don't have control over
  if (message.code === "EVAL" && /protobufjs/.test(message.loc.file)) {
    return;
  }

  console.log(message);
}

const copyrightHeader = fs.readFileSync(
  path.join("Source", "copyrightHeader.js"),
  "utf8"
);

function createWorkers() {
  rimraf.sync("Build/createWorkers");

  globby
    .sync([
      "Source/Workers/**",
      "!Source/Workers/cesiumWorkerBootstrapper.js",
      "!Source/Workers/transferTypedArrayTest.js",
    ])
    .forEach(function (file) {
      rimraf.sync(file);
    });

  const workers = globby.sync(["Source/WorkersES6/**"]);

  return rollup
    .rollup({
      input: workers,
      onwarn: rollupWarning,
    })
    .then(function (bundle) {
      return bundle.write({
        dir: "Build/createWorkers",
        banner:
          "/* This file is automatically rebuilt by the Cesium build process. */",
        format: "amd",
      });
    })
    .then(function () {
      return streamToPromise(
        gulp.src("Build/createWorkers/**").pipe(gulp.dest("Source/Workers"))
      );
    })
    .then(function () {
      rimraf.sync("Build/createWorkers");
    });
}

async function buildThirdParty() {
  rimraf.sync("Build/createWorkers");
  globby.sync(filesToLeaveInThirdParty).forEach(function (file) {
    rimraf.sync(file);
  });

  const workers = globby.sync(["ThirdParty/npm/**"]);

  return rollup
    .rollup({
      input: workers,
      plugins: [rollupResolve(), rollupCommonjs()],
      onwarn: rollupWarning,
    })
    .then(function (bundle) {
      return bundle.write({
        dir: "Build/createThirdPartyNpm",
        banner:
          "/* This file is automatically rebuilt by the Cesium build process. */",
        format: "es",
      });
    })
    .then(function () {
      return streamToPromise(
        gulp
          .src("Build/createThirdPartyNpm/**")
          .pipe(gulp.dest("Source/ThirdParty"))
      );
    })
    .then(function () {
      rimraf.sync("Build/createThirdPartyNpm");
    });
}

gulp.task("build", async function () {
  mkdirp.sync("Build");

  fs.writeFileSync(
    "Build/package.json",
    JSON.stringify({
      type: "commonjs",
    }),
    "utf8"
  );

  await buildThirdParty();
  glslToJavaScript(minifyShaders, "Build/minifyShaders.state");
  createCesiumJs();
  createSpecList();
  createJsHintOptions();
  return Promise.join(createWorkers(), createGalleryList());
});

gulp.task("build-watch", function () {
  return gulp.watch(watchedFiles, gulp.series("build"));
});

gulp.task("buildApps", function () {
  return Promise.join(buildCesiumViewer(), buildSandcastle());
});

gulp.task("build-ts", function () {
  createTypeScriptDefinitions();
  return Promise.resolve();
});

gulp.task("build-specs", function buildSpecs() {
  const externalCesium = rollupPluginExternalGlobals({
    "../Source/Cesium.js": "Cesium",
    "../../Source/Cesium.js": "Cesium",
    "../../../Source/Cesium.js": "Cesium",
    "../../../../Source/Cesium.js": "Cesium",
  });

  const removePragmas = rollupPluginStripPragma({
    pragmas: ["debug"],
  });

  const promise = Promise.join(
    rollup
      .rollup({
        input: "Specs/SpecList.js",
        plugins: [externalCesium],
        onwarn: rollupWarning,
      })
      .then(function (bundle) {
        return bundle.write({
          file: "Build/Specs/Specs.js",
          format: "iife",
        });
      })
      .then(function () {
        return rollup
          .rollup({
            input: "Specs/spec-main.js",
            plugins: [removePragmas, externalCesium],
          })
          .then(function (bundle) {
            return bundle.write({
              file: "Build/Specs/spec-main.js",
              format: "iife",
            });
          });
      })
      .then(function () {
        return rollup
          .rollup({
            input: "Specs/karma-main.js",
            plugins: [removePragmas, externalCesium],
            onwarn: rollupWarning,
          })
          .then(function (bundle) {
            return bundle.write({
              file: "Build/Specs/karma-main.js",
              name: "karmaMain",
              format: "iife",
            });
          });
      })
  );

  return promise;
});

gulp.task("clean", function (done) {
  rimraf.sync("Build");
  globby.sync(filesToClean).forEach(function (file) {
    rimraf.sync(file);
  });
  done();
});

function cloc() {
  let cmdLine;

  //Run cloc on primary Source files only
  const source = new Promise(function (resolve, reject) {
    cmdLine =
      "npx cloc" +
      " --quiet --progress-rate=0" +
      " Source/ --exclude-dir=Assets,ThirdParty,Workers --not-match-f=copyrightHeader.js";

    child_process.exec(cmdLine, function (error, stdout, stderr) {
      if (error) {
        console.log(stderr);
        return reject(error);
      }
      console.log("Source:");
      console.log(stdout);
      resolve();
    });
  });

  //If running cloc on source succeeded, also run it on the tests.
  return source.then(function () {
    return new Promise(function (resolve, reject) {
      cmdLine =
        "npx cloc" +
        " --quiet --progress-rate=0" +
        " Specs/ --exclude-dir=Data";
      child_process.exec(cmdLine, function (error, stdout, stderr) {
        if (error) {
          console.log(stderr);
          return reject(error);
        }
        console.log("Specs:");
        console.log(stdout);
        resolve();
      });
    });
  });
}

gulp.task("cloc", gulp.series("clean", cloc));

function combineForSandcastle() {
  const outputDirectory = path.join("Build", "Sandcastle", "CesiumUnminified");
  return combineJavaScript({
    removePragmas: false,
    optimizer: "none",
    outputDirectory: outputDirectory,
  });
}

function combine() {
  const outputDirectory = path.join("Build", "CesiumUnminified");
  return combineJavaScript({
    removePragmas: false,
    minify: false,
    outputDirectory: outputDirectory,
  });
}

gulp.task("combine", gulp.series("build", combine));
gulp.task("default", gulp.series("combine"));

function combineRelease() {
  const outputDirectory = path.join("Build", "CesiumUnminified");
  return combineJavaScript({
    removePragmas: true,
    minify: false,
    outputDirectory: outputDirectory,
  });
}

gulp.task("combineRelease", gulp.series("build", combineRelease));

gulp.task("prepare", function (done) {
  // Copy Draco3D files from node_modules into Source
  fs.copyFileSync(
    "node_modules/draco3d/draco_decoder_nodejs.js",
    "Source/ThirdParty/Workers/draco_decoder_nodejs.js"
  );
  fs.copyFileSync(
    "node_modules/draco3d/draco_decoder.wasm",
    "Source/ThirdParty/draco_decoder.wasm"
  );
  // Copy pako and zip.js worker files to Source/ThirdParty
  fs.copyFileSync(
    "node_modules/pako/dist/pako_inflate.min.js",
    "Source/ThirdParty/Workers/pako_inflate.min.js"
  );
  fs.copyFileSync(
    "node_modules/pako/dist/pako_deflate.min.js",
    "Source/ThirdParty/Workers/pako_deflate.min.js"
  );
  fs.copyFileSync(
    "node_modules/@zip.js/zip.js/dist/z-worker-pako.js",
    "Source/ThirdParty/Workers/z-worker-pako.js"
  );
  done();
});

//Builds the documentation
function generateDocumentation() {
  child_process.execSync("npx jsdoc --configure Tools/jsdoc/conf.json", {
    stdio: "inherit",
    env: Object.assign({}, process.env, { CESIUM_VERSION: version }),
  });

  const stream = gulp
    .src("Documentation/Images/**")
    .pipe(gulp.dest("Build/Documentation/Images"));

  return streamToPromise(stream);
}
gulp.task("generateDocumentation", generateDocumentation);

gulp.task("generateDocumentation-watch", function () {
  return generateDocumentation().done(function () {
    console.log("Listening for changes in documentation...");
    return gulp.watch(sourceFiles, gulp.series("generateDocumentation"));
  });
});

gulp.task(
  "website-release",
  gulp.series("build", combineForSandcastle, generateDocumentation)
);

gulp.task(
  "release",
  gulp.series(
    "build",
    "build-ts",
    combine,
    minifyRelease,
    generateDocumentation
  )
);

gulp.task(
  "makeZipFile",
  gulp.series("release", function () {
    //For now we regenerate the JS glsl to force it to be unminified in the release zip
    //See https://github.com/CesiumGS/cesium/pull/3106#discussion_r42793558 for discussion.
    glslToJavaScript(false, "Build/minifyShaders.state");

    // Remove prepare step from package.json to avoid running "prepare" an extra time.
    delete packageJson.scripts.prepare;
    fs.writeFileSync(
      "./Build/package.noprepare.json",
      JSON.stringify(packageJson, null, 2)
    );

    const packageJsonSrc = gulp
      .src("Build/package.noprepare.json")
      .pipe(gulpRename("package.json"));

    const builtSrc = gulp.src(
      [
        "Build/Cesium/**",
        "Build/CesiumUnminified/**",
        "Build/Documentation/**",
        "Build/package.json",
      ],
      {
        base: ".",
      }
    );

    const staticSrc = gulp.src(
      [
        "Apps/**",
        "!Apps/Sandcastle/gallery/development/**",
        "Source/**",
        "Specs/**",
        "ThirdParty/**",
        "favicon.ico",
        "gulpfile.cjs",
        "server.cjs",
        "index.cjs",
        "LICENSE.md",
        "CHANGES.md",
        "README.md",
        "web.config",
      ],
      {
        base: ".",
      }
    );

    const indexSrc = gulp
      .src("index.release.html")
      .pipe(gulpRename("index.html"));

    return mergeStream(packageJsonSrc, builtSrc, staticSrc, indexSrc)
      .pipe(
        gulpTap(function (file) {
          // Work around an issue with gulp-zip where archives generated on Windows do
          // not properly have their directory executable mode set.
          // see https://github.com/sindresorhus/gulp-zip/issues/64#issuecomment-205324031
          if (file.isDirectory()) {
            file.stat.mode = parseInt("40777", 8);
          }
        })
      )
      .pipe(gulpZip(`Cesium-${version}.zip`))
      .pipe(gulp.dest("."))
      .on("finish", function () {
        rimraf.sync("./Build/package.noprepare.json");
      });
  })
);

gulp.task(
  "minify",
  gulp.series("build", function () {
    return combineJavaScript({
      removePragmas: false,
      minify: true,
      outputDirectory: path.join("Build", "Cesium"),
    });
  })
);

function minifyRelease() {
  return combineJavaScript({
    removePragmas: true,
    minify: true,
    outputDirectory: path.join("Build", "Cesium"),
  });
}

gulp.task("minifyRelease", gulp.series("build", minifyRelease));

function isTravisPullRequest() {
  return (
    process.env.TRAVIS_PULL_REQUEST !== undefined &&
    process.env.TRAVIS_PULL_REQUEST !== "false"
  );
}

gulp.task("deploy-s3", function (done) {
  if (isTravisPullRequest()) {
    console.log("Skipping deployment for non-pull request.");
    done();
    return;
  }

  const argv = yargs.usage("Usage: deploy-s3").argv;

  const cacheControl = argv.c ? argv.c : "max-age=3600";

  if (argv.confirm) {
    // skip prompt for travis
    deployCesium(cacheControl, done);
    return;
  }

  const iface = readline.createInterface({
    input: process.stdin,
    output: process.stdout,
  });

  // prompt for confirmation
  iface.question(
<<<<<<< HEAD
    "Files from your computer will be published to the cesium.com bucket. Continue? [y/n] ",
=======
    `Files from your computer will be published to the ${bucketName} bucket. Continue? [y/n] `,
>>>>>>> 6bbf84b7
    function (answer) {
      iface.close();
      if (answer === "y") {
        deployCesium(cacheControl, done);
      } else {
        console.log("Deploy aborted by user.");
        done();
      }
    }
  );
});

// Deploy cesium to s3
function deployCesium(cacheControl, done) {
  const refDocPrefix = "cesiumjs/ref-doc";
  const sandcastlePrefix = "sandcastle";
  const cesiumViewerPrefix = "cesiumjs/cesium-viewer";

  const readFile = Promise.promisify(fs.readFile);
  const gzip = Promise.promisify(zlib.gzip);
  const concurrencyLimit = 2000;

  const s3 = new AWS.S3({
    maxRetries: 10,
    retryDelayOptions: {
      base: 500,
    },
  });

  let uploaded = 0;
  const errors = [];

<<<<<<< HEAD
  function uploadFiles(prefix, filePrefix, files) {
    return Promise.map(
      files,
      function (file) {
        const blobName = prefix + "/" + file.replace(filePrefix, "");
        const mimeLookup = getMimeType(blobName);
        const contentType = mimeLookup.type;
        const compress = mimeLookup.compress;
        const contentEncoding = compress ? "gzip" : undefined;

        return readFile(file)
          .then(function (content) {
            if (!compress) {
              return content;
            }

            const alreadyCompressed =
              content[0] === 0x1f && content[1] === 0x8b;
            if (alreadyCompressed) {
              console.log(
                "Skipping compressing already compressed file: " + file
              );
              return content;
            }
=======
  const prefix = `${uploadDirectory}/`;
  return listAll(s3, bucketName, prefix, existingBlobs)
    .then(function () {
      return globby(
        [
          "Apps/**",
          "Build/**",
          "Source/**",
          "Specs/**",
          "ThirdParty/**",
          "*.md",
          "favicon.ico",
          "gulpfile.cjs",
          "index.html",
          "package.json",
          "server.cjs",
          "web.config",
          "*.zip",
          "*.tgz",
        ],
        {
          dot: true, // include hidden files
        }
      );
    })
    .then(function (files) {
      return Promise.map(
        files,
        function (file) {
          const blobName = `${uploadDirectory}/${file}`;
          const mimeLookup = getMimeType(blobName);
          const contentType = mimeLookup.type;
          const compress = mimeLookup.compress;
          const contentEncoding = compress ? "gzip" : undefined;
          let etag;

          totalFiles++;

          return readFile(file)
            .then(function (content) {
              if (!compress) {
                return content;
              }

              const alreadyCompressed =
                content[0] === 0x1f && content[1] === 0x8b;
              if (alreadyCompressed) {
                console.log(
                  `Skipping compressing already compressed file: ${file}`
                );
                return content;
              }
>>>>>>> 6bbf84b7

            return gzip(content);
          })
          .then(function (content) {
            if (verbose) {
              console.log("Uploading " + blobName + "...");
            }
            const etag = crypto
              .createHash("md5")
              .update(content)
              .digest("base64");
            const params = {
              Bucket: bucketName,
              Key: blobName,
              Body: content,
              ContentMD5: etag,
              ContentType: contentType,
              ContentEncoding: contentEncoding,
              CacheControl: cacheControl,
            };

            return s3.putObject(params).promise();
          })
          .then(function () {
            uploaded++;
          })
          .catch(function (error) {
            errors.push(error);
          });
      },
      { concurrency: concurrencyLimit }
    );
  }

<<<<<<< HEAD
  const uploadSandcastle = globby(["Build/Sandcastle/**"]).then(function (
    files
  ) {
    return uploadFiles(sandcastlePrefix, "Build/Sandcastle/", files);
  });

  const uploadRefDoc = globby(["Build/Documentation/**"]).then(function (
    files
  ) {
    return uploadFiles(refDocPrefix, "Build/Documentation/", files);
  });
=======
              // remove files as we find them on disk
              existingBlobs.splice(index, 1);

              // get file info
              return s3
                .headObject({
                  Bucket: bucketName,
                  Key: blobName,
                })
                .promise()
                .then(function (data) {
                  if (
                    data.ETag !== `"${hash}"` ||
                    data.CacheControl !== cacheControl ||
                    data.ContentType !== contentType ||
                    data.ContentEncoding !== contentEncoding
                  ) {
                    return content;
                  }

                  // We don't need to upload this file again
                  skipped++;
                  return undefined;
                })
                .catch(function (error) {
                  errors.push(error);
                });
            })
            .then(function (content) {
              if (!content) {
                return;
              }

              if (verbose) {
                console.log(`Uploading ${blobName}...`);
              }
              const params = {
                Bucket: bucketName,
                Key: blobName,
                Body: content,
                ContentMD5: etag,
                ContentType: contentType,
                ContentEncoding: contentEncoding,
                CacheControl: cacheControl,
              };

              return s3
                .putObject(params)
                .promise()
                .then(function () {
                  uploaded++;
                })
                .catch(function (error) {
                  errors.push(error);
                });
            });
        },
        { concurrency: concurrencyLimit }
      );
    })
    .then(function () {
      console.log(
        `Skipped ${skipped} files and successfully uploaded ${uploaded} files of ${
          totalFiles - skipped
        } files.`
      );
      if (existingBlobs.length === 0) {
        return;
      }
>>>>>>> 6bbf84b7

  const uploadCesiumViewer = globby(["Build/CesiumViewer/**"]).then(function (
    files
  ) {
    return uploadFiles(cesiumViewerPrefix, "Build/CesiumViewer/", files);
  });

<<<<<<< HEAD
  const uploadRelease = deployCesiumRelease(s3, errors);

  Promise.all(uploadSandcastle, uploadRefDoc, uploadCesiumViewer, uploadRelease)
    .then(function () {
      console.log("Successfully uploaded " + uploaded + " files.");
=======
      if (objectsToDelete.length > 0) {
        console.log(`Cleaning ${objectsToDelete.length} files...`);

        // If more than 1000 files, we must issue multiple requests
        const batches = [];
        while (objectsToDelete.length > 1000) {
          batches.push(objectsToDelete.splice(0, 1000));
        }
        batches.push(objectsToDelete);

        return Promise.map(
          batches,
          function (objects) {
            return s3
              .deleteObjects({
                Bucket: bucketName,
                Delete: {
                  Objects: objects,
                },
              })
              .promise()
              .then(function () {
                if (verbose) {
                  console.log(`Cleaned ${objects.length} files.`);
                }
              });
          },
          { concurrency: concurrency }
        );
      }
>>>>>>> 6bbf84b7
    })
    .catch(function (error) {
      errors.push(error);
    })
    .then(function () {
      if (errors.length === 0) {
        done();
        return;
      }

      console.log("Errors: ");
      errors.map(function (e) {
        console.log(e);
      });
      done(1);
    });
}

async function deployCesiumRelease(s3, errors) {
  const releaseDir = "cesiumjs/releases";
  const quiet = process.env.TRAVIS;

  let release;
  try {
    // Deploy any new releases
    const getRequest = await Promise.promisify(request.get);
    const response = await getRequest({
      method: "GET",
      uri: "https://api.github.com/repos/CesiumGS/cesium/releases/latest",
      json: true,
      headers: {
        Authorization: process.env.TOKEN
          ? "token " + process.env.TOKEN
          : undefined,
        "User-Agent": "cesium.com-build",
      },
    });
    const body = response.body;

    release = {
      tag: body.tag_name,
      name: body.name,
      url: body.assets[0].browser_download_url,
    };

    await s3
      .headObject({
        Bucket: bucketName,
        Key: path.posix.join(releaseDir, release.tag, "cesium.zip"),
      })
      .promise();
    console.log(
      `Cesium version ${release.tag} up to date. Skipping release deployment.`
    );
  } catch (error) {
    // The current version is not uploaded
    if (error.code === "NotFound") {
      console.log("Updating cesium version...");
      const data = await download(release.url);
      // upload and unzip contents
      const key = path.posix.join(releaseDir, release.tag, "cesium.zip");
      await uploadObject(s3, key, data, quiet);
      const files = await decompress(data);
      await Promise.map(
        files,
        function (file) {
          if (file.path.startsWith("Apps")) {
            // skip uploading apps and sandcastle
            return;
          }
          // Upload to release directory
          const key = path.posix.join(releaseDir, release.tag, file.path);
          return uploadObject(s3, key, file.data, quiet);
        },
        { concurrency: 5 }
      );
    }

    // else, unexpected error
    errors.push(error);
  }
}

function uploadObject(s3, key, contents, quiet) {
  if (!quiet) {
    console.log(`Uploading ${key}...`);
  }

  return s3
    .upload({
      Bucket: bucketName,
      Key: key,
      Body: contents,
      ContentType: mime.getType(key) || undefined,
      CacheControl: "public, max-age=1800",
    })
    .promise();
}

function getMimeType(filename) {
  const mimeType = mime.getType(filename);
  if (mimeType) {
    //Compress everything except zipfiles, binary images, and video
    let compress = !/^(image\/|video\/|application\/zip|application\/gzip)/i.test(
      mimeType
    );
    if (mimeType === "image/svg+xml") {
      compress = true;
    }
    return { type: mimeType, compress: compress };
  }

  //Non-standard mime types not handled by mime
  if (/\.(glsl|LICENSE|config|state)$/i.test(filename)) {
    return { type: "text/plain", compress: true };
  } else if (/\.(czml|topojson)$/i.test(filename)) {
    return { type: "application/json", compress: true };
  } else if (/\.tgz$/i.test(filename)) {
    return { type: "application/octet-stream", compress: false };
  }

  // Handle dotfiles, such as .jshintrc
  const baseName = path.basename(filename);
  if (baseName[0] === "." || baseName.indexOf(".") === -1) {
    return { type: "text/plain", compress: true };
  }

  // Everything else can be octet-stream compressed but print a warning
  // if we introduce a type we aren't specifically handling.
  if (!/\.(terrain|b3dm|geom|pnts|vctr|cmpt|i3dm|metadata)$/i.test(filename)) {
    console.log(`Unknown mime type for ${filename}`);
  }

  return { type: "application/octet-stream", compress: true };
}

gulp.task("deploy-set-version", function (done) {
  const buildVersion = yargs.argv.buildVersion;
  if (buildVersion) {
    // NPM versions can only contain alphanumeric and hyphen characters
    packageJson.version += `-${buildVersion.replace(/[^[0-9A-Za-z-]/g, "")}`;
    fs.writeFileSync("package.json", JSON.stringify(packageJson, undefined, 2));
  }
  done();
});

gulp.task("deploy-status", function () {
  if (isTravisPullRequest()) {
    console.log("Skipping deployment status for non-pull request.");
    return Promise.resolve();
  }

  const status = yargs.argv.status;
  const message = yargs.argv.message;

  const deployUrl = `${travisDeployUrl + process.env.TRAVIS_BRANCH}/`;
  const zipUrl = `${deployUrl}Cesium-${packageJson.version}.zip`;
  const npmUrl = `${deployUrl}cesium-${packageJson.version}.tgz`;
  const coverageUrl = `${
    travisDeployUrl + process.env.TRAVIS_BRANCH
  }/Build/Coverage/index.html`;

  return Promise.join(
    setStatus(status, deployUrl, message, "deployment"),
    setStatus(status, zipUrl, message, "zip file"),
    setStatus(status, npmUrl, message, "npm package"),
    setStatus(status, coverageUrl, message, "coverage results")
  );
});

function setStatus(state, targetUrl, description, context) {
  // skip if the environment does not have the token
  if (!process.env.TOKEN) {
    return;
  }

  const requestPost = Promise.promisify(request.post);
  return requestPost({
    url: `https://api.github.com/repos/${process.env.TRAVIS_REPO_SLUG}/statuses/${process.env.TRAVIS_COMMIT}`,
    json: true,
    headers: {
      Authorization: `token ${process.env.TOKEN}`,
      "User-Agent": "Cesium",
    },
    body: {
      state: state,
      target_url: targetUrl,
      description: description,
      context: context,
    },
  });
}

gulp.task("coverage", function (done) {
  const argv = yargs.argv;
  const webglStub = argv.webglStub ? argv.webglStub : false;
  const suppressPassed = argv.suppressPassed ? argv.suppressPassed : false;
  const failTaskOnError = argv.failTaskOnError ? argv.failTaskOnError : false;

  const folders = [];
  let browsers = ["Chrome"];
  if (argv.browsers) {
    browsers = argv.browsers.split(",");
  }

  const karma = new Karma.Server(
    {
      configFile: karmaConfigFile,
      browsers: browsers,
      specReporter: {
        suppressErrorSummary: false,
        suppressFailed: false,
        suppressPassed: suppressPassed,
        suppressSkipped: true,
      },
      preprocessors: {
        "Source/Core/**/*.js": ["karma-coverage-istanbul-instrumenter"],
        "Source/DataSources/**/*.js": ["karma-coverage-istanbul-instrumenter"],
        "Source/Renderer/**/*.js": ["karma-coverage-istanbul-instrumenter"],
        "Source/Scene/**/*.js": ["karma-coverage-istanbul-instrumenter"],
        "Source/Shaders/**/*.js": ["karma-coverage-istanbul-instrumenter"],
        "Source/Widgets/**/*.js": ["karma-coverage-istanbul-instrumenter"],
        "Source/Workers/**/*.js": ["karma-coverage-istanbul-instrumenter"],
      },
      coverageIstanbulInstrumenter: {
        esModules: true,
      },
      reporters: ["spec", "coverage"],
      coverageReporter: {
        dir: "Build/Coverage",
        subdir: function (browserName) {
          folders.push(browserName);
          return browserName;
        },
        includeAllSources: true,
      },
      client: {
        captureConsole: verbose,
        args: [undefined, undefined, undefined, webglStub, undefined],
      },
    },
    function (e) {
      let html = "<!doctype html><html><body><ul>";
      folders.forEach(function (folder) {
        html += `<li><a href="${encodeURIComponent(
          folder
        )}/index.html">${folder}</a></li>`;
      });
      html += "</ul></body></html>";
      fs.writeFileSync("Build/Coverage/index.html", html);

      if (!process.env.TRAVIS) {
        folders.forEach(function (dir) {
          open(`Build/Coverage/${dir}/index.html`);
        });
      }
      return done(failTaskOnError ? e : undefined);
    }
  );
  karma.start();
});

gulp.task("test", function (done) {
  const argv = yargs.argv;

  const enableAllBrowsers = argv.all ? true : false;
  const includeCategory = argv.include ? argv.include : "";
  const excludeCategory = argv.exclude ? argv.exclude : "";
  const webglValidation = argv.webglValidation ? argv.webglValidation : false;
  const webglStub = argv.webglStub ? argv.webglStub : false;
  const release = argv.release ? argv.release : false;
  const failTaskOnError = argv.failTaskOnError ? argv.failTaskOnError : false;
  const suppressPassed = argv.suppressPassed ? argv.suppressPassed : false;

  let browsers = ["Chrome"];
  if (argv.browsers) {
    browsers = argv.browsers.split(",");
  }

  let files = [
    { pattern: "Specs/karma-main.js", included: true, type: "module" },
    { pattern: "Source/**", included: false, type: "module" },
    { pattern: "Specs/*.js", included: true, type: "module" },
    { pattern: "Specs/Core/**", included: true, type: "module" },
    { pattern: "Specs/Data/**", included: false },
    { pattern: "Specs/DataSources/**", included: true, type: "module" },
    { pattern: "Specs/Renderer/**", included: true, type: "module" },
    { pattern: "Specs/Scene/**", included: true, type: "module" },
    { pattern: "Specs/ThirdParty/**", included: true, type: "module" },
    { pattern: "Specs/Widgets/**", included: true, type: "module" },
    { pattern: "Specs/TestWorkers/**", included: false },
  ];

  if (release) {
    files = [
      { pattern: "Specs/Data/**", included: false },
      { pattern: "Specs/ThirdParty/**", included: true, type: "module" },
      { pattern: "Specs/TestWorkers/**", included: false },
      { pattern: "Build/Cesium/Cesium.js", included: true },
      { pattern: "Build/Cesium/**", included: false },
      { pattern: "Build/Specs/karma-main.js", included: true },
      { pattern: "Build/Specs/Specs.js", included: true },
    ];
  }

  const karma = new Karma.Server(
    {
      configFile: karmaConfigFile,
      browsers: browsers,
      specReporter: {
        suppressErrorSummary: false,
        suppressFailed: false,
        suppressPassed: suppressPassed,
        suppressSkipped: true,
      },
      detectBrowsers: {
        enabled: enableAllBrowsers,
      },
      logLevel: verbose ? Karma.constants.LOG_INFO : Karma.constants.LOG_ERROR,
      files: files,
      client: {
        captureConsole: verbose,
        args: [
          includeCategory,
          excludeCategory,
          webglValidation,
          webglStub,
          release,
        ],
      },
    },
    function (e) {
      return done(failTaskOnError ? e : undefined);
    }
  );
  karma.start();
});

gulp.task("convertToModules", function () {
  const requiresRegex = /([\s\S]*?(define|defineSuite|require)\((?:{[\s\S]*}, )?\[)([\S\s]*?)]([\s\S]*?function\s*)\(([\S\s]*?)\) {([\s\S]*)/;
  const noModulesRegex = /([\s\S]*?(define|defineSuite|require)\((?:{[\s\S]*}, )?\[?)([\S\s]*?)]?([\s\S]*?function\s*)\(([\S\s]*?)\) {([\s\S]*)/;
  const splitRegex = /,\s*/;

  const fsReadFile = Promise.promisify(fs.readFile);
  const fsWriteFile = Promise.promisify(fs.writeFile);

  const files = globby.sync(filesToConvertES6);

  return Promise.map(files, function (file) {
    return fsReadFile(file).then(function (contents) {
      contents = contents.toString();
      if (contents.startsWith("import")) {
        return;
      }

      let result = requiresRegex.exec(contents);

      if (result === null) {
        result = noModulesRegex.exec(contents);
        if (result === null) {
          return;
        }
      }

      const names = result[3].split(splitRegex);
      if (names.length === 1 && names[0].trim() === "") {
        names.length = 0;
      }

      for (let i = 0; i < names.length; ++i) {
        if (names[i].indexOf("//") >= 0 || names[i].indexOf("/*") >= 0) {
          console.log(
            `${file} contains comments in the require list.  Skipping so nothing gets broken.`
          );
          return;
        }
      }

      const identifiers = result[5].split(splitRegex);
      if (identifiers.length === 1 && identifiers[0].trim() === "") {
        identifiers.length = 0;
      }

      for (let i = 0; i < identifiers.length; ++i) {
        if (
          identifiers[i].indexOf("//") >= 0 ||
          identifiers[i].indexOf("/*") >= 0
        ) {
          console.log(
            `${file} contains comments in the require list.  Skipping so nothing gets broken.`
          );
          return;
        }
      }

      const requires = [];

      for (let i = 0; i < names.length && i < identifiers.length; ++i) {
        requires.push({
          name: names[i].trim(),
          identifier: identifiers[i].trim(),
        });
      }

      // Convert back to separate lists for the names and identifiers, and add
      // any additional names or identifiers that don't have a corresponding pair.
      const sortedNames = requires.map(function (item) {
        return `${item.name.slice(0, -1)}.js'`;
      });
      for (let i = sortedNames.length; i < names.length; ++i) {
        sortedNames.push(names[i].trim());
      }

      const sortedIdentifiers = requires.map(function (item) {
        return item.identifier;
      });
      for (let i = sortedIdentifiers.length; i < identifiers.length; ++i) {
        sortedIdentifiers.push(identifiers[i].trim());
      }

      contents = "";
      if (sortedNames.length > 0) {
        for (let q = 0; q < sortedNames.length; q++) {
          let modulePath = sortedNames[q];
          if (file.startsWith("Specs")) {
            modulePath = modulePath.substring(1, modulePath.length - 1);
            const sourceDir = path.dirname(file);

            if (modulePath.startsWith("Specs") || modulePath.startsWith(".")) {
              let importPath = modulePath;
              if (modulePath.startsWith("Specs")) {
                importPath = path.relative(sourceDir, modulePath);
                if (importPath[0] !== ".") {
                  importPath = `./${importPath}`;
                }
              }
              modulePath = `'${importPath}'`;
              contents += `import ${sortedIdentifiers[q]} from ${modulePath};${os.EOL}`;
            } else {
              modulePath =
                `'${path.relative(sourceDir, "Source")}/Cesium.js` + `'`;
              if (sortedIdentifiers[q] === "CesiumMath") {
                contents += `import { Math as CesiumMath } from ${modulePath};${os.EOL}`;
              } else {
                contents += `import { ${sortedIdentifiers[q]} } from ${modulePath};${os.EOL}`;
              }
            }
          } else {
            contents += `import ${sortedIdentifiers[q]} from ${modulePath};${os.EOL}`;
          }
        }
      }

      let code;
      const codeAndReturn = result[6];
      if (file.endsWith("Spec.js")) {
        const indi = codeAndReturn.lastIndexOf("});");
        code = codeAndReturn.slice(0, indi);
        code = code.trim().replace(`'use strict';${os.EOL}`, "");
        contents += code + os.EOL;
      } else {
        const returnIndex = codeAndReturn.lastIndexOf("return");

        code = codeAndReturn.slice(0, returnIndex);
        code = code.trim().replace(`'use strict';${os.EOL}`, "");
        contents += code + os.EOL;

        const returnStatement = codeAndReturn.slice(returnIndex);
        contents += `${returnStatement
          .split(";")[0]
          .replace("return ", "export default ")};${os.EOL}`;
      }

      return fsWriteFile(file, contents);
    });
  });
});

function combineCesium(debug, minify, combineOutput) {
  const plugins = [];

  if (!debug) {
    plugins.push(
      rollupPluginStripPragma({
        pragmas: ["debug"],
      })
    );
  }
  if (minify) {
    plugins.push(rollupPluginTerser.terser());
  }

  return rollup
    .rollup({
      input: "Source/Cesium.js",
      plugins: plugins,
      onwarn: rollupWarning,
    })
    .then(function (bundle) {
      return bundle.write({
        format: "umd",
        name: "Cesium",
        file: path.join(combineOutput, "Cesium.js"),
        sourcemap: debug,
        banner: copyrightHeader,
      });
    });
}

function combineWorkers(debug, minify, combineOutput) {
  //This is done waterfall style for concurrency reasons.
  // Copy files that are already minified
  return globby(["Source/ThirdParty/Workers/draco*.js"])
    .then(function (files) {
      const stream = gulp
        .src(files, { base: "Source" })
        .pipe(gulp.dest(combineOutput));
      return streamToPromise(stream);
    })
    .then(function () {
      return globby([
        "Source/Workers/cesiumWorkerBootstrapper.js",
        "Source/Workers/transferTypedArrayTest.js",
        "Source/ThirdParty/Workers/*.js",
        // Files are already minified, don't optimize
        "!Source/ThirdParty/Workers/draco*.js",
      ]);
    })
    .then(function (files) {
      return Promise.map(
        files,
        function (file) {
          return streamToPromise(
            gulp
              .src(file)
              .pipe(gulpTerser())
              .pipe(
                gulp.dest(
                  path.dirname(
                    path.join(combineOutput, path.relative("Source", file))
                  )
                )
              )
          );
        },
        { concurrency: concurrency }
      );
    })
    .then(function () {
      return globby(["Source/WorkersES6/*.js"]);
    })
    .then(function (files) {
      const plugins = [];

      if (!debug) {
        plugins.push(
          rollupPluginStripPragma({
            pragmas: ["debug"],
          })
        );
      }
      if (minify) {
        plugins.push(rollupPluginTerser.terser());
      }

      return rollup
        .rollup({
          input: files,
          plugins: plugins,
          onwarn: rollupWarning,
        })
        .then(function (bundle) {
          return bundle.write({
            dir: path.join(combineOutput, "Workers"),
            format: "amd",
            sourcemap: debug,
            banner: copyrightHeader,
          });
        });
    });
}

function minifyCSS(outputDirectory) {
  streamToPromise(
    gulp
      .src("Source/**/*.css")
      .pipe(cleanCSS())
      .pipe(gulp.dest(outputDirectory))
  );
}

function minifyModules(outputDirectory) {
  return streamToPromise(
    gulp
      .src("Source/ThirdParty/google-earth-dbroot-parser.js")
      .pipe(gulpTerser())
      .pipe(gulp.dest(`${outputDirectory}/ThirdParty/`))
  );
}

function combineJavaScript(options) {
  const minify = options.minify;
  const outputDirectory = options.outputDirectory;
  const removePragmas = options.removePragmas;

  const combineOutput = path.join(
    "Build",
    "combineOutput",
    minify ? "minified" : "combined"
  );

  const promise = Promise.join(
    combineCesium(!removePragmas, minify, combineOutput),
    combineWorkers(!removePragmas, minify, combineOutput),
    minifyModules(outputDirectory)
  );

  return promise.then(function () {
    const promises = [];

    //copy to build folder with copyright header added at the top
    let stream = gulp
      .src([`${combineOutput}/**`])
      .pipe(gulp.dest(outputDirectory));

    promises.push(streamToPromise(stream));

    const everythingElse = ["Source/**", "!**/*.js", "!**/*.glsl"];
    if (minify) {
      promises.push(minifyCSS(outputDirectory));
      everythingElse.push("!**/*.css");
    }

    stream = gulp
      .src(everythingElse, { nodir: true })
      .pipe(gulp.dest(outputDirectory));
    promises.push(streamToPromise(stream));

    return Promise.all(promises).then(function () {
      rimraf.sync(combineOutput);
    });
  });
}

function glslToJavaScript(minify, minifyStateFilePath) {
  fs.writeFileSync(minifyStateFilePath, minify.toString());
  const minifyStateFileLastModified = fs.existsSync(minifyStateFilePath)
    ? fs.statSync(minifyStateFilePath).mtime.getTime()
    : 0;

  // collect all currently existing JS files into a set, later we will remove the ones
  // we still are using from the set, then delete any files remaining in the set.
  const leftOverJsFiles = {};

  globby
    .sync(["Source/Shaders/**/*.js", "Source/ThirdParty/Shaders/*.js"])
    .forEach(function (file) {
      leftOverJsFiles[path.normalize(file)] = true;
    });

  const builtinFunctions = [];
  const builtinConstants = [];
  const builtinStructs = [];

  const glslFiles = globby.sync([
    "Source/Shaders/**/*.glsl",
    "Source/ThirdParty/Shaders/*.glsl",
  ]);
  glslFiles.forEach(function (glslFile) {
    glslFile = path.normalize(glslFile);
    const baseName = path.basename(glslFile, ".glsl");
    const jsFile = `${path.join(path.dirname(glslFile), baseName)}.js`;

    // identify built in functions, structs, and constants
    const baseDir = path.join("Source", "Shaders", "Builtin");
    if (
      glslFile.indexOf(path.normalize(path.join(baseDir, "Functions"))) === 0
    ) {
      builtinFunctions.push(baseName);
    } else if (
      glslFile.indexOf(path.normalize(path.join(baseDir, "Constants"))) === 0
    ) {
      builtinConstants.push(baseName);
    } else if (
      glslFile.indexOf(path.normalize(path.join(baseDir, "Structs"))) === 0
    ) {
      builtinStructs.push(baseName);
    }

    delete leftOverJsFiles[jsFile];

    const jsFileExists = fs.existsSync(jsFile);
    const jsFileModified = jsFileExists
      ? fs.statSync(jsFile).mtime.getTime()
      : 0;
    const glslFileModified = fs.statSync(glslFile).mtime.getTime();

    if (
      jsFileExists &&
      jsFileModified > glslFileModified &&
      jsFileModified > minifyStateFileLastModified
    ) {
      return;
    }

    let contents = fs.readFileSync(glslFile, "utf8");
    contents = contents.replace(/\r\n/gm, "\n");

    let copyrightComments = "";
    const extractedCopyrightComments = contents.match(
      /\/\*\*(?:[^*\/]|\*(?!\/)|\n)*?@license(?:.|\n)*?\*\//gm
    );
    if (extractedCopyrightComments) {
      copyrightComments = `${extractedCopyrightComments.join("\n")}\n`;
    }

    if (minify) {
      contents = glslStripComments(contents);
      contents = contents
        .replace(/\s+$/gm, "")
        .replace(/^\s+/gm, "")
        .replace(/\n+/gm, "\n");
      contents += "\n";
    }

    contents = contents.split('"').join('\\"').replace(/\n/gm, "\\n\\\n");
    contents = `${copyrightComments}\
//This file is automatically rebuilt by the Cesium build process.\n\
export default "${contents}";\n`;

    fs.writeFileSync(jsFile, contents);
  });

  // delete any left over JS files from old shaders
  Object.keys(leftOverJsFiles).forEach(function (filepath) {
    rimraf.sync(filepath);
  });

  const generateBuiltinContents = function (contents, builtins, path) {
    for (let i = 0; i < builtins.length; i++) {
      const builtin = builtins[i];
      contents.imports.push(
        `import czm_${builtin} from './${path}/${builtin}.js'`
      );
      contents.builtinLookup.push(`czm_${builtin} : ` + `czm_${builtin}`);
    }
  };

  //generate the JS file for Built-in GLSL Functions, Structs, and Constants
  const contents = {
    imports: [],
    builtinLookup: [],
  };
  generateBuiltinContents(contents, builtinConstants, "Constants");
  generateBuiltinContents(contents, builtinStructs, "Structs");
  generateBuiltinContents(contents, builtinFunctions, "Functions");

  const fileContents = `//This file is automatically rebuilt by the Cesium build process.\n${contents.imports.join(
    "\n"
  )}\n\nexport default {\n    ${contents.builtinLookup.join(",\n    ")}\n};\n`;

  fs.writeFileSync(
    path.join("Source", "Shaders", "Builtin", "CzmBuiltins.js"),
    fileContents
  );
}

function createCesiumJs() {
  let contents = `export const VERSION = '${version}';\n`;
  globby.sync(sourceFiles).forEach(function (file) {
    file = path.relative("Source", file);

    let moduleId = file;
    moduleId = filePathToModuleId(moduleId);

    let assignmentName = path.basename(file, path.extname(file));
    if (moduleId.indexOf("Shaders/") === 0) {
      assignmentName = `_shaders${assignmentName}`;
    }
    assignmentName = assignmentName.replace(/(\.|-)/g, "_");
    contents += `export { default as ${assignmentName} } from './${moduleId}.js';${os.EOL}`;
  });

  fs.writeFileSync("Source/Cesium.js", contents);
}

function createTypeScriptDefinitions() {
  // Run jsdoc with tsd-jsdoc to generate an initial Cesium.d.ts file.
  child_process.execSync("npx jsdoc --configure Tools/jsdoc/ts-conf.json", {
    stdio: "inherit",
  });

  let source = fs.readFileSync("Source/Cesium.d.ts").toString();

  // All of our enum assignments that alias to WebGLConstants, such as PixelDatatype.js
  // end up as enum strings instead of actually mapping values to WebGLConstants.
  // We fix this with a simple regex replace later on, but it means the
  // WebGLConstants constants enum needs to be defined in the file before it can
  // be used.  This block of code reads in the TS file, finds the WebGLConstants
  // declaration, and then writes the file back out (in memory to source) with
  // WebGLConstants being the first module.
  const node = typescript.createSourceFile(
    "Source/Cesium.d.ts",
    source,
    typescript.ScriptTarget.Latest
  );
  let firstNode;
  node.forEachChild((child) => {
    if (
      typescript.SyntaxKind[child.kind] === "EnumDeclaration" &&
      child.name.escapedText === "WebGLConstants"
    ) {
      firstNode = child;
    }
  });

  const printer = typescript.createPrinter({
    removeComments: false,
    newLine: typescript.NewLineKind.LineFeed,
  });

  let newSource = "";
  newSource += printer.printNode(
    typescript.EmitHint.Unspecified,
    firstNode,
    node
  );
  newSource += "\n\n";
  node.forEachChild((child) => {
    if (
      typescript.SyntaxKind[child.kind] !== "EnumDeclaration" ||
      child.name.escapedText !== "WebGLConstants"
    ) {
      newSource += printer.printNode(
        typescript.EmitHint.Unspecified,
        child,
        node
      );
      newSource += "\n\n";
    }
  });
  source = newSource;

  // The next step is to find the list of Cesium modules exported by the Cesium API
  // So that we can map these modules with a link back to their original source file.

  const regex = /^declare (function|class|namespace|enum) (.+)/gm;
  let matches;
  const publicModules = new Set();
  //eslint-disable-next-line no-cond-assign
  while ((matches = regex.exec(source))) {
    const moduleName = matches[2].match(/([^\s|\(]+)/);
    publicModules.add(moduleName[1]);
  }

  // Math shows up as "Math" because of it's aliasing from CesiumMath and namespace collision with actual Math
  // It fails the above regex so just add it directly here.
  publicModules.add("Math");

  // Fix up the output to match what we need
  // declare => export since we are wrapping everything in a namespace
  // CesiumMath => Math (because no CesiumJS build step would be complete without special logic for the Math class)
  // Fix up the WebGLConstants aliasing we mentioned above by simply unquoting the strings.
  source = source
    .replace(/^declare /gm, "export ")
    .replace(/module "Math"/gm, "namespace Math")
    .replace(/CesiumMath/gm, "Math")
    .replace(/Number\[]/gm, "number[]") // Workaround https://github.com/englercj/tsd-jsdoc/issues/117
    .replace(/String\[]/gm, "string[]")
    .replace(/Boolean\[]/gm, "boolean[]")
    .replace(/Object\[]/gm, "object[]")
    .replace(/<Number>/gm, "<number>")
    .replace(/<String>/gm, "<string>")
    .replace(/<Boolean>/gm, "<boolean>")
    .replace(/<Object>/gm, "<object>")
    .replace(
      /= "WebGLConstants\.(.+)"/gm,
      // eslint-disable-next-line no-unused-vars
      (match, p1) => `= WebGLConstants.${p1}`
    );

  // Wrap the source to actually be inside of a declared cesium module
  // and add any workaround and private utility types.
  source = `declare module "cesium" {
  /**
   * Private interfaces to support PropertyBag being a dictionary-like object.
   */
  interface DictionaryLike {
      [index: string]: any;
  }
  ${source}
  }
  `;

  // Map individual modules back to their source file so that TS still works
  // when importing individual files instead of the entire cesium module.
  globby.sync(sourceFiles).forEach(function (file) {
    file = path.relative("Source", file);

    let moduleId = file;
    moduleId = filePathToModuleId(moduleId);

    const assignmentName = path.basename(file, path.extname(file));
    if (publicModules.has(assignmentName)) {
      publicModules.delete(assignmentName);
      source += `declare module "cesium/Source/${moduleId}" { import { ${assignmentName} } from 'cesium'; export default ${assignmentName}; }\n`;
    }
  });

  // Write the final source file back out
  fs.writeFileSync("Source/Cesium.d.ts", source);

  // Use tsc to compile it and make sure it is valid
  child_process.execSync("npx tsc -p Tools/jsdoc/tsconfig.json", {
    stdio: "inherit",
  });

  // Also compile our smokescreen to make sure interfaces work as expected.
  child_process.execSync("npx tsc -p Specs/TypeScript/tsconfig.json", {
    stdio: "inherit",
  });

  // Below is a sanity check to make sure we didn't leave anything out that
  // we don't already know about

  // Intentionally ignored nested items
  publicModules.delete("KmlFeatureData");
  publicModules.delete("MaterialAppearance");

  if (publicModules.size !== 0) {
    throw new Error(
      `Unexpected unexposed modules: ${Array.from(publicModules.values()).join(
        ", "
      )}`
    );
  }
}

function createSpecList() {
  const specFiles = globby.sync(["Specs/**/*Spec.js"]);

  let contents = "";
  specFiles.forEach(function (file) {
    contents += `import './${filePathToModuleId(file).replace(
      "Specs/",
      ""
    )}.js';\n`;
  });

  fs.writeFileSync(path.join("Specs", "SpecList.js"), contents);
}

function createGalleryList() {
  const demoObjects = [];
  const demoJSONs = [];
  const output = path.join("Apps", "Sandcastle", "gallery", "gallery-index.js");

  const fileList = ["Apps/Sandcastle/gallery/**/*.html"];
  if (noDevelopmentGallery) {
    fileList.push("!Apps/Sandcastle/gallery/development/**/*.html");
  }

  // On travis, the version is set to something like '1.43.0-branch-name-travisBuildNumber'
  // We need to extract just the Major.Minor version
  const majorMinor = packageJson.version.match(/^(.*)\.(.*)\./);
  const major = majorMinor[1];
  const minor = Number(majorMinor[2]) - 1; // We want the last release, not current release
  const tagVersion = `${major}.${minor}`;

  // Get an array of demos that were added since the last release.
  // This includes newly staged local demos as well.
  let newDemos = [];
  try {
    newDemos = child_process
      .execSync(
        `git diff --name-only --diff-filter=A ${tagVersion} Apps/Sandcastle/gallery/*.html`,
        { stdio: ["pipe", "pipe", "ignore"] }
      )
      .toString()
      .trim()
      .split("\n");
  } catch (e) {
    // On a Cesium fork, tags don't exist so we can't generate the list.
  }

  let helloWorld;
  globby.sync(fileList).forEach(function (file) {
    const demo = filePathToModuleId(
      path.relative("Apps/Sandcastle/gallery", file)
    );

    const demoObject = {
      name: demo,
      isNew: newDemos.includes(file),
    };

    if (fs.existsSync(`${file.replace(".html", "")}.jpg`)) {
      demoObject.img = `${demo}.jpg`;
    }

    demoObjects.push(demoObject);

    if (demo === "Hello World") {
      helloWorld = demoObject;
    }
  });

  demoObjects.sort(function (a, b) {
    if (a.name < b.name) {
      return -1;
    } else if (a.name > b.name) {
      return 1;
    }
    return 0;
  });

  const helloWorldIndex = Math.max(demoObjects.indexOf(helloWorld), 0);

  for (let i = 0; i < demoObjects.length; ++i) {
    demoJSONs[i] = JSON.stringify(demoObjects[i], null, 2);
  }

  const contents = `\
// This file is automatically rebuilt by the Cesium build process.\n\
const hello_world_index = ${helloWorldIndex};\n\
const VERSION = '${version}';\n\
const gallery_demos = [${demoJSONs.join(", ")}];\n\
const has_new_gallery_demos = ${newDemos.length > 0 ? "true;" : "false;"}\n`;

  fs.writeFileSync(output, contents);

  // Compile CSS for Sandcastle
  return streamToPromise(
    gulp
      .src(path.join("Apps", "Sandcastle", "templates", "bucketRaw.css"))
      .pipe(cleanCSS())
      .pipe(gulpRename("bucket.css"))
      .pipe(
        gulpInsert.prepend(
          "/* This file is automatically rebuilt by the Cesium build process. */\n"
        )
      )
      .pipe(gulp.dest(path.join("Apps", "Sandcastle", "templates")))
  );
}

function createJsHintOptions() {
  const primary = JSON.parse(
    fs.readFileSync(path.join("Apps", ".jshintrc"), "utf8")
  );
  const gallery = JSON.parse(
    fs.readFileSync(path.join("Apps", "Sandcastle", ".jshintrc"), "utf8")
  );
  primary.jasmine = false;
  primary.predef = gallery.predef;
  primary.unused = gallery.unused;
  primary.esversion = gallery.esversion;

  const contents = `\
// This file is automatically rebuilt by the Cesium build process.\n\
const sandcastleJsHintOptions = ${JSON.stringify(primary, null, 4)};\n`;

  fs.writeFileSync(
    path.join("Apps", "Sandcastle", "jsHintOptions.js"),
    contents
  );
}

function buildSandcastle() {
  const appStream = gulp
    .src([
      "Apps/Sandcastle/**",
      "!Apps/Sandcastle/load-cesium-es6.js",
      "!Apps/Sandcastle/standalone.html",
      "!Apps/Sandcastle/images/**",
      "!Apps/Sandcastle/gallery/**.jpg",
    ])
    // Remove dev-only ES6 module loading for unbuilt Cesium
    .pipe(
      gulpReplace(
        '    <script type="module" src="../load-cesium-es6.js"></script>',
        ""
      )
    )
    .pipe(gulpReplace("nomodule", ""))
    // Fix relative paths for new location
    .pipe(gulpReplace("../../../Build", ".."))
    .pipe(gulpReplace("../../../Source", "../CesiumUnminified"))
    .pipe(gulpReplace("../../Source", "."))
    .pipe(gulpReplace("../../../ThirdParty", "./ThirdParty"))
    .pipe(gulpReplace("../../ThirdParty", "./ThirdParty"))
    .pipe(gulpReplace("../ThirdParty", "./ThirdParty"))
    .pipe(gulpReplace("../Apps/Sandcastle", "."))
    .pipe(gulpReplace("../../SampleData", "../SampleData"))
    .pipe(gulpReplace("../../Build/Documentation", "/learn/cesiumjs/ref-doc/"))
    .pipe(gulp.dest("Build/Sandcastle"));

  const imageStream = gulp
    .src(["Apps/Sandcastle/gallery/**.jpg", "Apps/Sandcastle/images/**"], {
      base: "Apps/Sandcastle",
      buffer: false,
    })
    .pipe(gulp.dest("Build/Sandcastle"));

  const fileStream = gulp
    .src(["ThirdParty/**"])
    .pipe(gulp.dest("Build/Sandcastle/ThirdParty"));

  const dataStream = gulp
    .src(["Apps/SampleData/**"])
    .pipe(gulp.dest("Build/Sandcastle/SampleData"));
  const standaloneStream = gulp
    .src(["Apps/Sandcastle/standalone.html"])
    .pipe(gulpReplace("../../../", "."))
    .pipe(
      gulpReplace(
        '    <script type="module" src="load-cesium-es6.js"></script>',
        ""
      )
    )
    .pipe(gulpReplace("nomodule", ""))
    .pipe(gulpReplace("../../Build", "."))
    .pipe(gulp.dest("Build/Sandcastle"));

  return streamToPromise(
    mergeStream(
      appStream,
      fileStream,
      dataStream,
      imageStream,
      standaloneStream
    )
  );
}

function buildCesiumViewer() {
  const cesiumViewerOutputDirectory = "Build/CesiumViewer";
  mkdirp.sync(cesiumViewerOutputDirectory);

  let promise = Promise.join(
    rollup
      .rollup({
        input: "Apps/CesiumViewer/CesiumViewer.js",
        treeshake: {
          moduleSideEffects: false,
        },
        plugins: [
          rollupPluginStripPragma({
            pragmas: ["debug"],
          }),
          rollupPluginTerser.terser(),
        ],
        onwarn: rollupWarning,
      })
      .then(function (bundle) {
        return bundle.write({
          file: "Build/CesiumViewer/CesiumViewer.js",
          format: "iife",
        });
      })
  );

  promise = promise.then(function () {
    const stream = mergeStream(
      gulp
        .src("Build/CesiumViewer/CesiumViewer.js")
        .pipe(gulpInsert.prepend(copyrightHeader))
        .pipe(gulpReplace("../../Source", "."))
        .pipe(gulp.dest(cesiumViewerOutputDirectory)),

      gulp
        .src("Apps/CesiumViewer/CesiumViewer.css")
        .pipe(cleanCSS())
        .pipe(gulpReplace("../../Source", "."))
        .pipe(gulp.dest(cesiumViewerOutputDirectory)),

      gulp
        .src("Apps/CesiumViewer/index.html")
        .pipe(gulpReplace('type="module"', ""))
        .pipe(gulp.dest(cesiumViewerOutputDirectory)),

      gulp.src([
        "Apps/CesiumViewer/**",
        "!Apps/CesiumViewer/index.html",
        "!Apps/CesiumViewer/**/*.js",
        "!Apps/CesiumViewer/**/*.css",
      ]),

      gulp.src(
        [
          "Build/Sandcastle/CesiumUnminified/Assets/**",
          "Build/Sandcastle/CesiumUnminified/Workers/**",
          "Build/Sandcastle/CesiumUnminified/ThirdParty/**",
          "Build/Sandcastle/CesiumUnminified/Widgets/**",
          "!Build/Sandcastle/CesiumUnminified/Widgets/**/*.css",
        ],
        {
          base: "Build/Sandcastle/CesiumUnminified",
          nodir: true,
        }
      ),

      gulp.src(["Build/Sandcastle/CesiumUnminified/Widgets/shared.css"], {
        base: "Build/Sandcastle/CesiumUnminified",
      }),
      gulp.src(
        [
          "Build/Sandcastle/CesiumUnminified/Widgets/InfoBox/InfoBoxDescription.css",
        ],
        {
          base: "Build/Sandcastle/CesiumUnminified",
        }
      ),

      gulp.src(["web.config"])
    );

    return streamToPromise(stream.pipe(gulp.dest(cesiumViewerOutputDirectory)));
  });

  return promise;
}

function filePathToModuleId(moduleId) {
  return moduleId.substring(0, moduleId.lastIndexOf(".")).replace(/\\/g, "/");
}<|MERGE_RESOLUTION|>--- conflicted
+++ resolved
@@ -584,11 +584,7 @@
 
   // prompt for confirmation
   iface.question(
-<<<<<<< HEAD
     "Files from your computer will be published to the cesium.com bucket. Continue? [y/n] ",
-=======
-    `Files from your computer will be published to the ${bucketName} bucket. Continue? [y/n] `,
->>>>>>> 6bbf84b7
     function (answer) {
       iface.close();
       if (answer === "y") {
@@ -621,12 +617,11 @@
   let uploaded = 0;
   const errors = [];
 
-<<<<<<< HEAD
   function uploadFiles(prefix, filePrefix, files) {
     return Promise.map(
       files,
       function (file) {
-        const blobName = prefix + "/" + file.replace(filePrefix, "");
+        const blobName = `${prefix}/${file.replace(filePrefix, "")}`;
         const mimeLookup = getMimeType(blobName);
         const contentType = mimeLookup.type;
         const compress = mimeLookup.compress;
@@ -642,70 +637,16 @@
               content[0] === 0x1f && content[1] === 0x8b;
             if (alreadyCompressed) {
               console.log(
-                "Skipping compressing already compressed file: " + file
+                `Skipping compressing already compressed file: ${file}`
               );
               return content;
             }
-=======
-  const prefix = `${uploadDirectory}/`;
-  return listAll(s3, bucketName, prefix, existingBlobs)
-    .then(function () {
-      return globby(
-        [
-          "Apps/**",
-          "Build/**",
-          "Source/**",
-          "Specs/**",
-          "ThirdParty/**",
-          "*.md",
-          "favicon.ico",
-          "gulpfile.cjs",
-          "index.html",
-          "package.json",
-          "server.cjs",
-          "web.config",
-          "*.zip",
-          "*.tgz",
-        ],
-        {
-          dot: true, // include hidden files
-        }
-      );
-    })
-    .then(function (files) {
-      return Promise.map(
-        files,
-        function (file) {
-          const blobName = `${uploadDirectory}/${file}`;
-          const mimeLookup = getMimeType(blobName);
-          const contentType = mimeLookup.type;
-          const compress = mimeLookup.compress;
-          const contentEncoding = compress ? "gzip" : undefined;
-          let etag;
-
-          totalFiles++;
-
-          return readFile(file)
-            .then(function (content) {
-              if (!compress) {
-                return content;
-              }
-
-              const alreadyCompressed =
-                content[0] === 0x1f && content[1] === 0x8b;
-              if (alreadyCompressed) {
-                console.log(
-                  `Skipping compressing already compressed file: ${file}`
-                );
-                return content;
-              }
->>>>>>> 6bbf84b7
 
             return gzip(content);
           })
           .then(function (content) {
             if (verbose) {
-              console.log("Uploading " + blobName + "...");
+              console.log(`Uploading ${blobName}...`);
             }
             const etag = crypto
               .createHash("md5")
@@ -734,7 +675,6 @@
     );
   }
 
-<<<<<<< HEAD
   const uploadSandcastle = globby(["Build/Sandcastle/**"]).then(function (
     files
   ) {
@@ -746,77 +686,6 @@
   ) {
     return uploadFiles(refDocPrefix, "Build/Documentation/", files);
   });
-=======
-              // remove files as we find them on disk
-              existingBlobs.splice(index, 1);
-
-              // get file info
-              return s3
-                .headObject({
-                  Bucket: bucketName,
-                  Key: blobName,
-                })
-                .promise()
-                .then(function (data) {
-                  if (
-                    data.ETag !== `"${hash}"` ||
-                    data.CacheControl !== cacheControl ||
-                    data.ContentType !== contentType ||
-                    data.ContentEncoding !== contentEncoding
-                  ) {
-                    return content;
-                  }
-
-                  // We don't need to upload this file again
-                  skipped++;
-                  return undefined;
-                })
-                .catch(function (error) {
-                  errors.push(error);
-                });
-            })
-            .then(function (content) {
-              if (!content) {
-                return;
-              }
-
-              if (verbose) {
-                console.log(`Uploading ${blobName}...`);
-              }
-              const params = {
-                Bucket: bucketName,
-                Key: blobName,
-                Body: content,
-                ContentMD5: etag,
-                ContentType: contentType,
-                ContentEncoding: contentEncoding,
-                CacheControl: cacheControl,
-              };
-
-              return s3
-                .putObject(params)
-                .promise()
-                .then(function () {
-                  uploaded++;
-                })
-                .catch(function (error) {
-                  errors.push(error);
-                });
-            });
-        },
-        { concurrency: concurrencyLimit }
-      );
-    })
-    .then(function () {
-      console.log(
-        `Skipped ${skipped} files and successfully uploaded ${uploaded} files of ${
-          totalFiles - skipped
-        } files.`
-      );
-      if (existingBlobs.length === 0) {
-        return;
-      }
->>>>>>> 6bbf84b7
 
   const uploadCesiumViewer = globby(["Build/CesiumViewer/**"]).then(function (
     files
@@ -824,44 +693,11 @@
     return uploadFiles(cesiumViewerPrefix, "Build/CesiumViewer/", files);
   });
 
-<<<<<<< HEAD
   const uploadRelease = deployCesiumRelease(s3, errors);
 
   Promise.all(uploadSandcastle, uploadRefDoc, uploadCesiumViewer, uploadRelease)
     .then(function () {
-      console.log("Successfully uploaded " + uploaded + " files.");
-=======
-      if (objectsToDelete.length > 0) {
-        console.log(`Cleaning ${objectsToDelete.length} files...`);
-
-        // If more than 1000 files, we must issue multiple requests
-        const batches = [];
-        while (objectsToDelete.length > 1000) {
-          batches.push(objectsToDelete.splice(0, 1000));
-        }
-        batches.push(objectsToDelete);
-
-        return Promise.map(
-          batches,
-          function (objects) {
-            return s3
-              .deleteObjects({
-                Bucket: bucketName,
-                Delete: {
-                  Objects: objects,
-                },
-              })
-              .promise()
-              .then(function () {
-                if (verbose) {
-                  console.log(`Cleaned ${objects.length} files.`);
-                }
-              });
-          },
-          { concurrency: concurrency }
-        );
-      }
->>>>>>> 6bbf84b7
+      console.log(`Successfully uploaded ${uploaded} files.`);
     })
     .catch(function (error) {
       errors.push(error);
@@ -894,7 +730,7 @@
       json: true,
       headers: {
         Authorization: process.env.TOKEN
-          ? "token " + process.env.TOKEN
+          ? `token ${process.env.TOKEN}`
           : undefined,
         "User-Agent": "cesium.com-build",
       },
