<!DOCTYPE html>
<html>
  <head>
    <title>Cesium</title>
    <link rel="shortcut icon" href="favicon.ico" type="image/x-icon" />
    <style>
      body {
        font-family: sans-serif;
        margin: 0;
        padding: 0;
      }

      h2 {
        margin-top: 0;
      }

      table,
      p {
        margin-left: 25px;
      }

      td {
        padding-bottom: 15px;
        vertical-align: top;
      }

      td:first-child {
        padding-right: 15px;
      }

      .section:nth-child(even) {
        background-color: #fff;
      }

      .section {
        border: none;
        padding: 20px 40px;
      }

      .section > * {
        max-width: 800px;
      }
    </style>
  </head>
  <body style="background-color: #f5f7f9">
    <div>
      <div class="section">
        <a href="https://cesium.com/cesiumjs/"
          ><img
<<<<<<< HEAD
            src="https://cesium.com/images/logos/cesiumjs/cesiumjs_color_black.png"
=======
            src="./Apps/Sandcastle/images/Cesium_Logo_Color_Overlay.png"
>>>>>>> 7cb225dc
            style="width: 400px"
        /></a>
      </div>
      <div class="section">
        <h2>Cesium ion</h2>
        <p>
          Cesium ion is your hub for discovering 3D content and tiling your own
          data for streaming. CesiumJS and ion work together to enable you to
          build world class 3D mapping applications.
        </p>
        <p>
          <a href="https://cesium.com/ion/signup/"
            >Sign up for a free account</a
          >
          to get your access token required for using ion's Bing Maps global
          imagery and Cesium World Terrain assets.
        </p>
      </div>
      <div class="section">
        <h2>Local links</h2>
        <table>
          <tbody>
            <tr>
              <td>
                <a href="Build/Documentation/index.html">Documentation</a>
              </td>
              <td>The complete API documentation and reference.</td>
            </tr>
            <tr>
              <td><a href="Apps/HelloWorld.html">Hello World</a></td>
              <td>The simplest possible Cesium application.</td>
            </tr>
            <tr>
              <td><a href="Apps/CesiumViewer/index.html">Cesium Viewer</a></td>
              <td>
                A sample Cesium reference application which allows you to browse
                the globe and select from a variety of imagery and terrain
                layers as well as load CZML, GeoJSON, and other formats
                supported by Cesium.
              </td>
            </tr>
            <tr>
              <td><a href="Apps/Sandcastle/index.html">Sandcastle</a></td>
              <td>
                Cesium's live code editor and example gallery. Browse examples
                highlighting features of the Cesium API and edit and run them
                all in your web browser. Cesium applications created in
                Sandcastle can be saved and downloaded.
              </td>
            </tr>
            <tr>
              <td><a href="Specs/SpecRunner.html">Run tests</a></td>
              <td>Run Cesium's full suite of unit tests</td>
            </tr>
          </tbody>
        </table>
      </div>
      <div class="section">
        <h2>External links</h2>
        <table>
          <tbody>
            <tr>
              <td><a href="https://cesium.com">Cesium</a></td>
              <td>Learn about the Cesium team and the Cesium ion platform</td>
            </tr>
            <tr>
              <td><a href="https://cesium.com/blog/">Cesium Blog</a></td>
              <td>
                Follow project news, developer tips, and posts about Cesium's
                innovative technology
              </td>
            </tr>
            <tr>
              <td><a href="https://cesium.com/docs/">Tutorials</a></td>
              <td>Step-by-step guides for learning to use CesiumJS</td>
            </tr>
            <tr>
              <td>
                <a href="https://community.cesium.com/">Community Forum</a>
              </td>
              <td>Questions and feedback welcome from all skill levels</td>
            </tr>
            <tr>
              <td><a href="https://github.com/CesiumGS/cesium">GitHub</a></td>
              <td>The official CesiumJS GitHub repository</td>
            </tr>
            <tr>
              <td>
                <a href="https://cesium.com/blog/categories/user-stories/"
                  >User Stories</a
                >
              </td>
              <td>Demos and information about projects using CesiumJS</td>
            </tr>
            <tr>
              <td><a href="http://webglreport.com/">WebGL Report</a></td>
              <td>
                Provides technical information about WebGL capabilities
                supported by your browser
              </td>
            </tr>
          </tbody>
        </table>
        <div
          style="padding-top: 300px; font-size: 10pt; vertical-align: bottom"
        >
          &copy; 2011-2021 CesiumJS Contributors
        </div>
      </div>
    </div>
    <script type="text/javascript">
      if (window.location.protocol === "file:") {
        document.body.innerHTML = "";
        document.write("<p><b>This file must be hosted in a web server.</br>");
        document.write(
          'See our <a href="https://cesium.com/docs/tutorials/cesium-workshop/#setup">Cesium Workshop</a> '
        );
        document.write("tutorial for a step-by-step guide.</b></p>");
      }
    </script>
  </body>
</html><|MERGE_RESOLUTION|>--- conflicted
+++ resolved
@@ -47,11 +47,7 @@
       <div class="section">
         <a href="https://cesium.com/cesiumjs/"
           ><img
-<<<<<<< HEAD
-            src="https://cesium.com/images/logos/cesiumjs/cesiumjs_color_black.png"
-=======
             src="./Apps/Sandcastle/images/Cesium_Logo_Color_Overlay.png"
->>>>>>> 7cb225dc
             style="width: 400px"
         /></a>
       </div>
