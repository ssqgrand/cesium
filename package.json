--- conflicted
+++ resolved
@@ -50,13 +50,10 @@
     "bluebird": "^3.7.2",
     "cloc": "^2.8.0",
     "compression": "^1.7.4",
-<<<<<<< HEAD
     "decompress": "^4.2.1",
     "download": "^8.0.0",
-=======
     "dompurify": "^2.2.2",
     "earcut": "^2.2.2",
->>>>>>> a0206569
     "eslint": "^7.29.0",
     "eslint-config-prettier": "^8.3.0",
     "eslint-plugin-es": "^4.1.0",
