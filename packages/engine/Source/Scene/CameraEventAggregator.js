import Cartesian2 from "../Core/Cartesian2.js";
import defined from "../Core/defined.js";
import destroyObject from "../Core/destroyObject.js";
import DeveloperError from "../Core/DeveloperError.js";
import KeyboardEventModifier from "../Core/KeyboardEventModifier.js";
import CesiumMath from "../Core/Math.js";
import ScreenSpaceEventHandler from "../Core/ScreenSpaceEventHandler.js";
import ScreenSpaceEventType from "../Core/ScreenSpaceEventType.js";
import CameraEventType from "./CameraEventType.js";

function getKey(type, modifier) {
  let key = type;
  if (defined(modifier)) {
    key += `+${modifier}`;
  }
  return key;
}

function clonePinchMovement(pinchMovement, result) {
  Cartesian2.clone(
    pinchMovement.distance.startPosition,
    result.distance.startPosition
  );
  Cartesian2.clone(
    pinchMovement.distance.endPosition,
    result.distance.endPosition
  );

  Cartesian2.clone(
    pinchMovement.angleAndHeight.startPosition,
    result.angleAndHeight.startPosition
  );
  Cartesian2.clone(
    pinchMovement.angleAndHeight.endPosition,
    result.angleAndHeight.endPosition
  );
}

function listenToPinch(aggregator, modifier, canvas) {
  const key = getKey(CameraEventType.PINCH, modifier);

  const update = aggregator._update;
  const isDown = aggregator._isDown;
  const eventStartPosition = aggregator._eventStartPosition;
  const pressTime = aggregator._pressTime;
  const releaseTime = aggregator._releaseTime;

  update[key] = true;
  isDown[key] = false;
  eventStartPosition[key] = new Cartesian2();

  let movement = aggregator._movement[key];
  if (!defined(movement)) {
    movement = aggregator._movement[key] = {};
  }

  movement.distance = {
    startPosition: new Cartesian2(),
    endPosition: new Cartesian2(),
  };
  movement.angleAndHeight = {
    startPosition: new Cartesian2(),
    endPosition: new Cartesian2(),
  };
  movement.prevAngle = 0.0;

  aggregator._eventHandler.setInputAction(
    function (event) {
      aggregator._buttonsDown++;
      isDown[key] = true;
      pressTime[key] = new Date();
      // Compute center position and store as start point.
      Cartesian2.lerp(
        event.position1,
        event.position2,
        0.5,
        eventStartPosition[key]
      );
    },
    ScreenSpaceEventType.PINCH_START,
    modifier
  );

  aggregator._eventHandler.setInputAction(
    function () {
      aggregator._buttonsDown = Math.max(aggregator._buttonsDown - 1, 0);
      isDown[key] = false;
      releaseTime[key] = new Date();
    },
    ScreenSpaceEventType.PINCH_END,
    modifier
  );

  aggregator._eventHandler.setInputAction(
    function (mouseMovement) {
      if (isDown[key]) {
        // Aggregate several input events into a single animation frame.
        if (!update[key]) {
          Cartesian2.clone(
            mouseMovement.distance.endPosition,
            movement.distance.endPosition
          );
          Cartesian2.clone(
            mouseMovement.angleAndHeight.endPosition,
            movement.angleAndHeight.endPosition
          );
        } else {
          clonePinchMovement(mouseMovement, movement);
          update[key] = false;
          movement.prevAngle = movement.angleAndHeight.startPosition.x;
        }
        // Make sure our aggregation of angles does not "flip" over 360 degrees.
        let angle = movement.angleAndHeight.endPosition.x;
        const prevAngle = movement.prevAngle;
        const TwoPI = Math.PI * 2;
        while (angle >= prevAngle + Math.PI) {
          angle -= TwoPI;
        }
        while (angle < prevAngle - Math.PI) {
          angle += TwoPI;
        }
        movement.angleAndHeight.endPosition.x =
          (-angle * canvas.clientWidth) / 12;
        movement.angleAndHeight.startPosition.x =
          (-prevAngle * canvas.clientWidth) / 12;
      }
    },
    ScreenSpaceEventType.PINCH_MOVE,
    modifier
  );
}

function listenToWheel(aggregator, modifier) {
  const key = getKey(CameraEventType.WHEEL, modifier);

  const pressTime = aggregator._pressTime;
  const releaseTime = aggregator._releaseTime;

  const update = aggregator._update;
  update[key] = true;

  let movement = aggregator._movement[key];
  if (!defined(movement)) {
    movement = aggregator._movement[key] = {};
  }

  let lastMovement = aggregator._lastMovement[key];
  if (!defined(lastMovement)) {
    lastMovement = aggregator._lastMovement[key] = {
      startPosition: new Cartesian2(),
      endPosition: new Cartesian2(),
      valid: false,
    };
  }

  movement.startPosition = new Cartesian2();
  Cartesian2.clone(Cartesian2.ZERO, movement.startPosition);
  movement.endPosition = new Cartesian2();

  aggregator._eventHandler.setInputAction(
    function (delta) {
<<<<<<< HEAD
      const arcLength = 7.5 * CesiumMath.toRadians(delta);
=======
      // TODO: magic numbers
      const arcLength = 15.0 * CesiumMath.toRadians(delta);
>>>>>>> 9295450e
      pressTime[key] = releaseTime[key] = new Date();
      movement.endPosition.x = 0.0;
      movement.endPosition.y = arcLength;
      Cartesian2.clone(movement.endPosition, lastMovement.endPosition);
      lastMovement.valid = true;
      update[key] = false;
    },
    ScreenSpaceEventType.WHEEL,
    modifier
  );
}

function listenMouseButtonDownUp(aggregator, modifier, type) {
  const key = getKey(type, modifier);

  const isDown = aggregator._isDown;
  const eventStartPosition = aggregator._eventStartPosition;
  const pressTime = aggregator._pressTime;
  const releaseTime = aggregator._releaseTime;

  isDown[key] = false;
  eventStartPosition[key] = new Cartesian2();

  let lastMovement = aggregator._lastMovement[key];
  if (!defined(lastMovement)) {
    lastMovement = aggregator._lastMovement[key] = {
      startPosition: new Cartesian2(),
      endPosition: new Cartesian2(),
      valid: false,
    };
  }

  let down;
  let up;
  if (type === CameraEventType.LEFT_DRAG) {
    down = ScreenSpaceEventType.LEFT_DOWN;
    up = ScreenSpaceEventType.LEFT_UP;
  } else if (type === CameraEventType.RIGHT_DRAG) {
    down = ScreenSpaceEventType.RIGHT_DOWN;
    up = ScreenSpaceEventType.RIGHT_UP;
  } else if (type === CameraEventType.MIDDLE_DRAG) {
    down = ScreenSpaceEventType.MIDDLE_DOWN;
    up = ScreenSpaceEventType.MIDDLE_UP;
  }

  aggregator._eventHandler.setInputAction(
    function (event) {
      aggregator._buttonsDown++;
      lastMovement.valid = false;
      isDown[key] = true;
      pressTime[key] = new Date();
      Cartesian2.clone(event.position, eventStartPosition[key]);
    },
    down,
    modifier
  );

  aggregator._eventHandler.setInputAction(
    function () {
      aggregator._buttonsDown = Math.max(aggregator._buttonsDown - 1, 0);
      isDown[key] = false;
      releaseTime[key] = new Date();
    },
    up,
    modifier
  );
}

function cloneMouseMovement(mouseMovement, result) {
  Cartesian2.clone(mouseMovement.startPosition, result.startPosition);
  Cartesian2.clone(mouseMovement.endPosition, result.endPosition);
}

function listenMouseMove(aggregator, modifier) {
  const update = aggregator._update;
  const movement = aggregator._movement;
  const lastMovement = aggregator._lastMovement;
  const isDown = aggregator._isDown;

  for (const typeName in CameraEventType) {
    if (CameraEventType.hasOwnProperty(typeName)) {
      const type = CameraEventType[typeName];
      if (defined(type)) {
        const key = getKey(type, modifier);
        update[key] = true;

        if (!defined(aggregator._lastMovement[key])) {
          aggregator._lastMovement[key] = {
            startPosition: new Cartesian2(),
            endPosition: new Cartesian2(),
            valid: false,
          };
        }

        if (!defined(aggregator._movement[key])) {
          aggregator._movement[key] = {
            startPosition: new Cartesian2(),
            endPosition: new Cartesian2(),
          };
        }
      }
    }
  }

  aggregator._eventHandler.setInputAction(
    function (mouseMovement) {
      for (const typeName in CameraEventType) {
        if (CameraEventType.hasOwnProperty(typeName)) {
          const type = CameraEventType[typeName];
          if (defined(type)) {
            const key = getKey(type, modifier);
            if (isDown[key]) {
              if (!update[key]) {
                Cartesian2.clone(
                  mouseMovement.endPosition,
                  movement[key].endPosition
                );
              } else {
                cloneMouseMovement(movement[key], lastMovement[key]);
                lastMovement[key].valid = true;
                cloneMouseMovement(mouseMovement, movement[key]);
                update[key] = false;
              }
            }
          }
        }
      }

      Cartesian2.clone(
        mouseMovement.endPosition,
        aggregator._currentMousePosition
      );
    },
    ScreenSpaceEventType.MOUSE_MOVE,
    modifier
  );
}

/**
 * Aggregates input events. For example, suppose the following inputs are received between frames:
 * left mouse button down, mouse move, mouse move, left mouse button up. These events will be aggregated into
 * one event with a start and end position of the mouse.
 *
 * @alias CameraEventAggregator
 * @constructor
 *
 * @param {HTMLCanvasElement} [canvas=document] The element to handle events for.
 *
 * @see ScreenSpaceEventHandler
 */
function CameraEventAggregator(canvas) {
  //>>includeStart('debug', pragmas.debug);
  if (!defined(canvas)) {
    throw new DeveloperError("canvas is required.");
  }
  //>>includeEnd('debug');

  this._eventHandler = new ScreenSpaceEventHandler(canvas);

  this._update = {};
  this._movement = {};
  this._lastMovement = {};
  this._isDown = {};
  this._eventStartPosition = {};
  this._pressTime = {};
  this._releaseTime = {};

  this._buttonsDown = 0;

  this._currentMousePosition = new Cartesian2();

  listenToWheel(this, undefined);
  listenToPinch(this, undefined, canvas);
  listenMouseButtonDownUp(this, undefined, CameraEventType.LEFT_DRAG);
  listenMouseButtonDownUp(this, undefined, CameraEventType.RIGHT_DRAG);
  listenMouseButtonDownUp(this, undefined, CameraEventType.MIDDLE_DRAG);
  listenMouseMove(this, undefined);

  for (const modifierName in KeyboardEventModifier) {
    if (KeyboardEventModifier.hasOwnProperty(modifierName)) {
      const modifier = KeyboardEventModifier[modifierName];
      if (defined(modifier)) {
        listenToWheel(this, modifier);
        listenToPinch(this, modifier, canvas);
        listenMouseButtonDownUp(this, modifier, CameraEventType.LEFT_DRAG);
        listenMouseButtonDownUp(this, modifier, CameraEventType.RIGHT_DRAG);
        listenMouseButtonDownUp(this, modifier, CameraEventType.MIDDLE_DRAG);
        listenMouseMove(this, modifier);
      }
    }
  }
}

Object.defineProperties(CameraEventAggregator.prototype, {
  /**
   * Gets the current mouse position.
   * @memberof CameraEventAggregator.prototype
   * @type {Cartesian2}
   */
  currentMousePosition: {
    get: function () {
      return this._currentMousePosition;
    },
  },

  /**
   * Gets whether any mouse button is down, a touch has started, or the wheel has been moved.
   * @memberof CameraEventAggregator.prototype
   * @type {boolean}
   */
  anyButtonDown: {
    get: function () {
      const wheelMoved =
        !this._update[getKey(CameraEventType.WHEEL)] ||
        !this._update[
          getKey(CameraEventType.WHEEL, KeyboardEventModifier.SHIFT)
        ] ||
        !this._update[
          getKey(CameraEventType.WHEEL, KeyboardEventModifier.CTRL)
        ] ||
        !this._update[getKey(CameraEventType.WHEEL, KeyboardEventModifier.ALT)];
      return this._buttonsDown > 0 || wheelMoved;
    },
  },
});

/**
 * Gets if a mouse button down or touch has started and has been moved.
 *
 * @param {CameraEventType} type The camera event type.
 * @param {KeyboardEventModifier} [modifier] The keyboard modifier.
 * @returns {boolean} Returns <code>true</code> if a mouse button down or touch has started and has been moved; otherwise, <code>false</code>
 */
CameraEventAggregator.prototype.isMoving = function (type, modifier) {
  //>>includeStart('debug', pragmas.debug);
  if (!defined(type)) {
    throw new DeveloperError("type is required.");
  }
  //>>includeEnd('debug');

  const key = getKey(type, modifier);
  return !this._update[key];
};

/**
 * Gets the aggregated start and end position of the current event.
 *
 * @param {CameraEventType} type The camera event type.
 * @param {KeyboardEventModifier} [modifier] The keyboard modifier.
 * @returns {object} An object with two {@link Cartesian2} properties: <code>startPosition</code> and <code>endPosition</code>.
 */
CameraEventAggregator.prototype.getMovement = function (type, modifier) {
  //>>includeStart('debug', pragmas.debug);
  if (!defined(type)) {
    throw new DeveloperError("type is required.");
  }
  //>>includeEnd('debug');

  const key = getKey(type, modifier);
  const movement = this._movement[key];
  return movement;
};

/**
 * Gets the start and end position of the last move event (not the aggregated event).
 *
 * @param {CameraEventType} type The camera event type.
 * @param {KeyboardEventModifier} [modifier] The keyboard modifier.
 * @returns {object|undefined} An object with two {@link Cartesian2} properties: <code>startPosition</code> and <code>endPosition</code> or <code>undefined</code>.
 */
CameraEventAggregator.prototype.getLastMovement = function (type, modifier) {
  //>>includeStart('debug', pragmas.debug);
  if (!defined(type)) {
    throw new DeveloperError("type is required.");
  }
  //>>includeEnd('debug');

  const key = getKey(type, modifier);
  const lastMovement = this._lastMovement[key];
  if (lastMovement.valid) {
    return lastMovement;
  }

  return undefined;
};

/**
 * Gets whether the mouse button is down or a touch has started.
 *
 * @param {CameraEventType} type The camera event type.
 * @param {KeyboardEventModifier} [modifier] The keyboard modifier.
 * @returns {boolean} Whether the mouse button is down or a touch has started.
 */
CameraEventAggregator.prototype.isButtonDown = function (type, modifier) {
  //>>includeStart('debug', pragmas.debug);
  if (!defined(type)) {
    throw new DeveloperError("type is required.");
  }
  //>>includeEnd('debug');

  const key = getKey(type, modifier);
  return this._isDown[key];
};

/**
 * Gets the mouse position that started the aggregation.
 *
 * @param {CameraEventType} type The camera event type.
 * @param {KeyboardEventModifier} [modifier] The keyboard modifier.
 * @returns {Cartesian2} The mouse position.
 */
CameraEventAggregator.prototype.getStartMousePosition = function (
  type,
  modifier
) {
  //>>includeStart('debug', pragmas.debug);
  if (!defined(type)) {
    throw new DeveloperError("type is required.");
  }
  //>>includeEnd('debug');

  if (type === CameraEventType.WHEEL) {
    return this._currentMousePosition;
  }

  const key = getKey(type, modifier);
  return this._eventStartPosition[key];
};

/**
 * Gets the time the button was pressed or the touch was started.
 *
 * @param {CameraEventType} type The camera event type.
 * @param {KeyboardEventModifier} [modifier] The keyboard modifier.
 * @returns {Date} The time the button was pressed or the touch was started.
 */
CameraEventAggregator.prototype.getButtonPressTime = function (type, modifier) {
  //>>includeStart('debug', pragmas.debug);
  if (!defined(type)) {
    throw new DeveloperError("type is required.");
  }
  //>>includeEnd('debug');

  const key = getKey(type, modifier);
  return this._pressTime[key];
};

/**
 * Gets the time the button was released or the touch was ended.
 *
 * @param {CameraEventType} type The camera event type.
 * @param {KeyboardEventModifier} [modifier] The keyboard modifier.
 * @returns {Date} The time the button was released or the touch was ended.
 */
CameraEventAggregator.prototype.getButtonReleaseTime = function (
  type,
  modifier
) {
  //>>includeStart('debug', pragmas.debug);
  if (!defined(type)) {
    throw new DeveloperError("type is required.");
  }
  //>>includeEnd('debug');

  const key = getKey(type, modifier);
  return this._releaseTime[key];
};

/**
 * Signals that all of the events have been handled and the aggregator should be reset to handle new events.
 */
CameraEventAggregator.prototype.reset = function () {
  for (const name in this._update) {
    if (this._update.hasOwnProperty(name)) {
      this._update[name] = true;
    }
  }
};

/**
 * Returns true if this object was destroyed; otherwise, false.
 * <br /><br />
 * If this object was destroyed, it should not be used; calling any function other than
 * <code>isDestroyed</code> will result in a {@link DeveloperError} exception.
 *
 * @returns {boolean} <code>true</code> if this object was destroyed; otherwise, <code>false</code>.
 *
 * @see CameraEventAggregator#destroy
 */
CameraEventAggregator.prototype.isDestroyed = function () {
  return false;
};

/**
 * Removes mouse listeners held by this object.
 * <br /><br />
 * Once an object is destroyed, it should not be used; calling any function other than
 * <code>isDestroyed</code> will result in a {@link DeveloperError} exception.  Therefore,
 * assign the return value (<code>undefined</code>) to the object as done in the example.
 *
 * @exception {DeveloperError} This object was destroyed, i.e., destroy() was called.
 *
 *
 * @example
 * handler = handler && handler.destroy();
 *
 * @see CameraEventAggregator#isDestroyed
 */
CameraEventAggregator.prototype.destroy = function () {
  this._eventHandler = this._eventHandler && this._eventHandler.destroy();
  return destroyObject(this);
};
export default CameraEventAggregator;<|MERGE_RESOLUTION|>--- conflicted
+++ resolved
@@ -159,12 +159,7 @@
 
   aggregator._eventHandler.setInputAction(
     function (delta) {
-<<<<<<< HEAD
       const arcLength = 7.5 * CesiumMath.toRadians(delta);
-=======
-      // TODO: magic numbers
-      const arcLength = 15.0 * CesiumMath.toRadians(delta);
->>>>>>> 9295450e
       pressTime[key] = releaseTime[key] = new Date();
       movement.endPosition.x = 0.0;
       movement.endPosition.y = arcLength;
