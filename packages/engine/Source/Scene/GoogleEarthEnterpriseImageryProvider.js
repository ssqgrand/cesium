--- conflicted
+++ resolved
@@ -48,13 +48,8 @@
  *
  * Initialization options for the GoogleEarthEnterpriseImageryProvider constructor
  *
-<<<<<<< HEAD
- * @property {Resource|String} [url] The url of the Google Earth Enterprise server hosting the imagery. Deprecated.
+ * @property {Resource|string} [url] The url of the Google Earth Enterprise server hosting the imagery. Deprecated.
  * @property {GoogleEarthEnterpriseMetadata} [metadata] A metadata object that can be used to share metadata requests with a GoogleEarthEnterpriseTerrainProvider. Deprecated.
-=======
- * @property {Resource|string} url The url of the Google Earth Enterprise server hosting the imagery.
- * @property {GoogleEarthEnterpriseMetadata} metadata A metadata object that can be used to share metadata requests with a GoogleEarthEnterpriseTerrainProvider.
->>>>>>> 065c9a61
  * @property {Ellipsoid} [ellipsoid] The ellipsoid.  If not specified, the WGS84 ellipsoid is used.
  * @property {TileDiscardPolicy} [tileDiscardPolicy] The policy that determines if a tile
  *        is invalid and should be discarded. If this value is not specified, a default
@@ -108,109 +103,6 @@
   this._defaultMinificationFilter = undefined;
   this._defaultMagnificationFilter = undefined;
 
-<<<<<<< HEAD
-=======
-  //>>includeStart('debug', pragmas.debug);
-  if (!(defined(options.url) || defined(options.metadata))) {
-    throw new DeveloperError("options.url or options.metadata is required.");
-  }
-  //>>includeEnd('debug');
-
-  /**
-   * The default alpha blending value of this provider, with 0.0 representing fully transparent and
-   * 1.0 representing fully opaque.
-   *
-   * @type {number|undefined}
-   * @default undefined
-   */
-  this.defaultAlpha = undefined;
-
-  /**
-   * The default alpha blending value on the night side of the globe of this provider, with 0.0 representing fully transparent and
-   * 1.0 representing fully opaque.
-   *
-   * @type {number|undefined}
-   * @default undefined
-   */
-  this.defaultNightAlpha = undefined;
-
-  /**
-   * The default alpha blending value on the day side of the globe of this provider, with 0.0 representing fully transparent and
-   * 1.0 representing fully opaque.
-   *
-   * @type {number|undefined}
-   * @default undefined
-   */
-  this.defaultDayAlpha = undefined;
-
-  /**
-   * The default brightness of this provider.  1.0 uses the unmodified imagery color.  Less than 1.0
-   * makes the imagery darker while greater than 1.0 makes it brighter.
-   *
-   * @type {number|undefined}
-   * @default undefined
-   */
-  this.defaultBrightness = undefined;
-
-  /**
-   * The default contrast of this provider.  1.0 uses the unmodified imagery color.  Less than 1.0 reduces
-   * the contrast while greater than 1.0 increases it.
-   *
-   * @type {number|undefined}
-   * @default undefined
-   */
-  this.defaultContrast = undefined;
-
-  /**
-   * The default hue of this provider in radians. 0.0 uses the unmodified imagery color.
-   *
-   * @type {number|undefined}
-   * @default undefined
-   */
-  this.defaultHue = undefined;
-
-  /**
-   * The default saturation of this provider. 1.0 uses the unmodified imagery color. Less than 1.0 reduces the
-   * saturation while greater than 1.0 increases it.
-   *
-   * @type {number|undefined}
-   * @default undefined
-   */
-  this.defaultSaturation = undefined;
-
-  /**
-   * The default gamma correction to apply to this provider.  1.0 uses the unmodified imagery color.
-   *
-   * @type {number|undefined}
-   * @default undefined
-   */
-  this.defaultGamma = undefined;
-
-  /**
-   * The default texture minification filter to apply to this provider.
-   *
-   * @type {TextureMinificationFilter}
-   * @default undefined
-   */
-  this.defaultMinificationFilter = undefined;
-
-  /**
-   * The default texture magnification filter to apply to this provider.
-   *
-   * @type {TextureMagnificationFilter}
-   * @default undefined
-   */
-  this.defaultMagnificationFilter = undefined;
-
-  let metadata;
-  if (defined(options.metadata)) {
-    metadata = options.metadata;
-  } else {
-    const resource = Resource.createIfNeeded(options.url);
-    metadata = new GoogleEarthEnterpriseMetadata(resource);
-  }
-  this._metadata = metadata;
->>>>>>> 065c9a61
   this._tileDiscardPolicy = options.tileDiscardPolicy;
 
   this._tilingScheme = new GeographicTilingScheme({
@@ -249,7 +141,7 @@
   if (defined(options.url)) {
     deprecationWarning(
       "GoogleEarthEnterpriseImageryProvider options.url",
-      "options.url was deprecated in CesiumJS 1.102.  It will be removed in 1.104.  Use GoogleEarthEnterpriseImageryProvider.fromMetadata instead."
+      "options.url was deprecated in CesiumJS 1.104.  It will be in CesiumJS 1.107.  Use GoogleEarthEnterpriseImageryProvider.fromMetadata instead."
     );
     const resource = Resource.createIfNeeded(options.url);
     metadata = new GoogleEarthEnterpriseMetadata(resource);
@@ -258,7 +150,7 @@
   if (defined(options.metadata)) {
     deprecationWarning(
       "GoogleEarthEnterpriseImageryProvider options.metadata",
-      "options.metadata was deprecated in CesiumJS 1.102.  It will be removed in 1.104.  Use GoogleEarthEnterpriseImageryProvider.fromMetadata instead."
+      "options.metadata was deprecated in CesiumJS 1.104.  It will be in CesiumJS 1.107.  Use GoogleEarthEnterpriseImageryProvider.fromMetadata instead."
     );
     metadata = options.metadata;
   }
@@ -440,7 +332,7 @@
     get: function () {
       deprecationWarning(
         "GoogleEarthEnterpriseImageryProvider.ready",
-        "GoogleEarthEnterpriseImageryProvider.ready was deprecated in CesiumJS 1.102.  It will be removed in 1.104. Use GoogleEarthEnterpriseImageryProvider.fromMetadata instead."
+        "GoogleEarthEnterpriseImageryProvider.ready was deprecated in CesiumJS 1.104.  It will be in CesiumJS 1.107. Use GoogleEarthEnterpriseImageryProvider.fromMetadata instead."
       );
       return this._ready;
     },
@@ -457,7 +349,7 @@
     get: function () {
       deprecationWarning(
         "GoogleEarthEnterpriseImageryProvider.readyPromise",
-        "GoogleEarthEnterpriseImageryProvider.readyPromise was deprecated in CesiumJS 1.102.  It will be removed in 1.104. Use GoogleEarthEnterpriseImageryProvider.fromMetadata instead."
+        "GoogleEarthEnterpriseImageryProvider.readyPromise was deprecated in CesiumJS 1.104.  It will be in CesiumJS 1.107. Use GoogleEarthEnterpriseImageryProvider.fromMetadata instead."
       );
       return this._readyPromise;
     },
@@ -503,14 +395,14 @@
     get: function () {
       deprecationWarning(
         "GoogleEarthEnterpriseImageryProvider.defaultAlpha",
-        "GoogleEarthEnterpriseImageryProvider.defaultAlpha was deprecated in CesiumJS 1.102.  It will be removed in 1.104.  Use ImageryLayer.alpha instead."
+        "GoogleEarthEnterpriseImageryProvider.defaultAlpha was deprecated in CesiumJS 1.104.  It will be in CesiumJS 1.107.  Use ImageryLayer.alpha instead."
       );
       return this._defaultAlpha;
     },
     set: function (value) {
       deprecationWarning(
         "GoogleEarthEnterpriseImageryProvider.defaultAlpha",
-        "GoogleEarthEnterpriseImageryProvider.defaultAlpha was deprecated in CesiumJS 1.102.  It will be removed in 1.104.  Use ImageryLayer.alpha instead."
+        "GoogleEarthEnterpriseImageryProvider.defaultAlpha was deprecated in CesiumJS 1.104.  It will be in CesiumJS 1.107.  Use ImageryLayer.alpha instead."
       );
       this._defaultAlpha = value;
     },
@@ -527,14 +419,14 @@
     get: function () {
       deprecationWarning(
         "GoogleEarthEnterpriseImageryProvider.defaultNightAlpha",
-        "GoogleEarthEnterpriseImageryProvider.defaultNightAlpha was deprecated in CesiumJS 1.102.  It will be removed in 1.104.  Use ImageryLayer.nightAlpha instead."
+        "GoogleEarthEnterpriseImageryProvider.defaultNightAlpha was deprecated in CesiumJS 1.104.  It will be in CesiumJS 1.107.  Use ImageryLayer.nightAlpha instead."
       );
       return this.defaultNightAlpha;
     },
     set: function (value) {
       deprecationWarning(
         "GoogleEarthEnterpriseImageryProvider.defaultNightAlpha",
-        "GoogleEarthEnterpriseImageryProvider.defaultNightAlpha was deprecated in CesiumJS 1.102.  It will be removed in 1.104.  Use ImageryLayer.nightAlpha instead."
+        "GoogleEarthEnterpriseImageryProvider.defaultNightAlpha was deprecated in CesiumJS 1.104.  It will be in CesiumJS 1.107.  Use ImageryLayer.nightAlpha instead."
       );
       this.defaultNightAlpha = value;
     },
@@ -551,14 +443,14 @@
     get: function () {
       deprecationWarning(
         "GoogleEarthEnterpriseImageryProvider.defaultDayAlpha",
-        "GoogleEarthEnterpriseImageryProvider.defaultDayAlpha was deprecated in CesiumJS 1.102.  It will be removed in 1.104.  Use ImageryLayer.dayAlpha instead."
+        "GoogleEarthEnterpriseImageryProvider.defaultDayAlpha was deprecated in CesiumJS 1.104.  It will be in CesiumJS 1.107.  Use ImageryLayer.dayAlpha instead."
       );
       return this._defaultDayAlpha;
     },
     set: function (value) {
       deprecationWarning(
         "GoogleEarthEnterpriseImageryProvider.defaultDayAlpha",
-        "GoogleEarthEnterpriseImageryProvider.defaultDayAlpha was deprecated in CesiumJS 1.102.  It will be removed in 1.104.  Use ImageryLayer.dayAlpha instead."
+        "GoogleEarthEnterpriseImageryProvider.defaultDayAlpha was deprecated in CesiumJS 1.104.  It will be in CesiumJS 1.107.  Use ImageryLayer.dayAlpha instead."
       );
       this._defaultDayAlpha = value;
     },
@@ -575,14 +467,14 @@
     get: function () {
       deprecationWarning(
         "GoogleEarthEnterpriseImageryProvider.defaultBrightness",
-        "GoogleEarthEnterpriseImageryProvider.defaultBrightness was deprecated in CesiumJS 1.102.  It will be removed in 1.104.  Use ImageryLayer.brightness instead."
+        "GoogleEarthEnterpriseImageryProvider.defaultBrightness was deprecated in CesiumJS 1.104.  It will be in CesiumJS 1.107.  Use ImageryLayer.brightness instead."
       );
       return this._defaultBrightness;
     },
     set: function (value) {
       deprecationWarning(
         "GoogleEarthEnterpriseImageryProvider.defaultBrightness",
-        "GoogleEarthEnterpriseImageryProvider.defaultBrightness was deprecated in CesiumJS 1.102.  It will be removed in 1.104.  Use ImageryLayer.brightness instead."
+        "GoogleEarthEnterpriseImageryProvider.defaultBrightness was deprecated in CesiumJS 1.104.  It will be in CesiumJS 1.107.  Use ImageryLayer.brightness instead."
       );
       this._defaultBrightness = value;
     },
@@ -599,14 +491,14 @@
     get: function () {
       deprecationWarning(
         "GoogleEarthEnterpriseImageryProvider.defaultContrast",
-        "GoogleEarthEnterpriseImageryProvider.defaultContrast was deprecated in CesiumJS 1.102.  It will be removed in 1.104.  Use ImageryLayer.contrast instead."
+        "GoogleEarthEnterpriseImageryProvider.defaultContrast was deprecated in CesiumJS 1.104.  It will be in CesiumJS 1.107.  Use ImageryLayer.contrast instead."
       );
       return this._defaultContrast;
     },
     set: function (value) {
       deprecationWarning(
         "GoogleEarthEnterpriseImageryProvider.defaultContrast",
-        "GoogleEarthEnterpriseImageryProvider.defaultContrast was deprecated in CesiumJS 1.102.  It will be removed in 1.104.  Use ImageryLayer.contrast instead."
+        "GoogleEarthEnterpriseImageryProvider.defaultContrast was deprecated in CesiumJS 1.104.  It will be in CesiumJS 1.107.  Use ImageryLayer.contrast instead."
       );
       this._defaultContrast = value;
     },
@@ -622,14 +514,14 @@
     get: function () {
       deprecationWarning(
         "GoogleEarthEnterpriseImageryProvider.defaultHue",
-        "GoogleEarthEnterpriseImageryProvider.defaultHue was deprecated in CesiumJS 1.102.  It will be removed in 1.104.  Use ImageryLayer.hue instead."
+        "GoogleEarthEnterpriseImageryProvider.defaultHue was deprecated in CesiumJS 1.104.  It will be in CesiumJS 1.107.  Use ImageryLayer.hue instead."
       );
       return this._defaultHue;
     },
     set: function (value) {
       deprecationWarning(
         "GoogleEarthEnterpriseImageryProvider.defaultHue",
-        "GoogleEarthEnterpriseImageryProvider.defaultHue was deprecated in CesiumJS 1.102.  It will be removed in 1.104.  Use ImageryLayer.hue instead."
+        "GoogleEarthEnterpriseImageryProvider.defaultHue was deprecated in CesiumJS 1.104.  It will be in CesiumJS 1.107.  Use ImageryLayer.hue instead."
       );
       this._defaultHue = value;
     },
@@ -646,14 +538,14 @@
     get: function () {
       deprecationWarning(
         "GoogleEarthEnterpriseImageryProvider.defaultSaturation",
-        "GoogleEarthEnterpriseImageryProvider.defaultSaturation was deprecated in CesiumJS 1.102.  It will be removed in 1.104.  Use ImageryLayer.saturation instead."
+        "GoogleEarthEnterpriseImageryProvider.defaultSaturation was deprecated in CesiumJS 1.104.  It will be in CesiumJS 1.107.  Use ImageryLayer.saturation instead."
       );
       return this._defaultSaturation;
     },
     set: function (value) {
       deprecationWarning(
         "GoogleEarthEnterpriseImageryProvider.defaultSaturation",
-        "GoogleEarthEnterpriseImageryProvider.defaultSaturation was deprecated in CesiumJS 1.102.  It will be removed in 1.104.  Use ImageryLayer.saturation instead."
+        "GoogleEarthEnterpriseImageryProvider.defaultSaturation was deprecated in CesiumJS 1.104.  It will be in CesiumJS 1.107.  Use ImageryLayer.saturation instead."
       );
       this._defaultSaturation = value;
     },
@@ -669,14 +561,14 @@
     get: function () {
       deprecationWarning(
         "GoogleEarthEnterpriseImageryProvider.defaultGamma",
-        "GoogleEarthEnterpriseImageryProvider.defaultGamma was deprecated in CesiumJS 1.102.  It will be removed in 1.104.  Use ImageryLayer.gamma instead."
+        "GoogleEarthEnterpriseImageryProvider.defaultGamma was deprecated in CesiumJS 1.104.  It will be in CesiumJS 1.107.  Use ImageryLayer.gamma instead."
       );
       return this._defaultGamma;
     },
     set: function (value) {
       deprecationWarning(
         "GoogleEarthEnterpriseImageryProvider.defaultGamma",
-        "GoogleEarthEnterpriseImageryProvider.defaultGamma was deprecated in CesiumJS 1.102.  It will be removed in 1.104.  Use ImageryLayer.gamma instead."
+        "GoogleEarthEnterpriseImageryProvider.defaultGamma was deprecated in CesiumJS 1.104.  It will be in CesiumJS 1.107.  Use ImageryLayer.gamma instead."
       );
       this._defaultGamma = value;
     },
@@ -692,14 +584,14 @@
     get: function () {
       deprecationWarning(
         "GoogleEarthEnterpriseImageryProvider.defaultMinificationFilter",
-        "GoogleEarthEnterpriseImageryProvider.defaultMinificationFilter was deprecated in CesiumJS 1.102.  It will be removed in 1.104.  Use ImageryLayer.minificationFilter instead."
+        "GoogleEarthEnterpriseImageryProvider.defaultMinificationFilter was deprecated in CesiumJS 1.104.  It will be in CesiumJS 1.107.  Use ImageryLayer.minificationFilter instead."
       );
       return this._defaultMinificationFilter;
     },
     set: function (value) {
       deprecationWarning(
         "GoogleEarthEnterpriseImageryProvider.defaultMinificationFilter",
-        "GoogleEarthEnterpriseImageryProvider.defaultMinificationFilter was deprecated in CesiumJS 1.102.  It will be removed in 1.104.  Use ImageryLayer.minificationFilter instead."
+        "GoogleEarthEnterpriseImageryProvider.defaultMinificationFilter was deprecated in CesiumJS 1.104.  It will be in CesiumJS 1.107.  Use ImageryLayer.minificationFilter instead."
       );
       this._defaultMinificationFilter = value;
     },
@@ -715,14 +607,14 @@
     get: function () {
       deprecationWarning(
         "GoogleEarthEnterpriseImageryProvider.defaultMagnificationFilter",
-        "GoogleEarthEnterpriseImageryProvider.defaultMagnificationFilter was deprecated in CesiumJS 1.102.  It will be removed in 1.104.  Use ImageryLayer.magnificationFilter instead."
+        "GoogleEarthEnterpriseImageryProvider.defaultMagnificationFilter was deprecated in CesiumJS 1.104.  It will be in CesiumJS 1.107.  Use ImageryLayer.magnificationFilter instead."
       );
       return this._defaultMagnificationFilter;
     },
     set: function (value) {
       deprecationWarning(
         "GoogleEarthEnterpriseImageryProvider.defaultMagnificationFilter",
-        "GoogleEarthEnterpriseImageryProvider.defaultMagnificationFilter was deprecated in CesiumJS 1.102.  It will be removed in 1.104.  Use ImageryLayer.magnificationFilter instead."
+        "GoogleEarthEnterpriseImageryProvider.defaultMagnificationFilter was deprecated in CesiumJS 1.104.  It will be in CesiumJS 1.107.  Use ImageryLayer.magnificationFilter instead."
       );
       this._defaultMagnificationFilter = value;
     },
